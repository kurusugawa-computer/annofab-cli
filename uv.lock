version = 1
revision = 3
requires-python = ">=3.10"
resolution-markers = [
    "python_full_version >= '3.14'",
    "python_full_version == '3.13.*'",
    "python_full_version == '3.12.*'",
    "python_full_version == '3.11.*'",
    "python_full_version < '3.11'",
]

[[package]]
name = "accessible-pygments"
version = "0.0.5"
source = { registry = "https://pypi.org/simple" }
dependencies = [
    { name = "pygments", marker = "python_full_version >= '3.12'" },
]
sdist = { url = "https://files.pythonhosted.org/packages/bc/c1/bbac6a50d02774f91572938964c582fff4270eee73ab822a4aeea4d8b11b/accessible_pygments-0.0.5.tar.gz", hash = "sha256:40918d3e6a2b619ad424cb91e556bd3bd8865443d9f22f1dcdf79e33c8046872", size = 1377899, upload-time = "2024-05-10T11:23:10.216Z" }
wheels = [
    { url = "https://files.pythonhosted.org/packages/8d/3f/95338030883d8c8b91223b4e21744b04d11b161a3ef117295d8241f50ab4/accessible_pygments-0.0.5-py3-none-any.whl", hash = "sha256:88ae3211e68a1d0b011504b2ffc1691feafce124b845bd072ab6f9f66f34d4b7", size = 1395903, upload-time = "2024-05-10T11:23:08.421Z" },
]

[[package]]
name = "alabaster"
version = "1.0.0"
source = { registry = "https://pypi.org/simple" }
sdist = { url = "https://files.pythonhosted.org/packages/a6/f8/d9c74d0daf3f742840fd818d69cfae176fa332022fd44e3469487d5a9420/alabaster-1.0.0.tar.gz", hash = "sha256:c00dca57bca26fa62a6d7d0a9fcce65f3e026e9bfe33e9c538fd3fbb2144fd9e", size = 24210, upload-time = "2024-07-26T18:15:03.762Z" }
wheels = [
    { url = "https://files.pythonhosted.org/packages/7e/b3/6b4067be973ae96ba0d615946e314c5ae35f9f993eca561b356540bb0c2b/alabaster-1.0.0-py3-none-any.whl", hash = "sha256:fc6786402dc3fcb2de3cabd5fe455a2db534b371124f1f21de8731783dec828b", size = 13929, upload-time = "2024-07-26T18:15:02.05Z" },
]

[[package]]
name = "annofabapi"
version = "1.5.1"
source = { registry = "https://pypi.org/simple" }
dependencies = [
    { name = "backoff" },
    { name = "dataclasses-json" },
    { name = "isodate" },
    { name = "more-itertools" },
    { name = "pydantic" },
    { name = "python-dateutil" },
    { name = "requests" },
]
sdist = { url = "https://files.pythonhosted.org/packages/21/60/7aeb765e515b78ebd1e4becdbd8c4eb25d957febfad029c35a46fc5ed45a/annofabapi-1.5.1.tar.gz", hash = "sha256:25b07f112bf9706166eb9b0e10b5100e3faddfe8f3602c5307986a4d4acaff30", size = 510204, upload-time = "2025-09-11T14:58:06.61Z" }
wheels = [
    { url = "https://files.pythonhosted.org/packages/81/dc/e668d96a5ba779bb128876a248fb6be164bad5e919480167d035818c41e1/annofabapi-1.5.1-py3-none-any.whl", hash = "sha256:654d874b80e344a2d644ceff6b7903371ec96831b28210971e222e7e81c9eb53", size = 800486, upload-time = "2025-09-11T14:58:04.555Z" },
]

[[package]]
name = "annofabcli"
source = { editable = "." }
dependencies = [
    { name = "annofabapi" },
    { name = "bokeh" },
    { name = "dictdiffer" },
    { name = "isodate" },
    { name = "more-itertools" },
    { name = "numpy", version = "2.2.6", source = { registry = "https://pypi.org/simple" }, marker = "python_full_version < '3.11'" },
    { name = "numpy", version = "2.3.5", source = { registry = "https://pypi.org/simple" }, marker = "python_full_version >= '3.11'" },
    { name = "pandas" },
    { name = "pillow" },
    { name = "pydantic", marker = "python_full_version >= '3.14'" },
    { name = "pyquery" },
    { name = "python-datauri" },
    { name = "pyyaml" },
    { name = "requests" },
    { name = "shapely" },
    { name = "typing-extensions" },
    { name = "ulid-py" },
]

[package.dev-dependencies]
dev = [
    { name = "ipython", version = "8.37.0", source = { registry = "https://pypi.org/simple" }, marker = "python_full_version < '3.11'" },
    { name = "ipython", version = "9.7.0", source = { registry = "https://pypi.org/simple" }, marker = "python_full_version >= '3.11'" },
    { name = "numpy", version = "2.3.5", source = { registry = "https://pypi.org/simple" }, marker = "python_full_version >= '3.13'" },
    { name = "pandas", marker = "python_full_version >= '3.12'" },
]
docs = [
    { name = "pydata-sphinx-theme", marker = "python_full_version >= '3.12'" },
    { name = "sphinx", marker = "python_full_version >= '3.12'" },
    { name = "sphinx-argparse", marker = "python_full_version >= '3.12'" },
    { name = "sphinx-last-updated-by-git", marker = "python_full_version >= '3.12'" },
]
linter = [
    { name = "mypy", marker = "python_full_version >= '3.12'" },
    { name = "ruff", marker = "python_full_version >= '3.12'" },
    { name = "types-python-dateutil", marker = "python_full_version >= '3.12'" },
    { name = "types-pytz", marker = "python_full_version >= '3.12'" },
    { name = "types-pyyaml", marker = "python_full_version >= '3.12'" },
    { name = "types-requests", marker = "python_full_version >= '3.12'" },
]
test = [
    { name = "pytest" },
    { name = "pytest-cov" },
    { name = "pytest-xdist" },
]

[package.metadata]
requires-dist = [
    { name = "annofabapi", specifier = ">=1.5.1" },
    { name = "bokeh", specifier = ">=3.8" },
    { name = "dictdiffer" },
    { name = "isodate" },
    { name = "more-itertools" },
    { name = "numpy" },
    { name = "pandas", specifier = ">=2,<3" },
    { name = "pillow" },
    { name = "pydantic", marker = "python_full_version >= '3.14'", specifier = ">=2.12" },
    { name = "pyquery" },
    { name = "python-datauri" },
    { name = "pyyaml" },
    { name = "requests" },
    { name = "shapely" },
    { name = "typing-extensions", specifier = ">=4.5" },
    { name = "ulid-py", specifier = ">=1.1.0" },
]

[package.metadata.requires-dev]
dev = [
    { name = "ipython" },
    { name = "numpy", marker = "python_full_version >= '3.13'", specifier = ">=2.1" },
    { name = "pandas", marker = "python_full_version >= '3.12'", specifier = ">=2.2" },
]
docs = [
    { name = "pydata-sphinx-theme", marker = "python_full_version >= '3.12'", specifier = ">=0.13" },
    { name = "sphinx", marker = "python_full_version >= '3.12'", specifier = ">=8" },
    { name = "sphinx-argparse", marker = "python_full_version >= '3.12'" },
    { name = "sphinx-last-updated-by-git", marker = "python_full_version >= '3.12'" },
]
linter = [
    { name = "mypy", marker = "python_full_version >= '3.12'", specifier = ">=1" },
    { name = "ruff", marker = "python_full_version >= '3.12'", specifier = ">=0.14" },
    { name = "types-python-dateutil", marker = "python_full_version >= '3.12'" },
    { name = "types-pytz", marker = "python_full_version >= '3.12'" },
    { name = "types-pyyaml", marker = "python_full_version >= '3.12'" },
    { name = "types-requests", marker = "python_full_version >= '3.12'" },
]
test = [
    { name = "pytest", specifier = ">=7" },
    { name = "pytest-cov" },
    { name = "pytest-xdist" },
]

[[package]]
name = "annotated-types"
version = "0.7.0"
source = { registry = "https://pypi.org/simple" }
sdist = { url = "https://files.pythonhosted.org/packages/ee/67/531ea369ba64dcff5ec9c3402f9f51bf748cec26dde048a2f973a4eea7f5/annotated_types-0.7.0.tar.gz", hash = "sha256:aff07c09a53a08bc8cfccb9c85b05f1aa9a2a6f23728d790723543408344ce89", size = 16081, upload-time = "2024-05-20T21:33:25.928Z" }
wheels = [
    { url = "https://files.pythonhosted.org/packages/78/b6/6307fbef88d9b5ee7421e68d78a9f162e0da4900bc5f5793f6d3d0e34fb8/annotated_types-0.7.0-py3-none-any.whl", hash = "sha256:1f02e8b43a8fbbc3f3e0d4f0f4bfc8131bcb4eebe8849b8e5c773f3a1c582a53", size = 13643, upload-time = "2024-05-20T21:33:24.1Z" },
]

[[package]]
name = "asttokens"
version = "3.0.1"
source = { registry = "https://pypi.org/simple" }
sdist = { url = "https://files.pythonhosted.org/packages/be/a5/8e3f9b6771b0b408517c82d97aed8f2036509bc247d46114925e32fe33f0/asttokens-3.0.1.tar.gz", hash = "sha256:71a4ee5de0bde6a31d64f6b13f2293ac190344478f081c3d1bccfcf5eacb0cb7", size = 62308, upload-time = "2025-11-15T16:43:48.578Z" }
wheels = [
    { url = "https://files.pythonhosted.org/packages/d2/39/e7eaf1799466a4aef85b6a4fe7bd175ad2b1c6345066aa33f1f58d4b18d0/asttokens-3.0.1-py3-none-any.whl", hash = "sha256:15a3ebc0f43c2d0a50eeafea25e19046c68398e487b9f1f5b517f7c0f40f976a", size = 27047, upload-time = "2025-11-15T16:43:16.109Z" },
]

[[package]]
name = "babel"
version = "2.17.0"
source = { registry = "https://pypi.org/simple" }
sdist = { url = "https://files.pythonhosted.org/packages/7d/6b/d52e42361e1aa00709585ecc30b3f9684b3ab62530771402248b1b1d6240/babel-2.17.0.tar.gz", hash = "sha256:0c54cffb19f690cdcc52a3b50bcbf71e07a808d1c80d549f2459b9d2cf0afb9d", size = 9951852, upload-time = "2025-02-01T15:17:41.026Z" }
wheels = [
    { url = "https://files.pythonhosted.org/packages/b7/b8/3fe70c75fe32afc4bb507f75563d39bc5642255d1d94f1f23604725780bf/babel-2.17.0-py3-none-any.whl", hash = "sha256:4d0b53093fdfb4b21c92b5213dba5a1b23885afa8383709427046b21c366e5f2", size = 10182537, upload-time = "2025-02-01T15:17:37.39Z" },
]

[[package]]
name = "backoff"
version = "2.2.1"
source = { registry = "https://pypi.org/simple" }
sdist = { url = "https://files.pythonhosted.org/packages/47/d7/5bbeb12c44d7c4f2fb5b56abce497eb5ed9f34d85701de869acedd602619/backoff-2.2.1.tar.gz", hash = "sha256:03f829f5bb1923180821643f8753b0502c3b682293992485b0eef2807afa5cba", size = 17001, upload-time = "2022-10-05T19:19:32.061Z" }
wheels = [
    { url = "https://files.pythonhosted.org/packages/df/73/b6e24bd22e6720ca8ee9a85a0c4a2971af8497d8f3193fa05390cbd46e09/backoff-2.2.1-py3-none-any.whl", hash = "sha256:63579f9a0628e06278f7e47b7d7d5b6ce20dc65c5e96a6f3ca99a6adca0396e8", size = 15148, upload-time = "2022-10-05T19:19:30.546Z" },
]

[[package]]
name = "beautifulsoup4"
version = "4.14.2"
source = { registry = "https://pypi.org/simple" }
dependencies = [
    { name = "soupsieve", marker = "python_full_version >= '3.12'" },
    { name = "typing-extensions", marker = "python_full_version >= '3.12'" },
]
sdist = { url = "https://files.pythonhosted.org/packages/77/e9/df2358efd7659577435e2177bfa69cba6c33216681af51a707193dec162a/beautifulsoup4-4.14.2.tar.gz", hash = "sha256:2a98ab9f944a11acee9cc848508ec28d9228abfd522ef0fad6a02a72e0ded69e", size = 625822, upload-time = "2025-09-29T10:05:42.613Z" }
wheels = [
    { url = "https://files.pythonhosted.org/packages/94/fe/3aed5d0be4d404d12d36ab97e2f1791424d9ca39c2f754a6285d59a3b01d/beautifulsoup4-4.14.2-py3-none-any.whl", hash = "sha256:5ef6fa3a8cbece8488d66985560f97ed091e22bbc4e9c2338508a9d5de6d4515", size = 106392, upload-time = "2025-09-29T10:05:43.771Z" },
]

[[package]]
name = "bokeh"
version = "3.8.1"
source = { registry = "https://pypi.org/simple" }
dependencies = [
    { name = "contourpy", version = "1.3.2", source = { registry = "https://pypi.org/simple" }, marker = "python_full_version < '3.11'" },
    { name = "contourpy", version = "1.3.3", source = { registry = "https://pypi.org/simple" }, marker = "python_full_version >= '3.11'" },
    { name = "jinja2" },
    { name = "narwhals" },
    { name = "numpy", version = "2.2.6", source = { registry = "https://pypi.org/simple" }, marker = "python_full_version < '3.11'" },
    { name = "numpy", version = "2.3.5", source = { registry = "https://pypi.org/simple" }, marker = "python_full_version >= '3.11'" },
    { name = "packaging" },
    { name = "pandas" },
    { name = "pillow" },
    { name = "pyyaml" },
    { name = "tornado", marker = "sys_platform != 'emscripten'" },
    { name = "xyzservices" },
]
sdist = { url = "https://files.pythonhosted.org/packages/de/42/777c0627dbd78a2a7c6c6a1c3327e8a787ec99a4b84ae93245ce49c96af7/bokeh-3.8.1.tar.gz", hash = "sha256:40df8e632de367399d06979cbd76c9e68a133a3138e1adde37c4a4715ecb4d6e", size = 6529791, upload-time = "2025-11-07T20:50:59.565Z" }
wheels = [
    { url = "https://files.pythonhosted.org/packages/5d/e7/b18bee0772d49c0f78d57f15a68e85257abf7224d9b910706abe8bd1dc0f/bokeh-3.8.1-py3-none-any.whl", hash = "sha256:89a66cb8bfe85e91bce144e3ccf3c4a6f0f1347e7006282972568ea0ecacbb00", size = 7206137, upload-time = "2025-11-07T20:50:58.108Z" },
]

[[package]]
name = "cached-property"
version = "2.0.1"
source = { registry = "https://pypi.org/simple" }
sdist = { url = "https://files.pythonhosted.org/packages/76/4b/3d870836119dbe9a5e3c9a61af8cc1a8b69d75aea564572e385882d5aefb/cached_property-2.0.1.tar.gz", hash = "sha256:484d617105e3ee0e4f1f58725e72a8ef9e93deee462222dbd51cd91230897641", size = 10574, upload-time = "2024-10-25T15:43:55.667Z" }
wheels = [
    { url = "https://files.pythonhosted.org/packages/11/0e/7d8225aab3bc1a0f5811f8e1b557aa034ac04bdf641925b30d3caf586b28/cached_property-2.0.1-py3-none-any.whl", hash = "sha256:f617d70ab1100b7bcf6e42228f9ddcb78c676ffa167278d9f730d1c2fba69ccb", size = 7428, upload-time = "2024-10-25T15:43:54.711Z" },
]

[[package]]
name = "certifi"
version = "2025.11.12"
source = { registry = "https://pypi.org/simple" }
sdist = { url = "https://files.pythonhosted.org/packages/a2/8c/58f469717fa48465e4a50c014a0400602d3c437d7c0c468e17ada824da3a/certifi-2025.11.12.tar.gz", hash = "sha256:d8ab5478f2ecd78af242878415affce761ca6bc54a22a27e026d7c25357c3316", size = 160538, upload-time = "2025-11-12T02:54:51.517Z" }
wheels = [
    { url = "https://files.pythonhosted.org/packages/70/7d/9bc192684cea499815ff478dfcdc13835ddf401365057044fb721ec6bddb/certifi-2025.11.12-py3-none-any.whl", hash = "sha256:97de8790030bbd5c2d96b7ec782fc2f7820ef8dba6db909ccf95449f2d062d4b", size = 159438, upload-time = "2025-11-12T02:54:49.735Z" },
]

[[package]]
name = "charset-normalizer"
version = "3.4.4"
source = { registry = "https://pypi.org/simple" }
sdist = { url = "https://files.pythonhosted.org/packages/13/69/33ddede1939fdd074bce5434295f38fae7136463422fe4fd3e0e89b98062/charset_normalizer-3.4.4.tar.gz", hash = "sha256:94537985111c35f28720e43603b8e7b43a6ecfb2ce1d3058bbe955b73404e21a", size = 129418, upload-time = "2025-10-14T04:42:32.879Z" }
wheels = [
    { url = "https://files.pythonhosted.org/packages/1f/b8/6d51fc1d52cbd52cd4ccedd5b5b2f0f6a11bbf6765c782298b0f3e808541/charset_normalizer-3.4.4-cp310-cp310-macosx_10_9_universal2.whl", hash = "sha256:e824f1492727fa856dd6eda4f7cee25f8518a12f3c4a56a74e8095695089cf6d", size = 209709, upload-time = "2025-10-14T04:40:11.385Z" },
    { url = "https://files.pythonhosted.org/packages/5c/af/1f9d7f7faafe2ddfb6f72a2e07a548a629c61ad510fe60f9630309908fef/charset_normalizer-3.4.4-cp310-cp310-manylinux2014_aarch64.manylinux_2_17_aarch64.manylinux_2_28_aarch64.whl", hash = "sha256:4bd5d4137d500351a30687c2d3971758aac9a19208fc110ccb9d7188fbe709e8", size = 148814, upload-time = "2025-10-14T04:40:13.135Z" },
    { url = "https://files.pythonhosted.org/packages/79/3d/f2e3ac2bbc056ca0c204298ea4e3d9db9b4afe437812638759db2c976b5f/charset_normalizer-3.4.4-cp310-cp310-manylinux2014_armv7l.manylinux_2_17_armv7l.manylinux_2_31_armv7l.whl", hash = "sha256:027f6de494925c0ab2a55eab46ae5129951638a49a34d87f4c3eda90f696b4ad", size = 144467, upload-time = "2025-10-14T04:40:14.728Z" },
    { url = "https://files.pythonhosted.org/packages/ec/85/1bf997003815e60d57de7bd972c57dc6950446a3e4ccac43bc3070721856/charset_normalizer-3.4.4-cp310-cp310-manylinux2014_ppc64le.manylinux_2_17_ppc64le.manylinux_2_28_ppc64le.whl", hash = "sha256:f820802628d2694cb7e56db99213f930856014862f3fd943d290ea8438d07ca8", size = 162280, upload-time = "2025-10-14T04:40:16.14Z" },
    { url = "https://files.pythonhosted.org/packages/3e/8e/6aa1952f56b192f54921c436b87f2aaf7c7a7c3d0d1a765547d64fd83c13/charset_normalizer-3.4.4-cp310-cp310-manylinux2014_s390x.manylinux_2_17_s390x.manylinux_2_28_s390x.whl", hash = "sha256:798d75d81754988d2565bff1b97ba5a44411867c0cf32b77a7e8f8d84796b10d", size = 159454, upload-time = "2025-10-14T04:40:17.567Z" },
    { url = "https://files.pythonhosted.org/packages/36/3b/60cbd1f8e93aa25d1c669c649b7a655b0b5fb4c571858910ea9332678558/charset_normalizer-3.4.4-cp310-cp310-manylinux2014_x86_64.manylinux_2_17_x86_64.manylinux_2_28_x86_64.whl", hash = "sha256:9d1bb833febdff5c8927f922386db610b49db6e0d4f4ee29601d71e7c2694313", size = 153609, upload-time = "2025-10-14T04:40:19.08Z" },
    { url = "https://files.pythonhosted.org/packages/64/91/6a13396948b8fd3c4b4fd5bc74d045f5637d78c9675585e8e9fbe5636554/charset_normalizer-3.4.4-cp310-cp310-manylinux_2_31_riscv64.manylinux_2_39_riscv64.whl", hash = "sha256:9cd98cdc06614a2f768d2b7286d66805f94c48cde050acdbbb7db2600ab3197e", size = 151849, upload-time = "2025-10-14T04:40:20.607Z" },
    { url = "https://files.pythonhosted.org/packages/b7/7a/59482e28b9981d105691e968c544cc0df3b7d6133152fb3dcdc8f135da7a/charset_normalizer-3.4.4-cp310-cp310-musllinux_1_2_aarch64.whl", hash = "sha256:077fbb858e903c73f6c9db43374fd213b0b6a778106bc7032446a8e8b5b38b93", size = 151586, upload-time = "2025-10-14T04:40:21.719Z" },
    { url = "https://files.pythonhosted.org/packages/92/59/f64ef6a1c4bdd2baf892b04cd78792ed8684fbc48d4c2afe467d96b4df57/charset_normalizer-3.4.4-cp310-cp310-musllinux_1_2_armv7l.whl", hash = "sha256:244bfb999c71b35de57821b8ea746b24e863398194a4014e4c76adc2bbdfeff0", size = 145290, upload-time = "2025-10-14T04:40:23.069Z" },
    { url = "https://files.pythonhosted.org/packages/6b/63/3bf9f279ddfa641ffa1962b0db6a57a9c294361cc2f5fcac997049a00e9c/charset_normalizer-3.4.4-cp310-cp310-musllinux_1_2_ppc64le.whl", hash = "sha256:64b55f9dce520635f018f907ff1b0df1fdc31f2795a922fb49dd14fbcdf48c84", size = 163663, upload-time = "2025-10-14T04:40:24.17Z" },
    { url = "https://files.pythonhosted.org/packages/ed/09/c9e38fc8fa9e0849b172b581fd9803bdf6e694041127933934184e19f8c3/charset_normalizer-3.4.4-cp310-cp310-musllinux_1_2_riscv64.whl", hash = "sha256:faa3a41b2b66b6e50f84ae4a68c64fcd0c44355741c6374813a800cd6695db9e", size = 151964, upload-time = "2025-10-14T04:40:25.368Z" },
    { url = "https://files.pythonhosted.org/packages/d2/d1/d28b747e512d0da79d8b6a1ac18b7ab2ecfd81b2944c4c710e166d8dd09c/charset_normalizer-3.4.4-cp310-cp310-musllinux_1_2_s390x.whl", hash = "sha256:6515f3182dbe4ea06ced2d9e8666d97b46ef4c75e326b79bb624110f122551db", size = 161064, upload-time = "2025-10-14T04:40:26.806Z" },
    { url = "https://files.pythonhosted.org/packages/bb/9a/31d62b611d901c3b9e5500c36aab0ff5eb442043fb3a1c254200d3d397d9/charset_normalizer-3.4.4-cp310-cp310-musllinux_1_2_x86_64.whl", hash = "sha256:cc00f04ed596e9dc0da42ed17ac5e596c6ccba999ba6bd92b0e0aef2f170f2d6", size = 155015, upload-time = "2025-10-14T04:40:28.284Z" },
    { url = "https://files.pythonhosted.org/packages/1f/f3/107e008fa2bff0c8b9319584174418e5e5285fef32f79d8ee6a430d0039c/charset_normalizer-3.4.4-cp310-cp310-win32.whl", hash = "sha256:f34be2938726fc13801220747472850852fe6b1ea75869a048d6f896838c896f", size = 99792, upload-time = "2025-10-14T04:40:29.613Z" },
    { url = "https://files.pythonhosted.org/packages/eb/66/e396e8a408843337d7315bab30dbf106c38966f1819f123257f5520f8a96/charset_normalizer-3.4.4-cp310-cp310-win_amd64.whl", hash = "sha256:a61900df84c667873b292c3de315a786dd8dac506704dea57bc957bd31e22c7d", size = 107198, upload-time = "2025-10-14T04:40:30.644Z" },
    { url = "https://files.pythonhosted.org/packages/b5/58/01b4f815bf0312704c267f2ccb6e5d42bcc7752340cd487bc9f8c3710597/charset_normalizer-3.4.4-cp310-cp310-win_arm64.whl", hash = "sha256:cead0978fc57397645f12578bfd2d5ea9138ea0fac82b2f63f7f7c6877986a69", size = 100262, upload-time = "2025-10-14T04:40:32.108Z" },
    { url = "https://files.pythonhosted.org/packages/ed/27/c6491ff4954e58a10f69ad90aca8a1b6fe9c5d3c6f380907af3c37435b59/charset_normalizer-3.4.4-cp311-cp311-macosx_10_9_universal2.whl", hash = "sha256:6e1fcf0720908f200cd21aa4e6750a48ff6ce4afe7ff5a79a90d5ed8a08296f8", size = 206988, upload-time = "2025-10-14T04:40:33.79Z" },
    { url = "https://files.pythonhosted.org/packages/94/59/2e87300fe67ab820b5428580a53cad894272dbb97f38a7a814a2a1ac1011/charset_normalizer-3.4.4-cp311-cp311-manylinux2014_aarch64.manylinux_2_17_aarch64.manylinux_2_28_aarch64.whl", hash = "sha256:5f819d5fe9234f9f82d75bdfa9aef3a3d72c4d24a6e57aeaebba32a704553aa0", size = 147324, upload-time = "2025-10-14T04:40:34.961Z" },
    { url = "https://files.pythonhosted.org/packages/07/fb/0cf61dc84b2b088391830f6274cb57c82e4da8bbc2efeac8c025edb88772/charset_normalizer-3.4.4-cp311-cp311-manylinux2014_armv7l.manylinux_2_17_armv7l.manylinux_2_31_armv7l.whl", hash = "sha256:a59cb51917aa591b1c4e6a43c132f0cdc3c76dbad6155df4e28ee626cc77a0a3", size = 142742, upload-time = "2025-10-14T04:40:36.105Z" },
    { url = "https://files.pythonhosted.org/packages/62/8b/171935adf2312cd745d290ed93cf16cf0dfe320863ab7cbeeae1dcd6535f/charset_normalizer-3.4.4-cp311-cp311-manylinux2014_ppc64le.manylinux_2_17_ppc64le.manylinux_2_28_ppc64le.whl", hash = "sha256:8ef3c867360f88ac904fd3f5e1f902f13307af9052646963ee08ff4f131adafc", size = 160863, upload-time = "2025-10-14T04:40:37.188Z" },
    { url = "https://files.pythonhosted.org/packages/09/73/ad875b192bda14f2173bfc1bc9a55e009808484a4b256748d931b6948442/charset_normalizer-3.4.4-cp311-cp311-manylinux2014_s390x.manylinux_2_17_s390x.manylinux_2_28_s390x.whl", hash = "sha256:d9e45d7faa48ee908174d8fe84854479ef838fc6a705c9315372eacbc2f02897", size = 157837, upload-time = "2025-10-14T04:40:38.435Z" },
    { url = "https://files.pythonhosted.org/packages/6d/fc/de9cce525b2c5b94b47c70a4b4fb19f871b24995c728e957ee68ab1671ea/charset_normalizer-3.4.4-cp311-cp311-manylinux2014_x86_64.manylinux_2_17_x86_64.manylinux_2_28_x86_64.whl", hash = "sha256:840c25fb618a231545cbab0564a799f101b63b9901f2569faecd6b222ac72381", size = 151550, upload-time = "2025-10-14T04:40:40.053Z" },
    { url = "https://files.pythonhosted.org/packages/55/c2/43edd615fdfba8c6f2dfbd459b25a6b3b551f24ea21981e23fb768503ce1/charset_normalizer-3.4.4-cp311-cp311-manylinux_2_31_riscv64.manylinux_2_39_riscv64.whl", hash = "sha256:ca5862d5b3928c4940729dacc329aa9102900382fea192fc5e52eb69d6093815", size = 149162, upload-time = "2025-10-14T04:40:41.163Z" },
    { url = "https://files.pythonhosted.org/packages/03/86/bde4ad8b4d0e9429a4e82c1e8f5c659993a9a863ad62c7df05cf7b678d75/charset_normalizer-3.4.4-cp311-cp311-musllinux_1_2_aarch64.whl", hash = "sha256:d9c7f57c3d666a53421049053eaacdd14bbd0a528e2186fcb2e672effd053bb0", size = 150019, upload-time = "2025-10-14T04:40:42.276Z" },
    { url = "https://files.pythonhosted.org/packages/1f/86/a151eb2af293a7e7bac3a739b81072585ce36ccfb4493039f49f1d3cae8c/charset_normalizer-3.4.4-cp311-cp311-musllinux_1_2_armv7l.whl", hash = "sha256:277e970e750505ed74c832b4bf75dac7476262ee2a013f5574dd49075879e161", size = 143310, upload-time = "2025-10-14T04:40:43.439Z" },
    { url = "https://files.pythonhosted.org/packages/b5/fe/43dae6144a7e07b87478fdfc4dbe9efd5defb0e7ec29f5f58a55aeef7bf7/charset_normalizer-3.4.4-cp311-cp311-musllinux_1_2_ppc64le.whl", hash = "sha256:31fd66405eaf47bb62e8cd575dc621c56c668f27d46a61d975a249930dd5e2a4", size = 162022, upload-time = "2025-10-14T04:40:44.547Z" },
    { url = "https://files.pythonhosted.org/packages/80/e6/7aab83774f5d2bca81f42ac58d04caf44f0cc2b65fc6db2b3b2e8a05f3b3/charset_normalizer-3.4.4-cp311-cp311-musllinux_1_2_riscv64.whl", hash = "sha256:0d3d8f15c07f86e9ff82319b3d9ef6f4bf907608f53fe9d92b28ea9ae3d1fd89", size = 149383, upload-time = "2025-10-14T04:40:46.018Z" },
    { url = "https://files.pythonhosted.org/packages/4f/e8/b289173b4edae05c0dde07f69f8db476a0b511eac556dfe0d6bda3c43384/charset_normalizer-3.4.4-cp311-cp311-musllinux_1_2_s390x.whl", hash = "sha256:9f7fcd74d410a36883701fafa2482a6af2ff5ba96b9a620e9e0721e28ead5569", size = 159098, upload-time = "2025-10-14T04:40:47.081Z" },
    { url = "https://files.pythonhosted.org/packages/d8/df/fe699727754cae3f8478493c7f45f777b17c3ef0600e28abfec8619eb49c/charset_normalizer-3.4.4-cp311-cp311-musllinux_1_2_x86_64.whl", hash = "sha256:ebf3e58c7ec8a8bed6d66a75d7fb37b55e5015b03ceae72a8e7c74495551e224", size = 152991, upload-time = "2025-10-14T04:40:48.246Z" },
    { url = "https://files.pythonhosted.org/packages/1a/86/584869fe4ddb6ffa3bd9f491b87a01568797fb9bd8933f557dba9771beaf/charset_normalizer-3.4.4-cp311-cp311-win32.whl", hash = "sha256:eecbc200c7fd5ddb9a7f16c7decb07b566c29fa2161a16cf67b8d068bd21690a", size = 99456, upload-time = "2025-10-14T04:40:49.376Z" },
    { url = "https://files.pythonhosted.org/packages/65/f6/62fdd5feb60530f50f7e38b4f6a1d5203f4d16ff4f9f0952962c044e919a/charset_normalizer-3.4.4-cp311-cp311-win_amd64.whl", hash = "sha256:5ae497466c7901d54b639cf42d5b8c1b6a4fead55215500d2f486d34db48d016", size = 106978, upload-time = "2025-10-14T04:40:50.844Z" },
    { url = "https://files.pythonhosted.org/packages/7a/9d/0710916e6c82948b3be62d9d398cb4fcf4e97b56d6a6aeccd66c4b2f2bd5/charset_normalizer-3.4.4-cp311-cp311-win_arm64.whl", hash = "sha256:65e2befcd84bc6f37095f5961e68a6f077bf44946771354a28ad434c2cce0ae1", size = 99969, upload-time = "2025-10-14T04:40:52.272Z" },
    { url = "https://files.pythonhosted.org/packages/f3/85/1637cd4af66fa687396e757dec650f28025f2a2f5a5531a3208dc0ec43f2/charset_normalizer-3.4.4-cp312-cp312-macosx_10_13_universal2.whl", hash = "sha256:0a98e6759f854bd25a58a73fa88833fba3b7c491169f86ce1180c948ab3fd394", size = 208425, upload-time = "2025-10-14T04:40:53.353Z" },
    { url = "https://files.pythonhosted.org/packages/9d/6a/04130023fef2a0d9c62d0bae2649b69f7b7d8d24ea5536feef50551029df/charset_normalizer-3.4.4-cp312-cp312-manylinux2014_aarch64.manylinux_2_17_aarch64.manylinux_2_28_aarch64.whl", hash = "sha256:b5b290ccc2a263e8d185130284f8501e3e36c5e02750fc6b6bdeb2e9e96f1e25", size = 148162, upload-time = "2025-10-14T04:40:54.558Z" },
    { url = "https://files.pythonhosted.org/packages/78/29/62328d79aa60da22c9e0b9a66539feae06ca0f5a4171ac4f7dc285b83688/charset_normalizer-3.4.4-cp312-cp312-manylinux2014_armv7l.manylinux_2_17_armv7l.manylinux_2_31_armv7l.whl", hash = "sha256:74bb723680f9f7a6234dcf67aea57e708ec1fbdf5699fb91dfd6f511b0a320ef", size = 144558, upload-time = "2025-10-14T04:40:55.677Z" },
    { url = "https://files.pythonhosted.org/packages/86/bb/b32194a4bf15b88403537c2e120b817c61cd4ecffa9b6876e941c3ee38fe/charset_normalizer-3.4.4-cp312-cp312-manylinux2014_ppc64le.manylinux_2_17_ppc64le.manylinux_2_28_ppc64le.whl", hash = "sha256:f1e34719c6ed0b92f418c7c780480b26b5d9c50349e9a9af7d76bf757530350d", size = 161497, upload-time = "2025-10-14T04:40:57.217Z" },
    { url = "https://files.pythonhosted.org/packages/19/89/a54c82b253d5b9b111dc74aca196ba5ccfcca8242d0fb64146d4d3183ff1/charset_normalizer-3.4.4-cp312-cp312-manylinux2014_s390x.manylinux_2_17_s390x.manylinux_2_28_s390x.whl", hash = "sha256:2437418e20515acec67d86e12bf70056a33abdacb5cb1655042f6538d6b085a8", size = 159240, upload-time = "2025-10-14T04:40:58.358Z" },
    { url = "https://files.pythonhosted.org/packages/c0/10/d20b513afe03acc89ec33948320a5544d31f21b05368436d580dec4e234d/charset_normalizer-3.4.4-cp312-cp312-manylinux2014_x86_64.manylinux_2_17_x86_64.manylinux_2_28_x86_64.whl", hash = "sha256:11d694519d7f29d6cd09f6ac70028dba10f92f6cdd059096db198c283794ac86", size = 153471, upload-time = "2025-10-14T04:40:59.468Z" },
    { url = "https://files.pythonhosted.org/packages/61/fa/fbf177b55bdd727010f9c0a3c49eefa1d10f960e5f09d1d887bf93c2e698/charset_normalizer-3.4.4-cp312-cp312-manylinux_2_31_riscv64.manylinux_2_39_riscv64.whl", hash = "sha256:ac1c4a689edcc530fc9d9aa11f5774b9e2f33f9a0c6a57864e90908f5208d30a", size = 150864, upload-time = "2025-10-14T04:41:00.623Z" },
    { url = "https://files.pythonhosted.org/packages/05/12/9fbc6a4d39c0198adeebbde20b619790e9236557ca59fc40e0e3cebe6f40/charset_normalizer-3.4.4-cp312-cp312-musllinux_1_2_aarch64.whl", hash = "sha256:21d142cc6c0ec30d2efee5068ca36c128a30b0f2c53c1c07bd78cb6bc1d3be5f", size = 150647, upload-time = "2025-10-14T04:41:01.754Z" },
    { url = "https://files.pythonhosted.org/packages/ad/1f/6a9a593d52e3e8c5d2b167daf8c6b968808efb57ef4c210acb907c365bc4/charset_normalizer-3.4.4-cp312-cp312-musllinux_1_2_armv7l.whl", hash = "sha256:5dbe56a36425d26d6cfb40ce79c314a2e4dd6211d51d6d2191c00bed34f354cc", size = 145110, upload-time = "2025-10-14T04:41:03.231Z" },
    { url = "https://files.pythonhosted.org/packages/30/42/9a52c609e72471b0fc54386dc63c3781a387bb4fe61c20231a4ebcd58bdd/charset_normalizer-3.4.4-cp312-cp312-musllinux_1_2_ppc64le.whl", hash = "sha256:5bfbb1b9acf3334612667b61bd3002196fe2a1eb4dd74d247e0f2a4d50ec9bbf", size = 162839, upload-time = "2025-10-14T04:41:04.715Z" },
    { url = "https://files.pythonhosted.org/packages/c4/5b/c0682bbf9f11597073052628ddd38344a3d673fda35a36773f7d19344b23/charset_normalizer-3.4.4-cp312-cp312-musllinux_1_2_riscv64.whl", hash = "sha256:d055ec1e26e441f6187acf818b73564e6e6282709e9bcb5b63f5b23068356a15", size = 150667, upload-time = "2025-10-14T04:41:05.827Z" },
    { url = "https://files.pythonhosted.org/packages/e4/24/a41afeab6f990cf2daf6cb8c67419b63b48cf518e4f56022230840c9bfb2/charset_normalizer-3.4.4-cp312-cp312-musllinux_1_2_s390x.whl", hash = "sha256:af2d8c67d8e573d6de5bc30cdb27e9b95e49115cd9baad5ddbd1a6207aaa82a9", size = 160535, upload-time = "2025-10-14T04:41:06.938Z" },
    { url = "https://files.pythonhosted.org/packages/2a/e5/6a4ce77ed243c4a50a1fecca6aaaab419628c818a49434be428fe24c9957/charset_normalizer-3.4.4-cp312-cp312-musllinux_1_2_x86_64.whl", hash = "sha256:780236ac706e66881f3b7f2f32dfe90507a09e67d1d454c762cf642e6e1586e0", size = 154816, upload-time = "2025-10-14T04:41:08.101Z" },
    { url = "https://files.pythonhosted.org/packages/a8/ef/89297262b8092b312d29cdb2517cb1237e51db8ecef2e9af5edbe7b683b1/charset_normalizer-3.4.4-cp312-cp312-win32.whl", hash = "sha256:5833d2c39d8896e4e19b689ffc198f08ea58116bee26dea51e362ecc7cd3ed26", size = 99694, upload-time = "2025-10-14T04:41:09.23Z" },
    { url = "https://files.pythonhosted.org/packages/3d/2d/1e5ed9dd3b3803994c155cd9aacb60c82c331bad84daf75bcb9c91b3295e/charset_normalizer-3.4.4-cp312-cp312-win_amd64.whl", hash = "sha256:a79cfe37875f822425b89a82333404539ae63dbdddf97f84dcbc3d339aae9525", size = 107131, upload-time = "2025-10-14T04:41:10.467Z" },
    { url = "https://files.pythonhosted.org/packages/d0/d9/0ed4c7098a861482a7b6a95603edce4c0d9db2311af23da1fb2b75ec26fc/charset_normalizer-3.4.4-cp312-cp312-win_arm64.whl", hash = "sha256:376bec83a63b8021bb5c8ea75e21c4ccb86e7e45ca4eb81146091b56599b80c3", size = 100390, upload-time = "2025-10-14T04:41:11.915Z" },
    { url = "https://files.pythonhosted.org/packages/97/45/4b3a1239bbacd321068ea6e7ac28875b03ab8bc0aa0966452db17cd36714/charset_normalizer-3.4.4-cp313-cp313-macosx_10_13_universal2.whl", hash = "sha256:e1f185f86a6f3403aa2420e815904c67b2f9ebc443f045edd0de921108345794", size = 208091, upload-time = "2025-10-14T04:41:13.346Z" },
    { url = "https://files.pythonhosted.org/packages/7d/62/73a6d7450829655a35bb88a88fca7d736f9882a27eacdca2c6d505b57e2e/charset_normalizer-3.4.4-cp313-cp313-manylinux2014_aarch64.manylinux_2_17_aarch64.manylinux_2_28_aarch64.whl", hash = "sha256:6b39f987ae8ccdf0d2642338faf2abb1862340facc796048b604ef14919e55ed", size = 147936, upload-time = "2025-10-14T04:41:14.461Z" },
    { url = "https://files.pythonhosted.org/packages/89/c5/adb8c8b3d6625bef6d88b251bbb0d95f8205831b987631ab0c8bb5d937c2/charset_normalizer-3.4.4-cp313-cp313-manylinux2014_armv7l.manylinux_2_17_armv7l.manylinux_2_31_armv7l.whl", hash = "sha256:3162d5d8ce1bb98dd51af660f2121c55d0fa541b46dff7bb9b9f86ea1d87de72", size = 144180, upload-time = "2025-10-14T04:41:15.588Z" },
    { url = "https://files.pythonhosted.org/packages/91/ed/9706e4070682d1cc219050b6048bfd293ccf67b3d4f5a4f39207453d4b99/charset_normalizer-3.4.4-cp313-cp313-manylinux2014_ppc64le.manylinux_2_17_ppc64le.manylinux_2_28_ppc64le.whl", hash = "sha256:81d5eb2a312700f4ecaa977a8235b634ce853200e828fbadf3a9c50bab278328", size = 161346, upload-time = "2025-10-14T04:41:16.738Z" },
    { url = "https://files.pythonhosted.org/packages/d5/0d/031f0d95e4972901a2f6f09ef055751805ff541511dc1252ba3ca1f80cf5/charset_normalizer-3.4.4-cp313-cp313-manylinux2014_s390x.manylinux_2_17_s390x.manylinux_2_28_s390x.whl", hash = "sha256:5bd2293095d766545ec1a8f612559f6b40abc0eb18bb2f5d1171872d34036ede", size = 158874, upload-time = "2025-10-14T04:41:17.923Z" },
    { url = "https://files.pythonhosted.org/packages/f5/83/6ab5883f57c9c801ce5e5677242328aa45592be8a00644310a008d04f922/charset_normalizer-3.4.4-cp313-cp313-manylinux2014_x86_64.manylinux_2_17_x86_64.manylinux_2_28_x86_64.whl", hash = "sha256:a8a8b89589086a25749f471e6a900d3f662d1d3b6e2e59dcecf787b1cc3a1894", size = 153076, upload-time = "2025-10-14T04:41:19.106Z" },
    { url = "https://files.pythonhosted.org/packages/75/1e/5ff781ddf5260e387d6419959ee89ef13878229732732ee73cdae01800f2/charset_normalizer-3.4.4-cp313-cp313-manylinux_2_31_riscv64.manylinux_2_39_riscv64.whl", hash = "sha256:bc7637e2f80d8530ee4a78e878bce464f70087ce73cf7c1caf142416923b98f1", size = 150601, upload-time = "2025-10-14T04:41:20.245Z" },
    { url = "https://files.pythonhosted.org/packages/d7/57/71be810965493d3510a6ca79b90c19e48696fb1ff964da319334b12677f0/charset_normalizer-3.4.4-cp313-cp313-musllinux_1_2_aarch64.whl", hash = "sha256:f8bf04158c6b607d747e93949aa60618b61312fe647a6369f88ce2ff16043490", size = 150376, upload-time = "2025-10-14T04:41:21.398Z" },
    { url = "https://files.pythonhosted.org/packages/e5/d5/c3d057a78c181d007014feb7e9f2e65905a6c4ef182c0ddf0de2924edd65/charset_normalizer-3.4.4-cp313-cp313-musllinux_1_2_armv7l.whl", hash = "sha256:554af85e960429cf30784dd47447d5125aaa3b99a6f0683589dbd27e2f45da44", size = 144825, upload-time = "2025-10-14T04:41:22.583Z" },
    { url = "https://files.pythonhosted.org/packages/e6/8c/d0406294828d4976f275ffbe66f00266c4b3136b7506941d87c00cab5272/charset_normalizer-3.4.4-cp313-cp313-musllinux_1_2_ppc64le.whl", hash = "sha256:74018750915ee7ad843a774364e13a3db91682f26142baddf775342c3f5b1133", size = 162583, upload-time = "2025-10-14T04:41:23.754Z" },
    { url = "https://files.pythonhosted.org/packages/d7/24/e2aa1f18c8f15c4c0e932d9287b8609dd30ad56dbe41d926bd846e22fb8d/charset_normalizer-3.4.4-cp313-cp313-musllinux_1_2_riscv64.whl", hash = "sha256:c0463276121fdee9c49b98908b3a89c39be45d86d1dbaa22957e38f6321d4ce3", size = 150366, upload-time = "2025-10-14T04:41:25.27Z" },
    { url = "https://files.pythonhosted.org/packages/e4/5b/1e6160c7739aad1e2df054300cc618b06bf784a7a164b0f238360721ab86/charset_normalizer-3.4.4-cp313-cp313-musllinux_1_2_s390x.whl", hash = "sha256:362d61fd13843997c1c446760ef36f240cf81d3ebf74ac62652aebaf7838561e", size = 160300, upload-time = "2025-10-14T04:41:26.725Z" },
    { url = "https://files.pythonhosted.org/packages/7a/10/f882167cd207fbdd743e55534d5d9620e095089d176d55cb22d5322f2afd/charset_normalizer-3.4.4-cp313-cp313-musllinux_1_2_x86_64.whl", hash = "sha256:9a26f18905b8dd5d685d6d07b0cdf98a79f3c7a918906af7cc143ea2e164c8bc", size = 154465, upload-time = "2025-10-14T04:41:28.322Z" },
    { url = "https://files.pythonhosted.org/packages/89/66/c7a9e1b7429be72123441bfdbaf2bc13faab3f90b933f664db506dea5915/charset_normalizer-3.4.4-cp313-cp313-win32.whl", hash = "sha256:9b35f4c90079ff2e2edc5b26c0c77925e5d2d255c42c74fdb70fb49b172726ac", size = 99404, upload-time = "2025-10-14T04:41:29.95Z" },
    { url = "https://files.pythonhosted.org/packages/c4/26/b9924fa27db384bdcd97ab83b4f0a8058d96ad9626ead570674d5e737d90/charset_normalizer-3.4.4-cp313-cp313-win_amd64.whl", hash = "sha256:b435cba5f4f750aa6c0a0d92c541fb79f69a387c91e61f1795227e4ed9cece14", size = 107092, upload-time = "2025-10-14T04:41:31.188Z" },
    { url = "https://files.pythonhosted.org/packages/af/8f/3ed4bfa0c0c72a7ca17f0380cd9e4dd842b09f664e780c13cff1dcf2ef1b/charset_normalizer-3.4.4-cp313-cp313-win_arm64.whl", hash = "sha256:542d2cee80be6f80247095cc36c418f7bddd14f4a6de45af91dfad36d817bba2", size = 100408, upload-time = "2025-10-14T04:41:32.624Z" },
    { url = "https://files.pythonhosted.org/packages/2a/35/7051599bd493e62411d6ede36fd5af83a38f37c4767b92884df7301db25d/charset_normalizer-3.4.4-cp314-cp314-macosx_10_13_universal2.whl", hash = "sha256:da3326d9e65ef63a817ecbcc0df6e94463713b754fe293eaa03da99befb9a5bd", size = 207746, upload-time = "2025-10-14T04:41:33.773Z" },
    { url = "https://files.pythonhosted.org/packages/10/9a/97c8d48ef10d6cd4fcead2415523221624bf58bcf68a802721a6bc807c8f/charset_normalizer-3.4.4-cp314-cp314-manylinux2014_aarch64.manylinux_2_17_aarch64.manylinux_2_28_aarch64.whl", hash = "sha256:8af65f14dc14a79b924524b1e7fffe304517b2bff5a58bf64f30b98bbc5079eb", size = 147889, upload-time = "2025-10-14T04:41:34.897Z" },
    { url = "https://files.pythonhosted.org/packages/10/bf/979224a919a1b606c82bd2c5fa49b5c6d5727aa47b4312bb27b1734f53cd/charset_normalizer-3.4.4-cp314-cp314-manylinux2014_armv7l.manylinux_2_17_armv7l.manylinux_2_31_armv7l.whl", hash = "sha256:74664978bb272435107de04e36db5a9735e78232b85b77d45cfb38f758efd33e", size = 143641, upload-time = "2025-10-14T04:41:36.116Z" },
    { url = "https://files.pythonhosted.org/packages/ba/33/0ad65587441fc730dc7bd90e9716b30b4702dc7b617e6ba4997dc8651495/charset_normalizer-3.4.4-cp314-cp314-manylinux2014_ppc64le.manylinux_2_17_ppc64le.manylinux_2_28_ppc64le.whl", hash = "sha256:752944c7ffbfdd10c074dc58ec2d5a8a4cd9493b314d367c14d24c17684ddd14", size = 160779, upload-time = "2025-10-14T04:41:37.229Z" },
    { url = "https://files.pythonhosted.org/packages/67/ed/331d6b249259ee71ddea93f6f2f0a56cfebd46938bde6fcc6f7b9a3d0e09/charset_normalizer-3.4.4-cp314-cp314-manylinux2014_s390x.manylinux_2_17_s390x.manylinux_2_28_s390x.whl", hash = "sha256:d1f13550535ad8cff21b8d757a3257963e951d96e20ec82ab44bc64aeb62a191", size = 159035, upload-time = "2025-10-14T04:41:38.368Z" },
    { url = "https://files.pythonhosted.org/packages/67/ff/f6b948ca32e4f2a4576aa129d8bed61f2e0543bf9f5f2b7fc3758ed005c9/charset_normalizer-3.4.4-cp314-cp314-manylinux2014_x86_64.manylinux_2_17_x86_64.manylinux_2_28_x86_64.whl", hash = "sha256:ecaae4149d99b1c9e7b88bb03e3221956f68fd6d50be2ef061b2381b61d20838", size = 152542, upload-time = "2025-10-14T04:41:39.862Z" },
    { url = "https://files.pythonhosted.org/packages/16/85/276033dcbcc369eb176594de22728541a925b2632f9716428c851b149e83/charset_normalizer-3.4.4-cp314-cp314-manylinux_2_31_riscv64.manylinux_2_39_riscv64.whl", hash = "sha256:cb6254dc36b47a990e59e1068afacdcd02958bdcce30bb50cc1700a8b9d624a6", size = 149524, upload-time = "2025-10-14T04:41:41.319Z" },
    { url = "https://files.pythonhosted.org/packages/9e/f2/6a2a1f722b6aba37050e626530a46a68f74e63683947a8acff92569f979a/charset_normalizer-3.4.4-cp314-cp314-musllinux_1_2_aarch64.whl", hash = "sha256:c8ae8a0f02f57a6e61203a31428fa1d677cbe50c93622b4149d5c0f319c1d19e", size = 150395, upload-time = "2025-10-14T04:41:42.539Z" },
    { url = "https://files.pythonhosted.org/packages/60/bb/2186cb2f2bbaea6338cad15ce23a67f9b0672929744381e28b0592676824/charset_normalizer-3.4.4-cp314-cp314-musllinux_1_2_armv7l.whl", hash = "sha256:47cc91b2f4dd2833fddaedd2893006b0106129d4b94fdb6af1f4ce5a9965577c", size = 143680, upload-time = "2025-10-14T04:41:43.661Z" },
    { url = "https://files.pythonhosted.org/packages/7d/a5/bf6f13b772fbb2a90360eb620d52ed8f796f3c5caee8398c3b2eb7b1c60d/charset_normalizer-3.4.4-cp314-cp314-musllinux_1_2_ppc64le.whl", hash = "sha256:82004af6c302b5d3ab2cfc4cc5f29db16123b1a8417f2e25f9066f91d4411090", size = 162045, upload-time = "2025-10-14T04:41:44.821Z" },
    { url = "https://files.pythonhosted.org/packages/df/c5/d1be898bf0dc3ef9030c3825e5d3b83f2c528d207d246cbabe245966808d/charset_normalizer-3.4.4-cp314-cp314-musllinux_1_2_riscv64.whl", hash = "sha256:2b7d8f6c26245217bd2ad053761201e9f9680f8ce52f0fcd8d0755aeae5b2152", size = 149687, upload-time = "2025-10-14T04:41:46.442Z" },
    { url = "https://files.pythonhosted.org/packages/a5/42/90c1f7b9341eef50c8a1cb3f098ac43b0508413f33affd762855f67a410e/charset_normalizer-3.4.4-cp314-cp314-musllinux_1_2_s390x.whl", hash = "sha256:799a7a5e4fb2d5898c60b640fd4981d6a25f1c11790935a44ce38c54e985f828", size = 160014, upload-time = "2025-10-14T04:41:47.631Z" },
    { url = "https://files.pythonhosted.org/packages/76/be/4d3ee471e8145d12795ab655ece37baed0929462a86e72372fd25859047c/charset_normalizer-3.4.4-cp314-cp314-musllinux_1_2_x86_64.whl", hash = "sha256:99ae2cffebb06e6c22bdc25801d7b30f503cc87dbd283479e7b606f70aff57ec", size = 154044, upload-time = "2025-10-14T04:41:48.81Z" },
    { url = "https://files.pythonhosted.org/packages/b0/6f/8f7af07237c34a1defe7defc565a9bc1807762f672c0fde711a4b22bf9c0/charset_normalizer-3.4.4-cp314-cp314-win32.whl", hash = "sha256:f9d332f8c2a2fcbffe1378594431458ddbef721c1769d78e2cbc06280d8155f9", size = 99940, upload-time = "2025-10-14T04:41:49.946Z" },
    { url = "https://files.pythonhosted.org/packages/4b/51/8ade005e5ca5b0d80fb4aff72a3775b325bdc3d27408c8113811a7cbe640/charset_normalizer-3.4.4-cp314-cp314-win_amd64.whl", hash = "sha256:8a6562c3700cce886c5be75ade4a5db4214fda19fede41d9792d100288d8f94c", size = 107104, upload-time = "2025-10-14T04:41:51.051Z" },
    { url = "https://files.pythonhosted.org/packages/da/5f/6b8f83a55bb8278772c5ae54a577f3099025f9ade59d0136ac24a0df4bde/charset_normalizer-3.4.4-cp314-cp314-win_arm64.whl", hash = "sha256:de00632ca48df9daf77a2c65a484531649261ec9f25489917f09e455cb09ddb2", size = 100743, upload-time = "2025-10-14T04:41:52.122Z" },
    { url = "https://files.pythonhosted.org/packages/0a/4c/925909008ed5a988ccbb72dcc897407e5d6d3bd72410d69e051fc0c14647/charset_normalizer-3.4.4-py3-none-any.whl", hash = "sha256:7a32c560861a02ff789ad905a2fe94e3f840803362c84fecf1851cb4cf3dc37f", size = 53402, upload-time = "2025-10-14T04:42:31.76Z" },
]

[[package]]
name = "colorama"
version = "0.4.6"
source = { registry = "https://pypi.org/simple" }
sdist = { url = "https://files.pythonhosted.org/packages/d8/53/6f443c9a4a8358a93a6792e2acffb9d9d5cb0a5cfd8802644b7b1c9a02e4/colorama-0.4.6.tar.gz", hash = "sha256:08695f5cb7ed6e0531a20572697297273c47b8cae5a63ffc6d6ed5c201be6e44", size = 27697, upload-time = "2022-10-25T02:36:22.414Z" }
wheels = [
    { url = "https://files.pythonhosted.org/packages/d1/d6/3965ed04c63042e047cb6a3e6ed1a63a35087b6a609aa3a15ed8ac56c221/colorama-0.4.6-py2.py3-none-any.whl", hash = "sha256:4f1d9991f5acc0ca119f9d443620b77f9d6b33703e51011c16baf57afb285fc6", size = 25335, upload-time = "2022-10-25T02:36:20.889Z" },
]

[[package]]
name = "contourpy"
version = "1.3.2"
source = { registry = "https://pypi.org/simple" }
resolution-markers = [
    "python_full_version < '3.11'",
]
dependencies = [
    { name = "numpy", version = "2.2.6", source = { registry = "https://pypi.org/simple" }, marker = "python_full_version < '3.11'" },
]
sdist = { url = "https://files.pythonhosted.org/packages/66/54/eb9bfc647b19f2009dd5c7f5ec51c4e6ca831725f1aea7a993034f483147/contourpy-1.3.2.tar.gz", hash = "sha256:b6945942715a034c671b7fc54f9588126b0b8bf23db2696e3ca8328f3ff0ab54", size = 13466130, upload-time = "2025-04-15T17:47:53.79Z" }
wheels = [
    { url = "https://files.pythonhosted.org/packages/12/a3/da4153ec8fe25d263aa48c1a4cbde7f49b59af86f0b6f7862788c60da737/contourpy-1.3.2-cp310-cp310-macosx_10_9_x86_64.whl", hash = "sha256:ba38e3f9f330af820c4b27ceb4b9c7feee5fe0493ea53a8720f4792667465934", size = 268551, upload-time = "2025-04-15T17:34:46.581Z" },
    { url = "https://files.pythonhosted.org/packages/2f/6c/330de89ae1087eb622bfca0177d32a7ece50c3ef07b28002de4757d9d875/contourpy-1.3.2-cp310-cp310-macosx_11_0_arm64.whl", hash = "sha256:dc41ba0714aa2968d1f8674ec97504a8f7e334f48eeacebcaa6256213acb0989", size = 253399, upload-time = "2025-04-15T17:34:51.427Z" },
    { url = "https://files.pythonhosted.org/packages/c1/bd/20c6726b1b7f81a8bee5271bed5c165f0a8e1f572578a9d27e2ccb763cb2/contourpy-1.3.2-cp310-cp310-manylinux_2_17_aarch64.manylinux2014_aarch64.whl", hash = "sha256:9be002b31c558d1ddf1b9b415b162c603405414bacd6932d031c5b5a8b757f0d", size = 312061, upload-time = "2025-04-15T17:34:55.961Z" },
    { url = "https://files.pythonhosted.org/packages/22/fc/a9665c88f8a2473f823cf1ec601de9e5375050f1958cbb356cdf06ef1ab6/contourpy-1.3.2-cp310-cp310-manylinux_2_17_ppc64le.manylinux2014_ppc64le.whl", hash = "sha256:8d2e74acbcba3bfdb6d9d8384cdc4f9260cae86ed9beee8bd5f54fee49a430b9", size = 351956, upload-time = "2025-04-15T17:35:00.992Z" },
    { url = "https://files.pythonhosted.org/packages/25/eb/9f0a0238f305ad8fb7ef42481020d6e20cf15e46be99a1fcf939546a177e/contourpy-1.3.2-cp310-cp310-manylinux_2_17_s390x.manylinux2014_s390x.whl", hash = "sha256:e259bced5549ac64410162adc973c5e2fb77f04df4a439d00b478e57a0e65512", size = 320872, upload-time = "2025-04-15T17:35:06.177Z" },
    { url = "https://files.pythonhosted.org/packages/32/5c/1ee32d1c7956923202f00cf8d2a14a62ed7517bdc0ee1e55301227fc273c/contourpy-1.3.2-cp310-cp310-manylinux_2_17_x86_64.manylinux2014_x86_64.whl", hash = "sha256:ad687a04bc802cbe8b9c399c07162a3c35e227e2daccf1668eb1f278cb698631", size = 325027, upload-time = "2025-04-15T17:35:11.244Z" },
    { url = "https://files.pythonhosted.org/packages/83/bf/9baed89785ba743ef329c2b07fd0611d12bfecbedbdd3eeecf929d8d3b52/contourpy-1.3.2-cp310-cp310-musllinux_1_2_aarch64.whl", hash = "sha256:cdd22595308f53ef2f891040ab2b93d79192513ffccbd7fe19be7aa773a5e09f", size = 1306641, upload-time = "2025-04-15T17:35:26.701Z" },
    { url = "https://files.pythonhosted.org/packages/d4/cc/74e5e83d1e35de2d28bd97033426b450bc4fd96e092a1f7a63dc7369b55d/contourpy-1.3.2-cp310-cp310-musllinux_1_2_x86_64.whl", hash = "sha256:b4f54d6a2defe9f257327b0f243612dd051cc43825587520b1bf74a31e2f6ef2", size = 1374075, upload-time = "2025-04-15T17:35:43.204Z" },
    { url = "https://files.pythonhosted.org/packages/0c/42/17f3b798fd5e033b46a16f8d9fcb39f1aba051307f5ebf441bad1ecf78f8/contourpy-1.3.2-cp310-cp310-win32.whl", hash = "sha256:f939a054192ddc596e031e50bb13b657ce318cf13d264f095ce9db7dc6ae81c0", size = 177534, upload-time = "2025-04-15T17:35:46.554Z" },
    { url = "https://files.pythonhosted.org/packages/54/ec/5162b8582f2c994721018d0c9ece9dc6ff769d298a8ac6b6a652c307e7df/contourpy-1.3.2-cp310-cp310-win_amd64.whl", hash = "sha256:c440093bbc8fc21c637c03bafcbef95ccd963bc6e0514ad887932c18ca2a759a", size = 221188, upload-time = "2025-04-15T17:35:50.064Z" },
    { url = "https://files.pythonhosted.org/packages/b3/b9/ede788a0b56fc5b071639d06c33cb893f68b1178938f3425debebe2dab78/contourpy-1.3.2-cp311-cp311-macosx_10_9_x86_64.whl", hash = "sha256:6a37a2fb93d4df3fc4c0e363ea4d16f83195fc09c891bc8ce072b9d084853445", size = 269636, upload-time = "2025-04-15T17:35:54.473Z" },
    { url = "https://files.pythonhosted.org/packages/e6/75/3469f011d64b8bbfa04f709bfc23e1dd71be54d05b1b083be9f5b22750d1/contourpy-1.3.2-cp311-cp311-macosx_11_0_arm64.whl", hash = "sha256:b7cd50c38f500bbcc9b6a46643a40e0913673f869315d8e70de0438817cb7773", size = 254636, upload-time = "2025-04-15T17:35:58.283Z" },
    { url = "https://files.pythonhosted.org/packages/8d/2f/95adb8dae08ce0ebca4fd8e7ad653159565d9739128b2d5977806656fcd2/contourpy-1.3.2-cp311-cp311-manylinux_2_17_aarch64.manylinux2014_aarch64.whl", hash = "sha256:d6658ccc7251a4433eebd89ed2672c2ed96fba367fd25ca9512aa92a4b46c4f1", size = 313053, upload-time = "2025-04-15T17:36:03.235Z" },
    { url = "https://files.pythonhosted.org/packages/c3/a6/8ccf97a50f31adfa36917707fe39c9a0cbc24b3bbb58185577f119736cc9/contourpy-1.3.2-cp311-cp311-manylinux_2_17_ppc64le.manylinux2014_ppc64le.whl", hash = "sha256:70771a461aaeb335df14deb6c97439973d253ae70660ca085eec25241137ef43", size = 352985, upload-time = "2025-04-15T17:36:08.275Z" },
    { url = "https://files.pythonhosted.org/packages/1d/b6/7925ab9b77386143f39d9c3243fdd101621b4532eb126743201160ffa7e6/contourpy-1.3.2-cp311-cp311-manylinux_2_17_s390x.manylinux2014_s390x.whl", hash = "sha256:65a887a6e8c4cd0897507d814b14c54a8c2e2aa4ac9f7686292f9769fcf9a6ab", size = 323750, upload-time = "2025-04-15T17:36:13.29Z" },
    { url = "https://files.pythonhosted.org/packages/c2/f3/20c5d1ef4f4748e52d60771b8560cf00b69d5c6368b5c2e9311bcfa2a08b/contourpy-1.3.2-cp311-cp311-manylinux_2_17_x86_64.manylinux2014_x86_64.whl", hash = "sha256:3859783aefa2b8355697f16642695a5b9792e7a46ab86da1118a4a23a51a33d7", size = 326246, upload-time = "2025-04-15T17:36:18.329Z" },
    { url = "https://files.pythonhosted.org/packages/8c/e5/9dae809e7e0b2d9d70c52b3d24cba134dd3dad979eb3e5e71f5df22ed1f5/contourpy-1.3.2-cp311-cp311-musllinux_1_2_aarch64.whl", hash = "sha256:eab0f6db315fa4d70f1d8ab514e527f0366ec021ff853d7ed6a2d33605cf4b83", size = 1308728, upload-time = "2025-04-15T17:36:33.878Z" },
    { url = "https://files.pythonhosted.org/packages/e2/4a/0058ba34aeea35c0b442ae61a4f4d4ca84d6df8f91309bc2d43bb8dd248f/contourpy-1.3.2-cp311-cp311-musllinux_1_2_x86_64.whl", hash = "sha256:d91a3ccc7fea94ca0acab82ceb77f396d50a1f67412efe4c526f5d20264e6ecd", size = 1375762, upload-time = "2025-04-15T17:36:51.295Z" },
    { url = "https://files.pythonhosted.org/packages/09/33/7174bdfc8b7767ef2c08ed81244762d93d5c579336fc0b51ca57b33d1b80/contourpy-1.3.2-cp311-cp311-win32.whl", hash = "sha256:1c48188778d4d2f3d48e4643fb15d8608b1d01e4b4d6b0548d9b336c28fc9b6f", size = 178196, upload-time = "2025-04-15T17:36:55.002Z" },
    { url = "https://files.pythonhosted.org/packages/5e/fe/4029038b4e1c4485cef18e480b0e2cd2d755448bb071eb9977caac80b77b/contourpy-1.3.2-cp311-cp311-win_amd64.whl", hash = "sha256:5ebac872ba09cb8f2131c46b8739a7ff71de28a24c869bcad554477eb089a878", size = 222017, upload-time = "2025-04-15T17:36:58.576Z" },
    { url = "https://files.pythonhosted.org/packages/34/f7/44785876384eff370c251d58fd65f6ad7f39adce4a093c934d4a67a7c6b6/contourpy-1.3.2-cp312-cp312-macosx_10_13_x86_64.whl", hash = "sha256:4caf2bcd2969402bf77edc4cb6034c7dd7c0803213b3523f111eb7460a51b8d2", size = 271580, upload-time = "2025-04-15T17:37:03.105Z" },
    { url = "https://files.pythonhosted.org/packages/93/3b/0004767622a9826ea3d95f0e9d98cd8729015768075d61f9fea8eeca42a8/contourpy-1.3.2-cp312-cp312-macosx_11_0_arm64.whl", hash = "sha256:82199cb78276249796419fe36b7386bd8d2cc3f28b3bc19fe2454fe2e26c4c15", size = 255530, upload-time = "2025-04-15T17:37:07.026Z" },
    { url = "https://files.pythonhosted.org/packages/e7/bb/7bd49e1f4fa805772d9fd130e0d375554ebc771ed7172f48dfcd4ca61549/contourpy-1.3.2-cp312-cp312-manylinux_2_17_aarch64.manylinux2014_aarch64.whl", hash = "sha256:106fab697af11456fcba3e352ad50effe493a90f893fca6c2ca5c033820cea92", size = 307688, upload-time = "2025-04-15T17:37:11.481Z" },
    { url = "https://files.pythonhosted.org/packages/fc/97/e1d5dbbfa170725ef78357a9a0edc996b09ae4af170927ba8ce977e60a5f/contourpy-1.3.2-cp312-cp312-manylinux_2_17_ppc64le.manylinux2014_ppc64le.whl", hash = "sha256:d14f12932a8d620e307f715857107b1d1845cc44fdb5da2bc8e850f5ceba9f87", size = 347331, upload-time = "2025-04-15T17:37:18.212Z" },
    { url = "https://files.pythonhosted.org/packages/6f/66/e69e6e904f5ecf6901be3dd16e7e54d41b6ec6ae3405a535286d4418ffb4/contourpy-1.3.2-cp312-cp312-manylinux_2_17_s390x.manylinux2014_s390x.whl", hash = "sha256:532fd26e715560721bb0d5fc7610fce279b3699b018600ab999d1be895b09415", size = 318963, upload-time = "2025-04-15T17:37:22.76Z" },
    { url = "https://files.pythonhosted.org/packages/a8/32/b8a1c8965e4f72482ff2d1ac2cd670ce0b542f203c8e1d34e7c3e6925da7/contourpy-1.3.2-cp312-cp312-manylinux_2_17_x86_64.manylinux2014_x86_64.whl", hash = "sha256:f26b383144cf2d2c29f01a1e8170f50dacf0eac02d64139dcd709a8ac4eb3cfe", size = 323681, upload-time = "2025-04-15T17:37:33.001Z" },
    { url = "https://files.pythonhosted.org/packages/30/c6/12a7e6811d08757c7162a541ca4c5c6a34c0f4e98ef2b338791093518e40/contourpy-1.3.2-cp312-cp312-musllinux_1_2_aarch64.whl", hash = "sha256:c49f73e61f1f774650a55d221803b101d966ca0c5a2d6d5e4320ec3997489441", size = 1308674, upload-time = "2025-04-15T17:37:48.64Z" },
    { url = "https://files.pythonhosted.org/packages/2a/8a/bebe5a3f68b484d3a2b8ffaf84704b3e343ef1addea528132ef148e22b3b/contourpy-1.3.2-cp312-cp312-musllinux_1_2_x86_64.whl", hash = "sha256:3d80b2c0300583228ac98d0a927a1ba6a2ba6b8a742463c564f1d419ee5b211e", size = 1380480, upload-time = "2025-04-15T17:38:06.7Z" },
    { url = "https://files.pythonhosted.org/packages/34/db/fcd325f19b5978fb509a7d55e06d99f5f856294c1991097534360b307cf1/contourpy-1.3.2-cp312-cp312-win32.whl", hash = "sha256:90df94c89a91b7362e1142cbee7568f86514412ab8a2c0d0fca72d7e91b62912", size = 178489, upload-time = "2025-04-15T17:38:10.338Z" },
    { url = "https://files.pythonhosted.org/packages/01/c8/fadd0b92ffa7b5eb5949bf340a63a4a496a6930a6c37a7ba0f12acb076d6/contourpy-1.3.2-cp312-cp312-win_amd64.whl", hash = "sha256:8c942a01d9163e2e5cfb05cb66110121b8d07ad438a17f9e766317bcb62abf73", size = 223042, upload-time = "2025-04-15T17:38:14.239Z" },
    { url = "https://files.pythonhosted.org/packages/2e/61/5673f7e364b31e4e7ef6f61a4b5121c5f170f941895912f773d95270f3a2/contourpy-1.3.2-cp313-cp313-macosx_10_13_x86_64.whl", hash = "sha256:de39db2604ae755316cb5967728f4bea92685884b1e767b7c24e983ef5f771cb", size = 271630, upload-time = "2025-04-15T17:38:19.142Z" },
    { url = "https://files.pythonhosted.org/packages/ff/66/a40badddd1223822c95798c55292844b7e871e50f6bfd9f158cb25e0bd39/contourpy-1.3.2-cp313-cp313-macosx_11_0_arm64.whl", hash = "sha256:3f9e896f447c5c8618f1edb2bafa9a4030f22a575ec418ad70611450720b5b08", size = 255670, upload-time = "2025-04-15T17:38:23.688Z" },
    { url = "https://files.pythonhosted.org/packages/1e/c7/cf9fdee8200805c9bc3b148f49cb9482a4e3ea2719e772602a425c9b09f8/contourpy-1.3.2-cp313-cp313-manylinux_2_17_aarch64.manylinux2014_aarch64.whl", hash = "sha256:71e2bd4a1c4188f5c2b8d274da78faab884b59df20df63c34f74aa1813c4427c", size = 306694, upload-time = "2025-04-15T17:38:28.238Z" },
    { url = "https://files.pythonhosted.org/packages/dd/e7/ccb9bec80e1ba121efbffad7f38021021cda5be87532ec16fd96533bb2e0/contourpy-1.3.2-cp313-cp313-manylinux_2_17_ppc64le.manylinux2014_ppc64le.whl", hash = "sha256:de425af81b6cea33101ae95ece1f696af39446db9682a0b56daaa48cfc29f38f", size = 345986, upload-time = "2025-04-15T17:38:33.502Z" },
    { url = "https://files.pythonhosted.org/packages/dc/49/ca13bb2da90391fa4219fdb23b078d6065ada886658ac7818e5441448b78/contourpy-1.3.2-cp313-cp313-manylinux_2_17_s390x.manylinux2014_s390x.whl", hash = "sha256:977e98a0e0480d3fe292246417239d2d45435904afd6d7332d8455981c408b85", size = 318060, upload-time = "2025-04-15T17:38:38.672Z" },
    { url = "https://files.pythonhosted.org/packages/c8/65/5245ce8c548a8422236c13ffcdcdada6a2a812c361e9e0c70548bb40b661/contourpy-1.3.2-cp313-cp313-manylinux_2_17_x86_64.manylinux2014_x86_64.whl", hash = "sha256:434f0adf84911c924519d2b08fc10491dd282b20bdd3fa8f60fd816ea0b48841", size = 322747, upload-time = "2025-04-15T17:38:43.712Z" },
    { url = "https://files.pythonhosted.org/packages/72/30/669b8eb48e0a01c660ead3752a25b44fdb2e5ebc13a55782f639170772f9/contourpy-1.3.2-cp313-cp313-musllinux_1_2_aarch64.whl", hash = "sha256:c66c4906cdbc50e9cba65978823e6e00b45682eb09adbb78c9775b74eb222422", size = 1308895, upload-time = "2025-04-15T17:39:00.224Z" },
    { url = "https://files.pythonhosted.org/packages/05/5a/b569f4250decee6e8d54498be7bdf29021a4c256e77fe8138c8319ef8eb3/contourpy-1.3.2-cp313-cp313-musllinux_1_2_x86_64.whl", hash = "sha256:8b7fc0cd78ba2f4695fd0a6ad81a19e7e3ab825c31b577f384aa9d7817dc3bef", size = 1379098, upload-time = "2025-04-15T17:43:29.649Z" },
    { url = "https://files.pythonhosted.org/packages/19/ba/b227c3886d120e60e41b28740ac3617b2f2b971b9f601c835661194579f1/contourpy-1.3.2-cp313-cp313-win32.whl", hash = "sha256:15ce6ab60957ca74cff444fe66d9045c1fd3e92c8936894ebd1f3eef2fff075f", size = 178535, upload-time = "2025-04-15T17:44:44.532Z" },
    { url = "https://files.pythonhosted.org/packages/12/6e/2fed56cd47ca739b43e892707ae9a13790a486a3173be063681ca67d2262/contourpy-1.3.2-cp313-cp313-win_amd64.whl", hash = "sha256:e1578f7eafce927b168752ed7e22646dad6cd9bca673c60bff55889fa236ebf9", size = 223096, upload-time = "2025-04-15T17:44:48.194Z" },
    { url = "https://files.pythonhosted.org/packages/54/4c/e76fe2a03014a7c767d79ea35c86a747e9325537a8b7627e0e5b3ba266b4/contourpy-1.3.2-cp313-cp313t-macosx_10_13_x86_64.whl", hash = "sha256:0475b1f6604896bc7c53bb070e355e9321e1bc0d381735421a2d2068ec56531f", size = 285090, upload-time = "2025-04-15T17:43:34.084Z" },
    { url = "https://files.pythonhosted.org/packages/7b/e2/5aba47debd55d668e00baf9651b721e7733975dc9fc27264a62b0dd26eb8/contourpy-1.3.2-cp313-cp313t-macosx_11_0_arm64.whl", hash = "sha256:c85bb486e9be652314bb5b9e2e3b0d1b2e643d5eec4992c0fbe8ac71775da739", size = 268643, upload-time = "2025-04-15T17:43:38.626Z" },
    { url = "https://files.pythonhosted.org/packages/a1/37/cd45f1f051fe6230f751cc5cdd2728bb3a203f5619510ef11e732109593c/contourpy-1.3.2-cp313-cp313t-manylinux_2_17_aarch64.manylinux2014_aarch64.whl", hash = "sha256:745b57db7758f3ffc05a10254edd3182a2a83402a89c00957a8e8a22f5582823", size = 310443, upload-time = "2025-04-15T17:43:44.522Z" },
    { url = "https://files.pythonhosted.org/packages/8b/a2/36ea6140c306c9ff6dd38e3bcec80b3b018474ef4d17eb68ceecd26675f4/contourpy-1.3.2-cp313-cp313t-manylinux_2_17_ppc64le.manylinux2014_ppc64le.whl", hash = "sha256:970e9173dbd7eba9b4e01aab19215a48ee5dd3f43cef736eebde064a171f89a5", size = 349865, upload-time = "2025-04-15T17:43:49.545Z" },
    { url = "https://files.pythonhosted.org/packages/95/b7/2fc76bc539693180488f7b6cc518da7acbbb9e3b931fd9280504128bf956/contourpy-1.3.2-cp313-cp313t-manylinux_2_17_s390x.manylinux2014_s390x.whl", hash = "sha256:c6c4639a9c22230276b7bffb6a850dfc8258a2521305e1faefe804d006b2e532", size = 321162, upload-time = "2025-04-15T17:43:54.203Z" },
    { url = "https://files.pythonhosted.org/packages/f4/10/76d4f778458b0aa83f96e59d65ece72a060bacb20cfbee46cf6cd5ceba41/contourpy-1.3.2-cp313-cp313t-manylinux_2_17_x86_64.manylinux2014_x86_64.whl", hash = "sha256:cc829960f34ba36aad4302e78eabf3ef16a3a100863f0d4eeddf30e8a485a03b", size = 327355, upload-time = "2025-04-15T17:44:01.025Z" },
    { url = "https://files.pythonhosted.org/packages/43/a3/10cf483ea683f9f8ab096c24bad3cce20e0d1dd9a4baa0e2093c1c962d9d/contourpy-1.3.2-cp313-cp313t-musllinux_1_2_aarch64.whl", hash = "sha256:d32530b534e986374fc19eaa77fcb87e8a99e5431499949b828312bdcd20ac52", size = 1307935, upload-time = "2025-04-15T17:44:17.322Z" },
    { url = "https://files.pythonhosted.org/packages/78/73/69dd9a024444489e22d86108e7b913f3528f56cfc312b5c5727a44188471/contourpy-1.3.2-cp313-cp313t-musllinux_1_2_x86_64.whl", hash = "sha256:e298e7e70cf4eb179cc1077be1c725b5fd131ebc81181bf0c03525c8abc297fd", size = 1372168, upload-time = "2025-04-15T17:44:33.43Z" },
    { url = "https://files.pythonhosted.org/packages/0f/1b/96d586ccf1b1a9d2004dd519b25fbf104a11589abfd05484ff12199cca21/contourpy-1.3.2-cp313-cp313t-win32.whl", hash = "sha256:d0e589ae0d55204991450bb5c23f571c64fe43adaa53f93fc902a84c96f52fe1", size = 189550, upload-time = "2025-04-15T17:44:37.092Z" },
    { url = "https://files.pythonhosted.org/packages/b0/e6/6000d0094e8a5e32ad62591c8609e269febb6e4db83a1c75ff8868b42731/contourpy-1.3.2-cp313-cp313t-win_amd64.whl", hash = "sha256:78e9253c3de756b3f6a5174d024c4835acd59eb3f8e2ca13e775dbffe1558f69", size = 238214, upload-time = "2025-04-15T17:44:40.827Z" },
    { url = "https://files.pythonhosted.org/packages/33/05/b26e3c6ecc05f349ee0013f0bb850a761016d89cec528a98193a48c34033/contourpy-1.3.2-pp310-pypy310_pp73-macosx_10_15_x86_64.whl", hash = "sha256:fd93cc7f3139b6dd7aab2f26a90dde0aa9fc264dbf70f6740d498a70b860b82c", size = 265681, upload-time = "2025-04-15T17:44:59.314Z" },
    { url = "https://files.pythonhosted.org/packages/2b/25/ac07d6ad12affa7d1ffed11b77417d0a6308170f44ff20fa1d5aa6333f03/contourpy-1.3.2-pp310-pypy310_pp73-manylinux_2_17_x86_64.manylinux2014_x86_64.whl", hash = "sha256:107ba8a6a7eec58bb475329e6d3b95deba9440667c4d62b9b6063942b61d7f16", size = 315101, upload-time = "2025-04-15T17:45:04.165Z" },
    { url = "https://files.pythonhosted.org/packages/8f/4d/5bb3192bbe9d3f27e3061a6a8e7733c9120e203cb8515767d30973f71030/contourpy-1.3.2-pp310-pypy310_pp73-win_amd64.whl", hash = "sha256:ded1706ed0c1049224531b81128efbd5084598f18d8a2d9efae833edbd2b40ad", size = 220599, upload-time = "2025-04-15T17:45:08.456Z" },
    { url = "https://files.pythonhosted.org/packages/ff/c0/91f1215d0d9f9f343e4773ba6c9b89e8c0cc7a64a6263f21139da639d848/contourpy-1.3.2-pp311-pypy311_pp73-macosx_10_15_x86_64.whl", hash = "sha256:5f5964cdad279256c084b69c3f412b7801e15356b16efa9d78aa974041903da0", size = 266807, upload-time = "2025-04-15T17:45:15.535Z" },
    { url = "https://files.pythonhosted.org/packages/d4/79/6be7e90c955c0487e7712660d6cead01fa17bff98e0ea275737cc2bc8e71/contourpy-1.3.2-pp311-pypy311_pp73-manylinux_2_17_x86_64.manylinux2014_x86_64.whl", hash = "sha256:49b65a95d642d4efa8f64ba12558fcb83407e58a2dfba9d796d77b63ccfcaff5", size = 318729, upload-time = "2025-04-15T17:45:20.166Z" },
    { url = "https://files.pythonhosted.org/packages/87/68/7f46fb537958e87427d98a4074bcde4b67a70b04900cfc5ce29bc2f556c1/contourpy-1.3.2-pp311-pypy311_pp73-win_amd64.whl", hash = "sha256:8c5acb8dddb0752bf252e01a3035b21443158910ac16a3b0d20e7fed7d534ce5", size = 221791, upload-time = "2025-04-15T17:45:24.794Z" },
]

[[package]]
name = "contourpy"
version = "1.3.3"
source = { registry = "https://pypi.org/simple" }
resolution-markers = [
    "python_full_version >= '3.14'",
    "python_full_version == '3.13.*'",
    "python_full_version == '3.12.*'",
    "python_full_version == '3.11.*'",
]
dependencies = [
    { name = "numpy", version = "2.3.5", source = { registry = "https://pypi.org/simple" }, marker = "python_full_version >= '3.11'" },
]
sdist = { url = "https://files.pythonhosted.org/packages/58/01/1253e6698a07380cd31a736d248a3f2a50a7c88779a1813da27503cadc2a/contourpy-1.3.3.tar.gz", hash = "sha256:083e12155b210502d0bca491432bb04d56dc3432f95a979b429f2848c3dbe880", size = 13466174, upload-time = "2025-07-26T12:03:12.549Z" }
wheels = [
    { url = "https://files.pythonhosted.org/packages/91/2e/c4390a31919d8a78b90e8ecf87cd4b4c4f05a5b48d05ec17db8e5404c6f4/contourpy-1.3.3-cp311-cp311-macosx_10_9_x86_64.whl", hash = "sha256:709a48ef9a690e1343202916450bc48b9e51c049b089c7f79a267b46cffcdaa1", size = 288773, upload-time = "2025-07-26T12:01:02.277Z" },
    { url = "https://files.pythonhosted.org/packages/0d/44/c4b0b6095fef4dc9c420e041799591e3b63e9619e3044f7f4f6c21c0ab24/contourpy-1.3.3-cp311-cp311-macosx_11_0_arm64.whl", hash = "sha256:23416f38bfd74d5d28ab8429cc4d63fa67d5068bd711a85edb1c3fb0c3e2f381", size = 270149, upload-time = "2025-07-26T12:01:04.072Z" },
    { url = "https://files.pythonhosted.org/packages/30/2e/dd4ced42fefac8470661d7cb7e264808425e6c5d56d175291e93890cce09/contourpy-1.3.3-cp311-cp311-manylinux_2_26_aarch64.manylinux_2_28_aarch64.whl", hash = "sha256:929ddf8c4c7f348e4c0a5a3a714b5c8542ffaa8c22954862a46ca1813b667ee7", size = 329222, upload-time = "2025-07-26T12:01:05.688Z" },
    { url = "https://files.pythonhosted.org/packages/f2/74/cc6ec2548e3d276c71389ea4802a774b7aa3558223b7bade3f25787fafc2/contourpy-1.3.3-cp311-cp311-manylinux_2_26_ppc64le.manylinux_2_28_ppc64le.whl", hash = "sha256:9e999574eddae35f1312c2b4b717b7885d4edd6cb46700e04f7f02db454e67c1", size = 377234, upload-time = "2025-07-26T12:01:07.054Z" },
    { url = "https://files.pythonhosted.org/packages/03/b3/64ef723029f917410f75c09da54254c5f9ea90ef89b143ccadb09df14c15/contourpy-1.3.3-cp311-cp311-manylinux_2_26_s390x.manylinux_2_28_s390x.whl", hash = "sha256:0bf67e0e3f482cb69779dd3061b534eb35ac9b17f163d851e2a547d56dba0a3a", size = 380555, upload-time = "2025-07-26T12:01:08.801Z" },
    { url = "https://files.pythonhosted.org/packages/5f/4b/6157f24ca425b89fe2eb7e7be642375711ab671135be21e6faa100f7448c/contourpy-1.3.3-cp311-cp311-manylinux_2_27_x86_64.manylinux_2_28_x86_64.whl", hash = "sha256:51e79c1f7470158e838808d4a996fa9bac72c498e93d8ebe5119bc1e6becb0db", size = 355238, upload-time = "2025-07-26T12:01:10.319Z" },
    { url = "https://files.pythonhosted.org/packages/98/56/f914f0dd678480708a04cfd2206e7c382533249bc5001eb9f58aa693e200/contourpy-1.3.3-cp311-cp311-musllinux_1_2_aarch64.whl", hash = "sha256:598c3aaece21c503615fd59c92a3598b428b2f01bfb4b8ca9c4edeecc2438620", size = 1326218, upload-time = "2025-07-26T12:01:12.659Z" },
    { url = "https://files.pythonhosted.org/packages/fb/d7/4a972334a0c971acd5172389671113ae82aa7527073980c38d5868ff1161/contourpy-1.3.3-cp311-cp311-musllinux_1_2_x86_64.whl", hash = "sha256:322ab1c99b008dad206d406bb61d014cf0174df491ae9d9d0fac6a6fda4f977f", size = 1392867, upload-time = "2025-07-26T12:01:15.533Z" },
    { url = "https://files.pythonhosted.org/packages/75/3e/f2cc6cd56dc8cff46b1a56232eabc6feea52720083ea71ab15523daab796/contourpy-1.3.3-cp311-cp311-win32.whl", hash = "sha256:fd907ae12cd483cd83e414b12941c632a969171bf90fc937d0c9f268a31cafff", size = 183677, upload-time = "2025-07-26T12:01:17.088Z" },
    { url = "https://files.pythonhosted.org/packages/98/4b/9bd370b004b5c9d8045c6c33cf65bae018b27aca550a3f657cdc99acdbd8/contourpy-1.3.3-cp311-cp311-win_amd64.whl", hash = "sha256:3519428f6be58431c56581f1694ba8e50626f2dd550af225f82fb5f5814d2a42", size = 225234, upload-time = "2025-07-26T12:01:18.256Z" },
    { url = "https://files.pythonhosted.org/packages/d9/b6/71771e02c2e004450c12b1120a5f488cad2e4d5b590b1af8bad060360fe4/contourpy-1.3.3-cp311-cp311-win_arm64.whl", hash = "sha256:15ff10bfada4bf92ec8b31c62bf7c1834c244019b4a33095a68000d7075df470", size = 193123, upload-time = "2025-07-26T12:01:19.848Z" },
    { url = "https://files.pythonhosted.org/packages/be/45/adfee365d9ea3d853550b2e735f9d66366701c65db7855cd07621732ccfc/contourpy-1.3.3-cp312-cp312-macosx_10_13_x86_64.whl", hash = "sha256:b08a32ea2f8e42cf1d4be3169a98dd4be32bafe4f22b6c4cb4ba810fa9e5d2cb", size = 293419, upload-time = "2025-07-26T12:01:21.16Z" },
    { url = "https://files.pythonhosted.org/packages/53/3e/405b59cfa13021a56bba395a6b3aca8cec012b45bf177b0eaf7a202cde2c/contourpy-1.3.3-cp312-cp312-macosx_11_0_arm64.whl", hash = "sha256:556dba8fb6f5d8742f2923fe9457dbdd51e1049c4a43fd3986a0b14a1d815fc6", size = 273979, upload-time = "2025-07-26T12:01:22.448Z" },
    { url = "https://files.pythonhosted.org/packages/d4/1c/a12359b9b2ca3a845e8f7f9ac08bdf776114eb931392fcad91743e2ea17b/contourpy-1.3.3-cp312-cp312-manylinux_2_26_aarch64.manylinux_2_28_aarch64.whl", hash = "sha256:92d9abc807cf7d0e047b95ca5d957cf4792fcd04e920ca70d48add15c1a90ea7", size = 332653, upload-time = "2025-07-26T12:01:24.155Z" },
    { url = "https://files.pythonhosted.org/packages/63/12/897aeebfb475b7748ea67b61e045accdfcf0d971f8a588b67108ed7f5512/contourpy-1.3.3-cp312-cp312-manylinux_2_26_ppc64le.manylinux_2_28_ppc64le.whl", hash = "sha256:b2e8faa0ed68cb29af51edd8e24798bb661eac3bd9f65420c1887b6ca89987c8", size = 379536, upload-time = "2025-07-26T12:01:25.91Z" },
    { url = "https://files.pythonhosted.org/packages/43/8a/a8c584b82deb248930ce069e71576fc09bd7174bbd35183b7943fb1064fd/contourpy-1.3.3-cp312-cp312-manylinux_2_26_s390x.manylinux_2_28_s390x.whl", hash = "sha256:626d60935cf668e70a5ce6ff184fd713e9683fb458898e4249b63be9e28286ea", size = 384397, upload-time = "2025-07-26T12:01:27.152Z" },
    { url = "https://files.pythonhosted.org/packages/cc/8f/ec6289987824b29529d0dfda0d74a07cec60e54b9c92f3c9da4c0ac732de/contourpy-1.3.3-cp312-cp312-manylinux_2_27_x86_64.manylinux_2_28_x86_64.whl", hash = "sha256:4d00e655fcef08aba35ec9610536bfe90267d7ab5ba944f7032549c55a146da1", size = 362601, upload-time = "2025-07-26T12:01:28.808Z" },
    { url = "https://files.pythonhosted.org/packages/05/0a/a3fe3be3ee2dceb3e615ebb4df97ae6f3828aa915d3e10549ce016302bd1/contourpy-1.3.3-cp312-cp312-musllinux_1_2_aarch64.whl", hash = "sha256:451e71b5a7d597379ef572de31eeb909a87246974d960049a9848c3bc6c41bf7", size = 1331288, upload-time = "2025-07-26T12:01:31.198Z" },
    { url = "https://files.pythonhosted.org/packages/33/1d/acad9bd4e97f13f3e2b18a3977fe1b4a37ecf3d38d815333980c6c72e963/contourpy-1.3.3-cp312-cp312-musllinux_1_2_x86_64.whl", hash = "sha256:459c1f020cd59fcfe6650180678a9993932d80d44ccde1fa1868977438f0b411", size = 1403386, upload-time = "2025-07-26T12:01:33.947Z" },
    { url = "https://files.pythonhosted.org/packages/cf/8f/5847f44a7fddf859704217a99a23a4f6417b10e5ab1256a179264561540e/contourpy-1.3.3-cp312-cp312-win32.whl", hash = "sha256:023b44101dfe49d7d53932be418477dba359649246075c996866106da069af69", size = 185018, upload-time = "2025-07-26T12:01:35.64Z" },
    { url = "https://files.pythonhosted.org/packages/19/e8/6026ed58a64563186a9ee3f29f41261fd1828f527dd93d33b60feca63352/contourpy-1.3.3-cp312-cp312-win_amd64.whl", hash = "sha256:8153b8bfc11e1e4d75bcb0bff1db232f9e10b274e0929de9d608027e0d34ff8b", size = 226567, upload-time = "2025-07-26T12:01:36.804Z" },
    { url = "https://files.pythonhosted.org/packages/d1/e2/f05240d2c39a1ed228d8328a78b6f44cd695f7ef47beb3e684cf93604f86/contourpy-1.3.3-cp312-cp312-win_arm64.whl", hash = "sha256:07ce5ed73ecdc4a03ffe3e1b3e3c1166db35ae7584be76f65dbbe28a7791b0cc", size = 193655, upload-time = "2025-07-26T12:01:37.999Z" },
    { url = "https://files.pythonhosted.org/packages/68/35/0167aad910bbdb9599272bd96d01a9ec6852f36b9455cf2ca67bd4cc2d23/contourpy-1.3.3-cp313-cp313-macosx_10_13_x86_64.whl", hash = "sha256:177fb367556747a686509d6fef71d221a4b198a3905fe824430e5ea0fda54eb5", size = 293257, upload-time = "2025-07-26T12:01:39.367Z" },
    { url = "https://files.pythonhosted.org/packages/96/e4/7adcd9c8362745b2210728f209bfbcf7d91ba868a2c5f40d8b58f54c509b/contourpy-1.3.3-cp313-cp313-macosx_11_0_arm64.whl", hash = "sha256:d002b6f00d73d69333dac9d0b8d5e84d9724ff9ef044fd63c5986e62b7c9e1b1", size = 274034, upload-time = "2025-07-26T12:01:40.645Z" },
    { url = "https://files.pythonhosted.org/packages/73/23/90e31ceeed1de63058a02cb04b12f2de4b40e3bef5e082a7c18d9c8ae281/contourpy-1.3.3-cp313-cp313-manylinux_2_26_aarch64.manylinux_2_28_aarch64.whl", hash = "sha256:348ac1f5d4f1d66d3322420f01d42e43122f43616e0f194fc1c9f5d830c5b286", size = 334672, upload-time = "2025-07-26T12:01:41.942Z" },
    { url = "https://files.pythonhosted.org/packages/ed/93/b43d8acbe67392e659e1d984700e79eb67e2acb2bd7f62012b583a7f1b55/contourpy-1.3.3-cp313-cp313-manylinux_2_26_ppc64le.manylinux_2_28_ppc64le.whl", hash = "sha256:655456777ff65c2c548b7c454af9c6f33f16c8884f11083244b5819cc214f1b5", size = 381234, upload-time = "2025-07-26T12:01:43.499Z" },
    { url = "https://files.pythonhosted.org/packages/46/3b/bec82a3ea06f66711520f75a40c8fc0b113b2a75edb36aa633eb11c4f50f/contourpy-1.3.3-cp313-cp313-manylinux_2_26_s390x.manylinux_2_28_s390x.whl", hash = "sha256:644a6853d15b2512d67881586bd03f462c7ab755db95f16f14d7e238f2852c67", size = 385169, upload-time = "2025-07-26T12:01:45.219Z" },
    { url = "https://files.pythonhosted.org/packages/4b/32/e0f13a1c5b0f8572d0ec6ae2f6c677b7991fafd95da523159c19eff0696a/contourpy-1.3.3-cp313-cp313-manylinux_2_27_x86_64.manylinux_2_28_x86_64.whl", hash = "sha256:4debd64f124ca62069f313a9cb86656ff087786016d76927ae2cf37846b006c9", size = 362859, upload-time = "2025-07-26T12:01:46.519Z" },
    { url = "https://files.pythonhosted.org/packages/33/71/e2a7945b7de4e58af42d708a219f3b2f4cff7386e6b6ab0a0fa0033c49a9/contourpy-1.3.3-cp313-cp313-musllinux_1_2_aarch64.whl", hash = "sha256:a15459b0f4615b00bbd1e91f1b9e19b7e63aea7483d03d804186f278c0af2659", size = 1332062, upload-time = "2025-07-26T12:01:48.964Z" },
    { url = "https://files.pythonhosted.org/packages/12/fc/4e87ac754220ccc0e807284f88e943d6d43b43843614f0a8afa469801db0/contourpy-1.3.3-cp313-cp313-musllinux_1_2_x86_64.whl", hash = "sha256:ca0fdcd73925568ca027e0b17ab07aad764be4706d0a925b89227e447d9737b7", size = 1403932, upload-time = "2025-07-26T12:01:51.979Z" },
    { url = "https://files.pythonhosted.org/packages/a6/2e/adc197a37443f934594112222ac1aa7dc9a98faf9c3842884df9a9d8751d/contourpy-1.3.3-cp313-cp313-win32.whl", hash = "sha256:b20c7c9a3bf701366556e1b1984ed2d0cedf999903c51311417cf5f591d8c78d", size = 185024, upload-time = "2025-07-26T12:01:53.245Z" },
    { url = "https://files.pythonhosted.org/packages/18/0b/0098c214843213759692cc638fce7de5c289200a830e5035d1791d7a2338/contourpy-1.3.3-cp313-cp313-win_amd64.whl", hash = "sha256:1cadd8b8969f060ba45ed7c1b714fe69185812ab43bd6b86a9123fe8f99c3263", size = 226578, upload-time = "2025-07-26T12:01:54.422Z" },
    { url = "https://files.pythonhosted.org/packages/8a/9a/2f6024a0c5995243cd63afdeb3651c984f0d2bc727fd98066d40e141ad73/contourpy-1.3.3-cp313-cp313-win_arm64.whl", hash = "sha256:fd914713266421b7536de2bfa8181aa8c699432b6763a0ea64195ebe28bff6a9", size = 193524, upload-time = "2025-07-26T12:01:55.73Z" },
    { url = "https://files.pythonhosted.org/packages/c0/b3/f8a1a86bd3298513f500e5b1f5fd92b69896449f6cab6a146a5d52715479/contourpy-1.3.3-cp313-cp313t-macosx_10_13_x86_64.whl", hash = "sha256:88df9880d507169449d434c293467418b9f6cbe82edd19284aa0409e7fdb933d", size = 306730, upload-time = "2025-07-26T12:01:57.051Z" },
    { url = "https://files.pythonhosted.org/packages/3f/11/4780db94ae62fc0c2053909b65dc3246bd7cecfc4f8a20d957ad43aa4ad8/contourpy-1.3.3-cp313-cp313t-macosx_11_0_arm64.whl", hash = "sha256:d06bb1f751ba5d417047db62bca3c8fde202b8c11fb50742ab3ab962c81e8216", size = 287897, upload-time = "2025-07-26T12:01:58.663Z" },
    { url = "https://files.pythonhosted.org/packages/ae/15/e59f5f3ffdd6f3d4daa3e47114c53daabcb18574a26c21f03dc9e4e42ff0/contourpy-1.3.3-cp313-cp313t-manylinux_2_26_aarch64.manylinux_2_28_aarch64.whl", hash = "sha256:e4e6b05a45525357e382909a4c1600444e2a45b4795163d3b22669285591c1ae", size = 326751, upload-time = "2025-07-26T12:02:00.343Z" },
    { url = "https://files.pythonhosted.org/packages/0f/81/03b45cfad088e4770b1dcf72ea78d3802d04200009fb364d18a493857210/contourpy-1.3.3-cp313-cp313t-manylinux_2_26_ppc64le.manylinux_2_28_ppc64le.whl", hash = "sha256:ab3074b48c4e2cf1a960e6bbeb7f04566bf36b1861d5c9d4d8ac04b82e38ba20", size = 375486, upload-time = "2025-07-26T12:02:02.128Z" },
    { url = "https://files.pythonhosted.org/packages/0c/ba/49923366492ffbdd4486e970d421b289a670ae8cf539c1ea9a09822b371a/contourpy-1.3.3-cp313-cp313t-manylinux_2_26_s390x.manylinux_2_28_s390x.whl", hash = "sha256:6c3d53c796f8647d6deb1abe867daeb66dcc8a97e8455efa729516b997b8ed99", size = 388106, upload-time = "2025-07-26T12:02:03.615Z" },
    { url = "https://files.pythonhosted.org/packages/9f/52/5b00ea89525f8f143651f9f03a0df371d3cbd2fccd21ca9b768c7a6500c2/contourpy-1.3.3-cp313-cp313t-manylinux_2_27_x86_64.manylinux_2_28_x86_64.whl", hash = "sha256:50ed930df7289ff2a8d7afeb9603f8289e5704755c7e5c3bbd929c90c817164b", size = 352548, upload-time = "2025-07-26T12:02:05.165Z" },
    { url = "https://files.pythonhosted.org/packages/32/1d/a209ec1a3a3452d490f6b14dd92e72280c99ae3d1e73da74f8277d4ee08f/contourpy-1.3.3-cp313-cp313t-musllinux_1_2_aarch64.whl", hash = "sha256:4feffb6537d64b84877da813a5c30f1422ea5739566abf0bd18065ac040e120a", size = 1322297, upload-time = "2025-07-26T12:02:07.379Z" },
    { url = "https://files.pythonhosted.org/packages/bc/9e/46f0e8ebdd884ca0e8877e46a3f4e633f6c9c8c4f3f6e72be3fe075994aa/contourpy-1.3.3-cp313-cp313t-musllinux_1_2_x86_64.whl", hash = "sha256:2b7e9480ffe2b0cd2e787e4df64270e3a0440d9db8dc823312e2c940c167df7e", size = 1391023, upload-time = "2025-07-26T12:02:10.171Z" },
    { url = "https://files.pythonhosted.org/packages/b9/70/f308384a3ae9cd2209e0849f33c913f658d3326900d0ff5d378d6a1422d2/contourpy-1.3.3-cp313-cp313t-win32.whl", hash = "sha256:283edd842a01e3dcd435b1c5116798d661378d83d36d337b8dde1d16a5fc9ba3", size = 196157, upload-time = "2025-07-26T12:02:11.488Z" },
    { url = "https://files.pythonhosted.org/packages/b2/dd/880f890a6663b84d9e34a6f88cded89d78f0091e0045a284427cb6b18521/contourpy-1.3.3-cp313-cp313t-win_amd64.whl", hash = "sha256:87acf5963fc2b34825e5b6b048f40e3635dd547f590b04d2ab317c2619ef7ae8", size = 240570, upload-time = "2025-07-26T12:02:12.754Z" },
    { url = "https://files.pythonhosted.org/packages/80/99/2adc7d8ffead633234817ef8e9a87115c8a11927a94478f6bb3d3f4d4f7d/contourpy-1.3.3-cp313-cp313t-win_arm64.whl", hash = "sha256:3c30273eb2a55024ff31ba7d052dde990d7d8e5450f4bbb6e913558b3d6c2301", size = 199713, upload-time = "2025-07-26T12:02:14.4Z" },
    { url = "https://files.pythonhosted.org/packages/72/8b/4546f3ab60f78c514ffb7d01a0bd743f90de36f0019d1be84d0a708a580a/contourpy-1.3.3-cp314-cp314-macosx_10_13_x86_64.whl", hash = "sha256:fde6c716d51c04b1c25d0b90364d0be954624a0ee9d60e23e850e8d48353d07a", size = 292189, upload-time = "2025-07-26T12:02:16.095Z" },
    { url = "https://files.pythonhosted.org/packages/fd/e1/3542a9cb596cadd76fcef413f19c79216e002623158befe6daa03dbfa88c/contourpy-1.3.3-cp314-cp314-macosx_11_0_arm64.whl", hash = "sha256:cbedb772ed74ff5be440fa8eee9bd49f64f6e3fc09436d9c7d8f1c287b121d77", size = 273251, upload-time = "2025-07-26T12:02:17.524Z" },
    { url = "https://files.pythonhosted.org/packages/b1/71/f93e1e9471d189f79d0ce2497007731c1e6bf9ef6d1d61b911430c3db4e5/contourpy-1.3.3-cp314-cp314-manylinux_2_26_aarch64.manylinux_2_28_aarch64.whl", hash = "sha256:22e9b1bd7a9b1d652cd77388465dc358dafcd2e217d35552424aa4f996f524f5", size = 335810, upload-time = "2025-07-26T12:02:18.9Z" },
    { url = "https://files.pythonhosted.org/packages/91/f9/e35f4c1c93f9275d4e38681a80506b5510e9327350c51f8d4a5a724d178c/contourpy-1.3.3-cp314-cp314-manylinux_2_26_ppc64le.manylinux_2_28_ppc64le.whl", hash = "sha256:a22738912262aa3e254e4f3cb079a95a67132fc5a063890e224393596902f5a4", size = 382871, upload-time = "2025-07-26T12:02:20.418Z" },
    { url = "https://files.pythonhosted.org/packages/b5/71/47b512f936f66a0a900d81c396a7e60d73419868fba959c61efed7a8ab46/contourpy-1.3.3-cp314-cp314-manylinux_2_26_s390x.manylinux_2_28_s390x.whl", hash = "sha256:afe5a512f31ee6bd7d0dda52ec9864c984ca3d66664444f2d72e0dc4eb832e36", size = 386264, upload-time = "2025-07-26T12:02:21.916Z" },
    { url = "https://files.pythonhosted.org/packages/04/5f/9ff93450ba96b09c7c2b3f81c94de31c89f92292f1380261bd7195bea4ea/contourpy-1.3.3-cp314-cp314-manylinux_2_27_x86_64.manylinux_2_28_x86_64.whl", hash = "sha256:f64836de09927cba6f79dcd00fdd7d5329f3fccc633468507079c829ca4db4e3", size = 363819, upload-time = "2025-07-26T12:02:23.759Z" },
    { url = "https://files.pythonhosted.org/packages/3e/a6/0b185d4cc480ee494945cde102cb0149ae830b5fa17bf855b95f2e70ad13/contourpy-1.3.3-cp314-cp314-musllinux_1_2_aarch64.whl", hash = "sha256:1fd43c3be4c8e5fd6e4f2baeae35ae18176cf2e5cced681cca908addf1cdd53b", size = 1333650, upload-time = "2025-07-26T12:02:26.181Z" },
    { url = "https://files.pythonhosted.org/packages/43/d7/afdc95580ca56f30fbcd3060250f66cedbde69b4547028863abd8aa3b47e/contourpy-1.3.3-cp314-cp314-musllinux_1_2_x86_64.whl", hash = "sha256:6afc576f7b33cf00996e5c1102dc2a8f7cc89e39c0b55df93a0b78c1bd992b36", size = 1404833, upload-time = "2025-07-26T12:02:28.782Z" },
    { url = "https://files.pythonhosted.org/packages/e2/e2/366af18a6d386f41132a48f033cbd2102e9b0cf6345d35ff0826cd984566/contourpy-1.3.3-cp314-cp314-win32.whl", hash = "sha256:66c8a43a4f7b8df8b71ee1840e4211a3c8d93b214b213f590e18a1beca458f7d", size = 189692, upload-time = "2025-07-26T12:02:30.128Z" },
    { url = "https://files.pythonhosted.org/packages/7d/c2/57f54b03d0f22d4044b8afb9ca0e184f8b1afd57b4f735c2fa70883dc601/contourpy-1.3.3-cp314-cp314-win_amd64.whl", hash = "sha256:cf9022ef053f2694e31d630feaacb21ea24224be1c3ad0520b13d844274614fd", size = 232424, upload-time = "2025-07-26T12:02:31.395Z" },
    { url = "https://files.pythonhosted.org/packages/18/79/a9416650df9b525737ab521aa181ccc42d56016d2123ddcb7b58e926a42c/contourpy-1.3.3-cp314-cp314-win_arm64.whl", hash = "sha256:95b181891b4c71de4bb404c6621e7e2390745f887f2a026b2d99e92c17892339", size = 198300, upload-time = "2025-07-26T12:02:32.956Z" },
    { url = "https://files.pythonhosted.org/packages/1f/42/38c159a7d0f2b7b9c04c64ab317042bb6952b713ba875c1681529a2932fe/contourpy-1.3.3-cp314-cp314t-macosx_10_13_x86_64.whl", hash = "sha256:33c82d0138c0a062380332c861387650c82e4cf1747aaa6938b9b6516762e772", size = 306769, upload-time = "2025-07-26T12:02:34.2Z" },
    { url = "https://files.pythonhosted.org/packages/c3/6c/26a8205f24bca10974e77460de68d3d7c63e282e23782f1239f226fcae6f/contourpy-1.3.3-cp314-cp314t-macosx_11_0_arm64.whl", hash = "sha256:ea37e7b45949df430fe649e5de8351c423430046a2af20b1c1961cae3afcda77", size = 287892, upload-time = "2025-07-26T12:02:35.807Z" },
    { url = "https://files.pythonhosted.org/packages/66/06/8a475c8ab718ebfd7925661747dbb3c3ee9c82ac834ccb3570be49d129f4/contourpy-1.3.3-cp314-cp314t-manylinux_2_26_aarch64.manylinux_2_28_aarch64.whl", hash = "sha256:d304906ecc71672e9c89e87c4675dc5c2645e1f4269a5063b99b0bb29f232d13", size = 326748, upload-time = "2025-07-26T12:02:37.193Z" },
    { url = "https://files.pythonhosted.org/packages/b4/a3/c5ca9f010a44c223f098fccd8b158bb1cb287378a31ac141f04730dc49be/contourpy-1.3.3-cp314-cp314t-manylinux_2_26_ppc64le.manylinux_2_28_ppc64le.whl", hash = "sha256:ca658cd1a680a5c9ea96dc61cdbae1e85c8f25849843aa799dfd3cb370ad4fbe", size = 375554, upload-time = "2025-07-26T12:02:38.894Z" },
    { url = "https://files.pythonhosted.org/packages/80/5b/68bd33ae63fac658a4145088c1e894405e07584a316738710b636c6d0333/contourpy-1.3.3-cp314-cp314t-manylinux_2_26_s390x.manylinux_2_28_s390x.whl", hash = "sha256:ab2fd90904c503739a75b7c8c5c01160130ba67944a7b77bbf36ef8054576e7f", size = 388118, upload-time = "2025-07-26T12:02:40.642Z" },
    { url = "https://files.pythonhosted.org/packages/40/52/4c285a6435940ae25d7410a6c36bda5145839bc3f0beb20c707cda18b9d2/contourpy-1.3.3-cp314-cp314t-manylinux_2_27_x86_64.manylinux_2_28_x86_64.whl", hash = "sha256:b7301b89040075c30e5768810bc96a8e8d78085b47d8be6e4c3f5a0b4ed478a0", size = 352555, upload-time = "2025-07-26T12:02:42.25Z" },
    { url = "https://files.pythonhosted.org/packages/24/ee/3e81e1dd174f5c7fefe50e85d0892de05ca4e26ef1c9a59c2a57e43b865a/contourpy-1.3.3-cp314-cp314t-musllinux_1_2_aarch64.whl", hash = "sha256:2a2a8b627d5cc6b7c41a4beff6c5ad5eb848c88255fda4a8745f7e901b32d8e4", size = 1322295, upload-time = "2025-07-26T12:02:44.668Z" },
    { url = "https://files.pythonhosted.org/packages/3c/b2/6d913d4d04e14379de429057cd169e5e00f6c2af3bb13e1710bcbdb5da12/contourpy-1.3.3-cp314-cp314t-musllinux_1_2_x86_64.whl", hash = "sha256:fd6ec6be509c787f1caf6b247f0b1ca598bef13f4ddeaa126b7658215529ba0f", size = 1391027, upload-time = "2025-07-26T12:02:47.09Z" },
    { url = "https://files.pythonhosted.org/packages/93/8a/68a4ec5c55a2971213d29a9374913f7e9f18581945a7a31d1a39b5d2dfe5/contourpy-1.3.3-cp314-cp314t-win32.whl", hash = "sha256:e74a9a0f5e3fff48fb5a7f2fd2b9b70a3fe014a67522f79b7cca4c0c7e43c9ae", size = 202428, upload-time = "2025-07-26T12:02:48.691Z" },
    { url = "https://files.pythonhosted.org/packages/fa/96/fd9f641ffedc4fa3ace923af73b9d07e869496c9cc7a459103e6e978992f/contourpy-1.3.3-cp314-cp314t-win_amd64.whl", hash = "sha256:13b68d6a62db8eafaebb8039218921399baf6e47bf85006fd8529f2a08ef33fc", size = 250331, upload-time = "2025-07-26T12:02:50.137Z" },
    { url = "https://files.pythonhosted.org/packages/ae/8c/469afb6465b853afff216f9528ffda78a915ff880ed58813ba4faf4ba0b6/contourpy-1.3.3-cp314-cp314t-win_arm64.whl", hash = "sha256:b7448cb5a725bb1e35ce88771b86fba35ef418952474492cf7c764059933ff8b", size = 203831, upload-time = "2025-07-26T12:02:51.449Z" },
    { url = "https://files.pythonhosted.org/packages/a5/29/8dcfe16f0107943fa92388c23f6e05cff0ba58058c4c95b00280d4c75a14/contourpy-1.3.3-pp311-pypy311_pp73-macosx_10_15_x86_64.whl", hash = "sha256:cd5dfcaeb10f7b7f9dc8941717c6c2ade08f587be2226222c12b25f0483ed497", size = 278809, upload-time = "2025-07-26T12:02:52.74Z" },
    { url = "https://files.pythonhosted.org/packages/85/a9/8b37ef4f7dafeb335daee3c8254645ef5725be4d9c6aa70b50ec46ef2f7e/contourpy-1.3.3-pp311-pypy311_pp73-macosx_11_0_arm64.whl", hash = "sha256:0c1fc238306b35f246d61a1d416a627348b5cf0648648a031e14bb8705fcdfe8", size = 261593, upload-time = "2025-07-26T12:02:54.037Z" },
    { url = "https://files.pythonhosted.org/packages/0a/59/ebfb8c677c75605cc27f7122c90313fd2f375ff3c8d19a1694bda74aaa63/contourpy-1.3.3-pp311-pypy311_pp73-manylinux_2_26_aarch64.manylinux_2_28_aarch64.whl", hash = "sha256:70f9aad7de812d6541d29d2bbf8feb22ff7e1c299523db288004e3157ff4674e", size = 302202, upload-time = "2025-07-26T12:02:55.947Z" },
    { url = "https://files.pythonhosted.org/packages/3c/37/21972a15834d90bfbfb009b9d004779bd5a07a0ec0234e5ba8f64d5736f4/contourpy-1.3.3-pp311-pypy311_pp73-manylinux_2_27_x86_64.manylinux_2_28_x86_64.whl", hash = "sha256:5ed3657edf08512fc3fe81b510e35c2012fbd3081d2e26160f27ca28affec989", size = 329207, upload-time = "2025-07-26T12:02:57.468Z" },
    { url = "https://files.pythonhosted.org/packages/0c/58/bd257695f39d05594ca4ad60df5bcb7e32247f9951fd09a9b8edb82d1daa/contourpy-1.3.3-pp311-pypy311_pp73-win_amd64.whl", hash = "sha256:3d1a3799d62d45c18bafd41c5fa05120b96a28079f2393af559b843d1a966a77", size = 225315, upload-time = "2025-07-26T12:02:58.801Z" },
]

[[package]]
name = "coverage"
version = "7.12.0"
source = { registry = "https://pypi.org/simple" }
sdist = { url = "https://files.pythonhosted.org/packages/89/26/4a96807b193b011588099c3b5c89fbb05294e5b90e71018e065465f34eb6/coverage-7.12.0.tar.gz", hash = "sha256:fc11e0a4e372cb5f282f16ef90d4a585034050ccda536451901abfb19a57f40c", size = 819341, upload-time = "2025-11-18T13:34:20.766Z" }
wheels = [
    { url = "https://files.pythonhosted.org/packages/26/4a/0dc3de1c172d35abe512332cfdcc43211b6ebce629e4cc42e6cd25ed8f4d/coverage-7.12.0-cp310-cp310-macosx_10_9_x86_64.whl", hash = "sha256:32b75c2ba3f324ee37af3ccee5b30458038c50b349ad9b88cee85096132a575b", size = 217409, upload-time = "2025-11-18T13:31:53.122Z" },
    { url = "https://files.pythonhosted.org/packages/01/c3/086198b98db0109ad4f84241e8e9ea7e5fb2db8c8ffb787162d40c26cc76/coverage-7.12.0-cp310-cp310-macosx_11_0_arm64.whl", hash = "sha256:cb2a1b6ab9fe833714a483a915de350abc624a37149649297624c8d57add089c", size = 217927, upload-time = "2025-11-18T13:31:54.458Z" },
    { url = "https://files.pythonhosted.org/packages/5d/5f/34614dbf5ce0420828fc6c6f915126a0fcb01e25d16cf141bf5361e6aea6/coverage-7.12.0-cp310-cp310-manylinux1_i686.manylinux_2_28_i686.manylinux_2_5_i686.whl", hash = "sha256:5734b5d913c3755e72f70bf6cc37a0518d4f4745cde760c5d8e12005e62f9832", size = 244678, upload-time = "2025-11-18T13:31:55.805Z" },
    { url = "https://files.pythonhosted.org/packages/55/7b/6b26fb32e8e4a6989ac1d40c4e132b14556131493b1d06bc0f2be169c357/coverage-7.12.0-cp310-cp310-manylinux1_x86_64.manylinux_2_28_x86_64.manylinux_2_5_x86_64.whl", hash = "sha256:b527a08cdf15753279b7afb2339a12073620b761d79b81cbe2cdebdb43d90daa", size = 246507, upload-time = "2025-11-18T13:31:57.05Z" },
    { url = "https://files.pythonhosted.org/packages/06/42/7d70e6603d3260199b90fb48b537ca29ac183d524a65cc31366b2e905fad/coverage-7.12.0-cp310-cp310-manylinux2014_aarch64.manylinux_2_17_aarch64.manylinux_2_28_aarch64.whl", hash = "sha256:9bb44c889fb68004e94cab71f6a021ec83eac9aeabdbb5a5a88821ec46e1da73", size = 248366, upload-time = "2025-11-18T13:31:58.362Z" },
    { url = "https://files.pythonhosted.org/packages/2d/4a/d86b837923878424c72458c5b25e899a3c5ca73e663082a915f5b3c4d749/coverage-7.12.0-cp310-cp310-manylinux_2_31_riscv64.manylinux_2_39_riscv64.whl", hash = "sha256:4b59b501455535e2e5dde5881739897967b272ba25988c89145c12d772810ccb", size = 245366, upload-time = "2025-11-18T13:31:59.572Z" },
    { url = "https://files.pythonhosted.org/packages/e6/c2/2adec557e0aa9721875f06ced19730fdb7fc58e31b02b5aa56f2ebe4944d/coverage-7.12.0-cp310-cp310-musllinux_1_2_aarch64.whl", hash = "sha256:d8842f17095b9868a05837b7b1b73495293091bed870e099521ada176aa3e00e", size = 246408, upload-time = "2025-11-18T13:32:00.784Z" },
    { url = "https://files.pythonhosted.org/packages/5a/4b/8bd1f1148260df11c618e535fdccd1e5aaf646e55b50759006a4f41d8a26/coverage-7.12.0-cp310-cp310-musllinux_1_2_i686.whl", hash = "sha256:c5a6f20bf48b8866095c6820641e7ffbe23f2ac84a2efc218d91235e404c7777", size = 244416, upload-time = "2025-11-18T13:32:01.963Z" },
    { url = "https://files.pythonhosted.org/packages/0e/13/3a248dd6a83df90414c54a4e121fd081fb20602ca43955fbe1d60e2312a9/coverage-7.12.0-cp310-cp310-musllinux_1_2_riscv64.whl", hash = "sha256:5f3738279524e988d9da2893f307c2093815c623f8d05a8f79e3eff3a7a9e553", size = 244681, upload-time = "2025-11-18T13:32:03.408Z" },
    { url = "https://files.pythonhosted.org/packages/76/30/aa833827465a5e8c938935f5d91ba055f70516941078a703740aaf1aa41f/coverage-7.12.0-cp310-cp310-musllinux_1_2_x86_64.whl", hash = "sha256:e0d68c1f7eabbc8abe582d11fa393ea483caf4f44b0af86881174769f185c94d", size = 245300, upload-time = "2025-11-18T13:32:04.686Z" },
    { url = "https://files.pythonhosted.org/packages/38/24/f85b3843af1370fb3739fa7571819b71243daa311289b31214fe3e8c9d68/coverage-7.12.0-cp310-cp310-win32.whl", hash = "sha256:7670d860e18b1e3ee5930b17a7d55ae6287ec6e55d9799982aa103a2cc1fa2ef", size = 220008, upload-time = "2025-11-18T13:32:05.806Z" },
    { url = "https://files.pythonhosted.org/packages/3a/a2/c7da5b9566f7164db9eefa133d17761ecb2c2fde9385d754e5b5c80f710d/coverage-7.12.0-cp310-cp310-win_amd64.whl", hash = "sha256:f999813dddeb2a56aab5841e687b68169da0d3f6fc78ccf50952fa2463746022", size = 220943, upload-time = "2025-11-18T13:32:07.166Z" },
    { url = "https://files.pythonhosted.org/packages/5a/0c/0dfe7f0487477d96432e4815537263363fb6dd7289743a796e8e51eabdf2/coverage-7.12.0-cp311-cp311-macosx_10_9_x86_64.whl", hash = "sha256:aa124a3683d2af98bd9d9c2bfa7a5076ca7e5ab09fdb96b81fa7d89376ae928f", size = 217535, upload-time = "2025-11-18T13:32:08.812Z" },
    { url = "https://files.pythonhosted.org/packages/9b/f5/f9a4a053a5bbff023d3bec259faac8f11a1e5a6479c2ccf586f910d8dac7/coverage-7.12.0-cp311-cp311-macosx_11_0_arm64.whl", hash = "sha256:d93fbf446c31c0140208dcd07c5d882029832e8ed7891a39d6d44bd65f2316c3", size = 218044, upload-time = "2025-11-18T13:32:10.329Z" },
    { url = "https://files.pythonhosted.org/packages/95/c5/84fc3697c1fa10cd8571919bf9693f693b7373278daaf3b73e328d502bc8/coverage-7.12.0-cp311-cp311-manylinux1_i686.manylinux_2_28_i686.manylinux_2_5_i686.whl", hash = "sha256:52ca620260bd8cd6027317bdd8b8ba929be1d741764ee765b42c4d79a408601e", size = 248440, upload-time = "2025-11-18T13:32:12.536Z" },
    { url = "https://files.pythonhosted.org/packages/f4/36/2d93fbf6a04670f3874aed397d5a5371948a076e3249244a9e84fb0e02d6/coverage-7.12.0-cp311-cp311-manylinux1_x86_64.manylinux_2_28_x86_64.manylinux_2_5_x86_64.whl", hash = "sha256:f3433ffd541380f3a0e423cff0f4926d55b0cc8c1d160fdc3be24a4c03aa65f7", size = 250361, upload-time = "2025-11-18T13:32:13.852Z" },
    { url = "https://files.pythonhosted.org/packages/5d/49/66dc65cc456a6bfc41ea3d0758c4afeaa4068a2b2931bf83be6894cf1058/coverage-7.12.0-cp311-cp311-manylinux2014_aarch64.manylinux_2_17_aarch64.manylinux_2_28_aarch64.whl", hash = "sha256:f7bbb321d4adc9f65e402c677cd1c8e4c2d0105d3ce285b51b4d87f1d5db5245", size = 252472, upload-time = "2025-11-18T13:32:15.068Z" },
    { url = "https://files.pythonhosted.org/packages/35/1f/ebb8a18dffd406db9fcd4b3ae42254aedcaf612470e8712f12041325930f/coverage-7.12.0-cp311-cp311-manylinux_2_31_riscv64.manylinux_2_39_riscv64.whl", hash = "sha256:22a7aade354a72dff3b59c577bfd18d6945c61f97393bc5fb7bd293a4237024b", size = 248592, upload-time = "2025-11-18T13:32:16.328Z" },
    { url = "https://files.pythonhosted.org/packages/da/a8/67f213c06e5ea3b3d4980df7dc344d7fea88240b5fe878a5dcbdfe0e2315/coverage-7.12.0-cp311-cp311-musllinux_1_2_aarch64.whl", hash = "sha256:3ff651dcd36d2fea66877cd4a82de478004c59b849945446acb5baf9379a1b64", size = 250167, upload-time = "2025-11-18T13:32:17.687Z" },
    { url = "https://files.pythonhosted.org/packages/f0/00/e52aef68154164ea40cc8389c120c314c747fe63a04b013a5782e989b77f/coverage-7.12.0-cp311-cp311-musllinux_1_2_i686.whl", hash = "sha256:31b8b2e38391a56e3cea39d22a23faaa7c3fc911751756ef6d2621d2a9daf742", size = 248238, upload-time = "2025-11-18T13:32:19.2Z" },
    { url = "https://files.pythonhosted.org/packages/1f/a4/4d88750bcf9d6d66f77865e5a05a20e14db44074c25fd22519777cb69025/coverage-7.12.0-cp311-cp311-musllinux_1_2_riscv64.whl", hash = "sha256:297bc2da28440f5ae51c845a47c8175a4db0553a53827886e4fb25c66633000c", size = 247964, upload-time = "2025-11-18T13:32:21.027Z" },
    { url = "https://files.pythonhosted.org/packages/a7/6b/b74693158899d5b47b0bf6238d2c6722e20ba749f86b74454fac0696bb00/coverage-7.12.0-cp311-cp311-musllinux_1_2_x86_64.whl", hash = "sha256:6ff7651cc01a246908eac162a6a86fc0dbab6de1ad165dfb9a1e2ec660b44984", size = 248862, upload-time = "2025-11-18T13:32:22.304Z" },
    { url = "https://files.pythonhosted.org/packages/18/de/6af6730227ce0e8ade307b1cc4a08e7f51b419a78d02083a86c04ccceb29/coverage-7.12.0-cp311-cp311-win32.whl", hash = "sha256:313672140638b6ddb2c6455ddeda41c6a0b208298034544cfca138978c6baed6", size = 220033, upload-time = "2025-11-18T13:32:23.714Z" },
    { url = "https://files.pythonhosted.org/packages/e2/a1/e7f63021a7c4fe20994359fcdeae43cbef4a4d0ca36a5a1639feeea5d9e1/coverage-7.12.0-cp311-cp311-win_amd64.whl", hash = "sha256:a1783ed5bd0d5938d4435014626568dc7f93e3cb99bc59188cc18857c47aa3c4", size = 220966, upload-time = "2025-11-18T13:32:25.599Z" },
    { url = "https://files.pythonhosted.org/packages/77/e8/deae26453f37c20c3aa0c4433a1e32cdc169bf415cce223a693117aa3ddd/coverage-7.12.0-cp311-cp311-win_arm64.whl", hash = "sha256:4648158fd8dd9381b5847622df1c90ff314efbfc1df4550092ab6013c238a5fc", size = 219637, upload-time = "2025-11-18T13:32:27.265Z" },
    { url = "https://files.pythonhosted.org/packages/02/bf/638c0427c0f0d47638242e2438127f3c8ee3cfc06c7fdeb16778ed47f836/coverage-7.12.0-cp312-cp312-macosx_10_13_x86_64.whl", hash = "sha256:29644c928772c78512b48e14156b81255000dcfd4817574ff69def189bcb3647", size = 217704, upload-time = "2025-11-18T13:32:28.906Z" },
    { url = "https://files.pythonhosted.org/packages/08/e1/706fae6692a66c2d6b871a608bbde0da6281903fa0e9f53a39ed441da36a/coverage-7.12.0-cp312-cp312-macosx_11_0_arm64.whl", hash = "sha256:8638cbb002eaa5d7c8d04da667813ce1067080b9a91099801a0053086e52b736", size = 218064, upload-time = "2025-11-18T13:32:30.161Z" },
    { url = "https://files.pythonhosted.org/packages/a9/8b/eb0231d0540f8af3ffda39720ff43cb91926489d01524e68f60e961366e4/coverage-7.12.0-cp312-cp312-manylinux1_i686.manylinux_2_28_i686.manylinux_2_5_i686.whl", hash = "sha256:083631eeff5eb9992c923e14b810a179798bb598e6a0dd60586819fc23be6e60", size = 249560, upload-time = "2025-11-18T13:32:31.835Z" },
    { url = "https://files.pythonhosted.org/packages/e9/a1/67fb52af642e974d159b5b379e4d4c59d0ebe1288677fbd04bbffe665a82/coverage-7.12.0-cp312-cp312-manylinux1_x86_64.manylinux_2_28_x86_64.manylinux_2_5_x86_64.whl", hash = "sha256:99d5415c73ca12d558e07776bd957c4222c687b9f1d26fa0e1b57e3598bdcde8", size = 252318, upload-time = "2025-11-18T13:32:33.178Z" },
    { url = "https://files.pythonhosted.org/packages/41/e5/38228f31b2c7665ebf9bdfdddd7a184d56450755c7e43ac721c11a4b8dab/coverage-7.12.0-cp312-cp312-manylinux2014_aarch64.manylinux_2_17_aarch64.manylinux_2_28_aarch64.whl", hash = "sha256:e949ebf60c717c3df63adb4a1a366c096c8d7fd8472608cd09359e1bd48ef59f", size = 253403, upload-time = "2025-11-18T13:32:34.45Z" },
    { url = "https://files.pythonhosted.org/packages/ec/4b/df78e4c8188f9960684267c5a4897836f3f0f20a20c51606ee778a1d9749/coverage-7.12.0-cp312-cp312-manylinux_2_31_riscv64.manylinux_2_39_riscv64.whl", hash = "sha256:6d907ddccbca819afa2cd014bc69983b146cca2735a0b1e6259b2a6c10be1e70", size = 249984, upload-time = "2025-11-18T13:32:35.747Z" },
    { url = "https://files.pythonhosted.org/packages/ba/51/bb163933d195a345c6f63eab9e55743413d064c291b6220df754075c2769/coverage-7.12.0-cp312-cp312-musllinux_1_2_aarch64.whl", hash = "sha256:b1518ecbad4e6173f4c6e6c4a46e49555ea5679bf3feda5edb1b935c7c44e8a0", size = 251339, upload-time = "2025-11-18T13:32:37.352Z" },
    { url = "https://files.pythonhosted.org/packages/15/40/c9b29cdb8412c837cdcbc2cfa054547dd83affe6cbbd4ce4fdb92b6ba7d1/coverage-7.12.0-cp312-cp312-musllinux_1_2_i686.whl", hash = "sha256:51777647a749abdf6f6fd8c7cffab12de68ab93aab15efc72fbbb83036c2a068", size = 249489, upload-time = "2025-11-18T13:32:39.212Z" },
    { url = "https://files.pythonhosted.org/packages/c8/da/b3131e20ba07a0de4437a50ef3b47840dfabf9293675b0cd5c2c7f66dd61/coverage-7.12.0-cp312-cp312-musllinux_1_2_riscv64.whl", hash = "sha256:42435d46d6461a3b305cdfcad7cdd3248787771f53fe18305548cba474e6523b", size = 249070, upload-time = "2025-11-18T13:32:40.598Z" },
    { url = "https://files.pythonhosted.org/packages/70/81/b653329b5f6302c08d683ceff6785bc60a34be9ae92a5c7b63ee7ee7acec/coverage-7.12.0-cp312-cp312-musllinux_1_2_x86_64.whl", hash = "sha256:5bcead88c8423e1855e64b8057d0544e33e4080b95b240c2a355334bb7ced937", size = 250929, upload-time = "2025-11-18T13:32:42.915Z" },
    { url = "https://files.pythonhosted.org/packages/a3/00/250ac3bca9f252a5fb1338b5ad01331ebb7b40223f72bef5b1b2cb03aa64/coverage-7.12.0-cp312-cp312-win32.whl", hash = "sha256:dcbb630ab034e86d2a0f79aefd2be07e583202f41e037602d438c80044957baa", size = 220241, upload-time = "2025-11-18T13:32:44.665Z" },
    { url = "https://files.pythonhosted.org/packages/64/1c/77e79e76d37ce83302f6c21980b45e09f8aa4551965213a10e62d71ce0ab/coverage-7.12.0-cp312-cp312-win_amd64.whl", hash = "sha256:2fd8354ed5d69775ac42986a691fbf68b4084278710cee9d7c3eaa0c28fa982a", size = 221051, upload-time = "2025-11-18T13:32:46.008Z" },
    { url = "https://files.pythonhosted.org/packages/31/f5/641b8a25baae564f9e52cac0e2667b123de961985709a004e287ee7663cc/coverage-7.12.0-cp312-cp312-win_arm64.whl", hash = "sha256:737c3814903be30695b2de20d22bcc5428fdae305c61ba44cdc8b3252984c49c", size = 219692, upload-time = "2025-11-18T13:32:47.372Z" },
    { url = "https://files.pythonhosted.org/packages/b8/14/771700b4048774e48d2c54ed0c674273702713c9ee7acdfede40c2666747/coverage-7.12.0-cp313-cp313-macosx_10_13_x86_64.whl", hash = "sha256:47324fffca8d8eae7e185b5bb20c14645f23350f870c1649003618ea91a78941", size = 217725, upload-time = "2025-11-18T13:32:49.22Z" },
    { url = "https://files.pythonhosted.org/packages/17/a7/3aa4144d3bcb719bf67b22d2d51c2d577bf801498c13cb08f64173e80497/coverage-7.12.0-cp313-cp313-macosx_11_0_arm64.whl", hash = "sha256:ccf3b2ede91decd2fb53ec73c1f949c3e034129d1e0b07798ff1d02ea0c8fa4a", size = 218098, upload-time = "2025-11-18T13:32:50.78Z" },
    { url = "https://files.pythonhosted.org/packages/fc/9c/b846bbc774ff81091a12a10203e70562c91ae71badda00c5ae5b613527b1/coverage-7.12.0-cp313-cp313-manylinux1_i686.manylinux_2_28_i686.manylinux_2_5_i686.whl", hash = "sha256:b365adc70a6936c6b0582dc38746b33b2454148c02349345412c6e743efb646d", size = 249093, upload-time = "2025-11-18T13:32:52.554Z" },
    { url = "https://files.pythonhosted.org/packages/76/b6/67d7c0e1f400b32c883e9342de4a8c2ae7c1a0b57c5de87622b7262e2309/coverage-7.12.0-cp313-cp313-manylinux1_x86_64.manylinux_2_28_x86_64.manylinux_2_5_x86_64.whl", hash = "sha256:bc13baf85cd8a4cfcf4a35c7bc9d795837ad809775f782f697bf630b7e200211", size = 251686, upload-time = "2025-11-18T13:32:54.862Z" },
    { url = "https://files.pythonhosted.org/packages/cc/75/b095bd4b39d49c3be4bffbb3135fea18a99a431c52dd7513637c0762fecb/coverage-7.12.0-cp313-cp313-manylinux2014_aarch64.manylinux_2_17_aarch64.manylinux_2_28_aarch64.whl", hash = "sha256:099d11698385d572ceafb3288a5b80fe1fc58bf665b3f9d362389de488361d3d", size = 252930, upload-time = "2025-11-18T13:32:56.417Z" },
    { url = "https://files.pythonhosted.org/packages/6e/f3/466f63015c7c80550bead3093aacabf5380c1220a2a93c35d374cae8f762/coverage-7.12.0-cp313-cp313-manylinux_2_31_riscv64.manylinux_2_39_riscv64.whl", hash = "sha256:473dc45d69694069adb7680c405fb1e81f60b2aff42c81e2f2c3feaf544d878c", size = 249296, upload-time = "2025-11-18T13:32:58.074Z" },
    { url = "https://files.pythonhosted.org/packages/27/86/eba2209bf2b7e28c68698fc13437519a295b2d228ba9e0ec91673e09fa92/coverage-7.12.0-cp313-cp313-musllinux_1_2_aarch64.whl", hash = "sha256:583f9adbefd278e9de33c33d6846aa8f5d164fa49b47144180a0e037f0688bb9", size = 251068, upload-time = "2025-11-18T13:32:59.646Z" },
    { url = "https://files.pythonhosted.org/packages/ec/55/ca8ae7dbba962a3351f18940b359b94c6bafdd7757945fdc79ec9e452dc7/coverage-7.12.0-cp313-cp313-musllinux_1_2_i686.whl", hash = "sha256:b2089cc445f2dc0af6f801f0d1355c025b76c24481935303cf1af28f636688f0", size = 249034, upload-time = "2025-11-18T13:33:01.481Z" },
    { url = "https://files.pythonhosted.org/packages/7a/d7/39136149325cad92d420b023b5fd900dabdd1c3a0d1d5f148ef4a8cedef5/coverage-7.12.0-cp313-cp313-musllinux_1_2_riscv64.whl", hash = "sha256:950411f1eb5d579999c5f66c62a40961f126fc71e5e14419f004471957b51508", size = 248853, upload-time = "2025-11-18T13:33:02.935Z" },
    { url = "https://files.pythonhosted.org/packages/fe/b6/76e1add8b87ef60e00643b0b7f8f7bb73d4bf5249a3be19ebefc5793dd25/coverage-7.12.0-cp313-cp313-musllinux_1_2_x86_64.whl", hash = "sha256:b1aab7302a87bafebfe76b12af681b56ff446dc6f32ed178ff9c092ca776e6bc", size = 250619, upload-time = "2025-11-18T13:33:04.336Z" },
    { url = "https://files.pythonhosted.org/packages/95/87/924c6dc64f9203f7a3c1832a6a0eee5a8335dbe5f1bdadcc278d6f1b4d74/coverage-7.12.0-cp313-cp313-win32.whl", hash = "sha256:d7e0d0303c13b54db495eb636bc2465b2fb8475d4c8bcec8fe4b5ca454dfbae8", size = 220261, upload-time = "2025-11-18T13:33:06.493Z" },
    { url = "https://files.pythonhosted.org/packages/91/77/dd4aff9af16ff776bf355a24d87eeb48fc6acde54c907cc1ea89b14a8804/coverage-7.12.0-cp313-cp313-win_amd64.whl", hash = "sha256:ce61969812d6a98a981d147d9ac583a36ac7db7766f2e64a9d4d059c2fe29d07", size = 221072, upload-time = "2025-11-18T13:33:07.926Z" },
    { url = "https://files.pythonhosted.org/packages/70/49/5c9dc46205fef31b1b226a6e16513193715290584317fd4df91cdaf28b22/coverage-7.12.0-cp313-cp313-win_arm64.whl", hash = "sha256:bcec6f47e4cb8a4c2dc91ce507f6eefc6a1b10f58df32cdc61dff65455031dfc", size = 219702, upload-time = "2025-11-18T13:33:09.631Z" },
    { url = "https://files.pythonhosted.org/packages/9b/62/f87922641c7198667994dd472a91e1d9b829c95d6c29529ceb52132436ad/coverage-7.12.0-cp313-cp313t-macosx_10_13_x86_64.whl", hash = "sha256:459443346509476170d553035e4a3eed7b860f4fe5242f02de1010501956ce87", size = 218420, upload-time = "2025-11-18T13:33:11.153Z" },
    { url = "https://files.pythonhosted.org/packages/85/dd/1cc13b2395ef15dbb27d7370a2509b4aee77890a464fb35d72d428f84871/coverage-7.12.0-cp313-cp313t-macosx_11_0_arm64.whl", hash = "sha256:04a79245ab2b7a61688958f7a855275997134bc84f4a03bc240cf64ff132abf6", size = 218773, upload-time = "2025-11-18T13:33:12.569Z" },
    { url = "https://files.pythonhosted.org/packages/74/40/35773cc4bb1e9d4658d4fb669eb4195b3151bef3bbd6f866aba5cd5dac82/coverage-7.12.0-cp313-cp313t-manylinux1_i686.manylinux_2_28_i686.manylinux_2_5_i686.whl", hash = "sha256:09a86acaaa8455f13d6a99221d9654df249b33937b4e212b4e5a822065f12aa7", size = 260078, upload-time = "2025-11-18T13:33:14.037Z" },
    { url = "https://files.pythonhosted.org/packages/ec/ee/231bb1a6ffc2905e396557585ebc6bdc559e7c66708376d245a1f1d330fc/coverage-7.12.0-cp313-cp313t-manylinux1_x86_64.manylinux_2_28_x86_64.manylinux_2_5_x86_64.whl", hash = "sha256:907e0df1b71ba77463687a74149c6122c3f6aac56c2510a5d906b2f368208560", size = 262144, upload-time = "2025-11-18T13:33:15.601Z" },
    { url = "https://files.pythonhosted.org/packages/28/be/32f4aa9f3bf0b56f3971001b56508352c7753915345d45fab4296a986f01/coverage-7.12.0-cp313-cp313t-manylinux2014_aarch64.manylinux_2_17_aarch64.manylinux_2_28_aarch64.whl", hash = "sha256:9b57e2d0ddd5f0582bae5437c04ee71c46cd908e7bc5d4d0391f9a41e812dd12", size = 264574, upload-time = "2025-11-18T13:33:17.354Z" },
    { url = "https://files.pythonhosted.org/packages/68/7c/00489fcbc2245d13ab12189b977e0cf06ff3351cb98bc6beba8bd68c5902/coverage-7.12.0-cp313-cp313t-manylinux_2_31_riscv64.manylinux_2_39_riscv64.whl", hash = "sha256:58c1c6aa677f3a1411fe6fb28ec3a942e4f665df036a3608816e0847fad23296", size = 259298, upload-time = "2025-11-18T13:33:18.958Z" },
    { url = "https://files.pythonhosted.org/packages/96/b4/f0760d65d56c3bea95b449e02570d4abd2549dc784bf39a2d4721a2d8ceb/coverage-7.12.0-cp313-cp313t-musllinux_1_2_aarch64.whl", hash = "sha256:4c589361263ab2953e3c4cd2a94db94c4ad4a8e572776ecfbad2389c626e4507", size = 262150, upload-time = "2025-11-18T13:33:20.644Z" },
    { url = "https://files.pythonhosted.org/packages/c5/71/9a9314df00f9326d78c1e5a910f520d599205907432d90d1c1b7a97aa4b1/coverage-7.12.0-cp313-cp313t-musllinux_1_2_i686.whl", hash = "sha256:91b810a163ccad2e43b1faa11d70d3cf4b6f3d83f9fd5f2df82a32d47b648e0d", size = 259763, upload-time = "2025-11-18T13:33:22.189Z" },
    { url = "https://files.pythonhosted.org/packages/10/34/01a0aceed13fbdf925876b9a15d50862eb8845454301fe3cdd1df08b2182/coverage-7.12.0-cp313-cp313t-musllinux_1_2_riscv64.whl", hash = "sha256:40c867af715f22592e0d0fb533a33a71ec9e0f73a6945f722a0c85c8c1cbe3a2", size = 258653, upload-time = "2025-11-18T13:33:24.239Z" },
    { url = "https://files.pythonhosted.org/packages/8d/04/81d8fd64928acf1574bbb0181f66901c6c1c6279c8ccf5f84259d2c68ae9/coverage-7.12.0-cp313-cp313t-musllinux_1_2_x86_64.whl", hash = "sha256:68b0d0a2d84f333de875666259dadf28cc67858bc8fd8b3f1eae84d3c2bec455", size = 260856, upload-time = "2025-11-18T13:33:26.365Z" },
    { url = "https://files.pythonhosted.org/packages/f2/76/fa2a37bfaeaf1f766a2d2360a25a5297d4fb567098112f6517475eee120b/coverage-7.12.0-cp313-cp313t-win32.whl", hash = "sha256:73f9e7fbd51a221818fd11b7090eaa835a353ddd59c236c57b2199486b116c6d", size = 220936, upload-time = "2025-11-18T13:33:28.165Z" },
    { url = "https://files.pythonhosted.org/packages/f9/52/60f64d932d555102611c366afb0eb434b34266b1d9266fc2fe18ab641c47/coverage-7.12.0-cp313-cp313t-win_amd64.whl", hash = "sha256:24cff9d1f5743f67db7ba46ff284018a6e9aeb649b67aa1e70c396aa1b7cb23c", size = 222001, upload-time = "2025-11-18T13:33:29.656Z" },
    { url = "https://files.pythonhosted.org/packages/77/df/c303164154a5a3aea7472bf323b7c857fed93b26618ed9fc5c2955566bb0/coverage-7.12.0-cp313-cp313t-win_arm64.whl", hash = "sha256:c87395744f5c77c866d0f5a43d97cc39e17c7f1cb0115e54a2fe67ca75c5d14d", size = 220273, upload-time = "2025-11-18T13:33:31.415Z" },
    { url = "https://files.pythonhosted.org/packages/bf/2e/fc12db0883478d6e12bbd62d481210f0c8daf036102aa11434a0c5755825/coverage-7.12.0-cp314-cp314-macosx_10_15_x86_64.whl", hash = "sha256:a1c59b7dc169809a88b21a936eccf71c3895a78f5592051b1af8f4d59c2b4f92", size = 217777, upload-time = "2025-11-18T13:33:32.86Z" },
    { url = "https://files.pythonhosted.org/packages/1f/c1/ce3e525d223350c6ec16b9be8a057623f54226ef7f4c2fee361ebb6a02b8/coverage-7.12.0-cp314-cp314-macosx_11_0_arm64.whl", hash = "sha256:8787b0f982e020adb732b9f051f3e49dd5054cebbc3f3432061278512a2b1360", size = 218100, upload-time = "2025-11-18T13:33:34.532Z" },
    { url = "https://files.pythonhosted.org/packages/15/87/113757441504aee3808cb422990ed7c8bcc2d53a6779c66c5adef0942939/coverage-7.12.0-cp314-cp314-manylinux1_i686.manylinux_2_28_i686.manylinux_2_5_i686.whl", hash = "sha256:5ea5a9f7dc8877455b13dd1effd3202e0bca72f6f3ab09f9036b1bcf728f69ac", size = 249151, upload-time = "2025-11-18T13:33:36.135Z" },
    { url = "https://files.pythonhosted.org/packages/d9/1d/9529d9bd44049b6b05bb319c03a3a7e4b0a8a802d28fa348ad407e10706d/coverage-7.12.0-cp314-cp314-manylinux1_x86_64.manylinux_2_28_x86_64.manylinux_2_5_x86_64.whl", hash = "sha256:fdba9f15849534594f60b47c9a30bc70409b54947319a7c4fd0e8e3d8d2f355d", size = 251667, upload-time = "2025-11-18T13:33:37.996Z" },
    { url = "https://files.pythonhosted.org/packages/11/bb/567e751c41e9c03dc29d3ce74b8c89a1e3396313e34f255a2a2e8b9ebb56/coverage-7.12.0-cp314-cp314-manylinux2014_aarch64.manylinux_2_17_aarch64.manylinux_2_28_aarch64.whl", hash = "sha256:a00594770eb715854fb1c57e0dea08cce6720cfbc531accdb9850d7c7770396c", size = 253003, upload-time = "2025-11-18T13:33:39.553Z" },
    { url = "https://files.pythonhosted.org/packages/e4/b3/c2cce2d8526a02fb9e9ca14a263ca6fc074449b33a6afa4892838c903528/coverage-7.12.0-cp314-cp314-manylinux_2_31_riscv64.manylinux_2_39_riscv64.whl", hash = "sha256:5560c7e0d82b42eb1951e4f68f071f8017c824ebfd5a6ebe42c60ac16c6c2434", size = 249185, upload-time = "2025-11-18T13:33:42.086Z" },
    { url = "https://files.pythonhosted.org/packages/0e/a7/967f93bb66e82c9113c66a8d0b65ecf72fc865adfba5a145f50c7af7e58d/coverage-7.12.0-cp314-cp314-musllinux_1_2_aarch64.whl", hash = "sha256:d6c2e26b481c9159c2773a37947a9718cfdc58893029cdfb177531793e375cfc", size = 251025, upload-time = "2025-11-18T13:33:43.634Z" },
    { url = "https://files.pythonhosted.org/packages/b9/b2/f2f6f56337bc1af465d5b2dc1ee7ee2141b8b9272f3bf6213fcbc309a836/coverage-7.12.0-cp314-cp314-musllinux_1_2_i686.whl", hash = "sha256:6e1a8c066dabcde56d5d9fed6a66bc19a2883a3fe051f0c397a41fc42aedd4cc", size = 248979, upload-time = "2025-11-18T13:33:46.04Z" },
    { url = "https://files.pythonhosted.org/packages/f4/7a/bf4209f45a4aec09d10a01a57313a46c0e0e8f4c55ff2965467d41a92036/coverage-7.12.0-cp314-cp314-musllinux_1_2_riscv64.whl", hash = "sha256:f7ba9da4726e446d8dd8aae5a6cd872511184a5d861de80a86ef970b5dacce3e", size = 248800, upload-time = "2025-11-18T13:33:47.546Z" },
    { url = "https://files.pythonhosted.org/packages/b8/b7/1e01b8696fb0521810f60c5bbebf699100d6754183e6cc0679bf2ed76531/coverage-7.12.0-cp314-cp314-musllinux_1_2_x86_64.whl", hash = "sha256:e0f483ab4f749039894abaf80c2f9e7ed77bbf3c737517fb88c8e8e305896a17", size = 250460, upload-time = "2025-11-18T13:33:49.537Z" },
    { url = "https://files.pythonhosted.org/packages/71/ae/84324fb9cb46c024760e706353d9b771a81b398d117d8c1fe010391c186f/coverage-7.12.0-cp314-cp314-win32.whl", hash = "sha256:76336c19a9ef4a94b2f8dc79f8ac2da3f193f625bb5d6f51a328cd19bfc19933", size = 220533, upload-time = "2025-11-18T13:33:51.16Z" },
    { url = "https://files.pythonhosted.org/packages/e2/71/1033629deb8460a8f97f83e6ac4ca3b93952e2b6f826056684df8275e015/coverage-7.12.0-cp314-cp314-win_amd64.whl", hash = "sha256:7c1059b600aec6ef090721f8f633f60ed70afaffe8ecab85b59df748f24b31fe", size = 221348, upload-time = "2025-11-18T13:33:52.776Z" },
    { url = "https://files.pythonhosted.org/packages/0a/5f/ac8107a902f623b0c251abdb749be282dc2ab61854a8a4fcf49e276fce2f/coverage-7.12.0-cp314-cp314-win_arm64.whl", hash = "sha256:172cf3a34bfef42611963e2b661302a8931f44df31629e5b1050567d6b90287d", size = 219922, upload-time = "2025-11-18T13:33:54.316Z" },
    { url = "https://files.pythonhosted.org/packages/79/6e/f27af2d4da367f16077d21ef6fe796c874408219fa6dd3f3efe7751bd910/coverage-7.12.0-cp314-cp314t-macosx_10_15_x86_64.whl", hash = "sha256:aa7d48520a32cb21c7a9b31f81799e8eaec7239db36c3b670be0fa2403828d1d", size = 218511, upload-time = "2025-11-18T13:33:56.343Z" },
    { url = "https://files.pythonhosted.org/packages/67/dd/65fd874aa460c30da78f9d259400d8e6a4ef457d61ab052fd248f0050558/coverage-7.12.0-cp314-cp314t-macosx_11_0_arm64.whl", hash = "sha256:90d58ac63bc85e0fb919f14d09d6caa63f35a5512a2205284b7816cafd21bb03", size = 218771, upload-time = "2025-11-18T13:33:57.966Z" },
    { url = "https://files.pythonhosted.org/packages/55/e0/7c6b71d327d8068cb79c05f8f45bf1b6145f7a0de23bbebe63578fe5240a/coverage-7.12.0-cp314-cp314t-manylinux1_i686.manylinux_2_28_i686.manylinux_2_5_i686.whl", hash = "sha256:ca8ecfa283764fdda3eae1bdb6afe58bf78c2c3ec2b2edcb05a671f0bba7b3f9", size = 260151, upload-time = "2025-11-18T13:33:59.597Z" },
    { url = "https://files.pythonhosted.org/packages/49/ce/4697457d58285b7200de6b46d606ea71066c6e674571a946a6ea908fb588/coverage-7.12.0-cp314-cp314t-manylinux1_x86_64.manylinux_2_28_x86_64.manylinux_2_5_x86_64.whl", hash = "sha256:874fe69a0785d96bd066059cd4368022cebbec1a8958f224f0016979183916e6", size = 262257, upload-time = "2025-11-18T13:34:01.166Z" },
    { url = "https://files.pythonhosted.org/packages/2f/33/acbc6e447aee4ceba88c15528dbe04a35fb4d67b59d393d2e0d6f1e242c1/coverage-7.12.0-cp314-cp314t-manylinux2014_aarch64.manylinux_2_17_aarch64.manylinux_2_28_aarch64.whl", hash = "sha256:5b3c889c0b8b283a24d721a9eabc8ccafcfc3aebf167e4cd0d0e23bf8ec4e339", size = 264671, upload-time = "2025-11-18T13:34:02.795Z" },
    { url = "https://files.pythonhosted.org/packages/87/ec/e2822a795c1ed44d569980097be839c5e734d4c0c1119ef8e0a073496a30/coverage-7.12.0-cp314-cp314t-manylinux_2_31_riscv64.manylinux_2_39_riscv64.whl", hash = "sha256:8bb5b894b3ec09dcd6d3743229dc7f2c42ef7787dc40596ae04c0edda487371e", size = 259231, upload-time = "2025-11-18T13:34:04.397Z" },
    { url = "https://files.pythonhosted.org/packages/72/c5/a7ec5395bb4a49c9b7ad97e63f0c92f6bf4a9e006b1393555a02dae75f16/coverage-7.12.0-cp314-cp314t-musllinux_1_2_aarch64.whl", hash = "sha256:79a44421cd5fba96aa57b5e3b5a4d3274c449d4c622e8f76882d76635501fd13", size = 262137, upload-time = "2025-11-18T13:34:06.068Z" },
    { url = "https://files.pythonhosted.org/packages/67/0c/02c08858b764129f4ecb8e316684272972e60777ae986f3865b10940bdd6/coverage-7.12.0-cp314-cp314t-musllinux_1_2_i686.whl", hash = "sha256:33baadc0efd5c7294f436a632566ccc1f72c867f82833eb59820ee37dc811c6f", size = 259745, upload-time = "2025-11-18T13:34:08.04Z" },
    { url = "https://files.pythonhosted.org/packages/5a/04/4fd32b7084505f3829a8fe45c1a74a7a728cb251aaadbe3bec04abcef06d/coverage-7.12.0-cp314-cp314t-musllinux_1_2_riscv64.whl", hash = "sha256:c406a71f544800ef7e9e0000af706b88465f3573ae8b8de37e5f96c59f689ad1", size = 258570, upload-time = "2025-11-18T13:34:09.676Z" },
    { url = "https://files.pythonhosted.org/packages/48/35/2365e37c90df4f5342c4fa202223744119fe31264ee2924f09f074ea9b6d/coverage-7.12.0-cp314-cp314t-musllinux_1_2_x86_64.whl", hash = "sha256:e71bba6a40883b00c6d571599b4627f50c360b3d0d02bfc658168936be74027b", size = 260899, upload-time = "2025-11-18T13:34:11.259Z" },
    { url = "https://files.pythonhosted.org/packages/05/56/26ab0464ca733fa325e8e71455c58c1c374ce30f7c04cebb88eabb037b18/coverage-7.12.0-cp314-cp314t-win32.whl", hash = "sha256:9157a5e233c40ce6613dead4c131a006adfda70e557b6856b97aceed01b0e27a", size = 221313, upload-time = "2025-11-18T13:34:12.863Z" },
    { url = "https://files.pythonhosted.org/packages/da/1c/017a3e1113ed34d998b27d2c6dba08a9e7cb97d362f0ec988fcd873dcf81/coverage-7.12.0-cp314-cp314t-win_amd64.whl", hash = "sha256:e84da3a0fd233aeec797b981c51af1cabac74f9bd67be42458365b30d11b5291", size = 222423, upload-time = "2025-11-18T13:34:15.14Z" },
    { url = "https://files.pythonhosted.org/packages/4c/36/bcc504fdd5169301b52568802bb1b9cdde2e27a01d39fbb3b4b508ab7c2c/coverage-7.12.0-cp314-cp314t-win_arm64.whl", hash = "sha256:01d24af36fedda51c2b1aca56e4330a3710f83b02a5ff3743a6b015ffa7c9384", size = 220459, upload-time = "2025-11-18T13:34:17.222Z" },
    { url = "https://files.pythonhosted.org/packages/ce/a3/43b749004e3c09452e39bb56347a008f0a0668aad37324a99b5c8ca91d9e/coverage-7.12.0-py3-none-any.whl", hash = "sha256:159d50c0b12e060b15ed3d39f87ed43d4f7f7ad40b8a534f4dd331adbb51104a", size = 209503, upload-time = "2025-11-18T13:34:18.892Z" },
]

[package.optional-dependencies]
toml = [
    { name = "tomli", marker = "python_full_version <= '3.11'" },
]

[[package]]
name = "cssselect"
version = "1.3.0"
source = { registry = "https://pypi.org/simple" }
sdist = { url = "https://files.pythonhosted.org/packages/72/0a/c3ea9573b1dc2e151abfe88c7fe0c26d1892fe6ed02d0cdb30f0d57029d5/cssselect-1.3.0.tar.gz", hash = "sha256:57f8a99424cfab289a1b6a816a43075a4b00948c86b4dcf3ef4ee7e15f7ab0c7", size = 42870, upload-time = "2025-03-10T09:30:29.638Z" }
wheels = [
    { url = "https://files.pythonhosted.org/packages/ee/58/257350f7db99b4ae12b614a36256d9cc870d71d9e451e79c2dc3b23d7c3c/cssselect-1.3.0-py3-none-any.whl", hash = "sha256:56d1bf3e198080cc1667e137bc51de9cadfca259f03c2d4e09037b3e01e30f0d", size = 18786, upload-time = "2025-03-10T09:30:28.048Z" },
]

[[package]]
name = "dataclasses-json"
version = "0.6.7"
source = { registry = "https://pypi.org/simple" }
dependencies = [
    { name = "marshmallow" },
    { name = "typing-inspect" },
]
sdist = { url = "https://files.pythonhosted.org/packages/64/a4/f71d9cf3a5ac257c993b5ca3f93df5f7fb395c725e7f1e6479d2514173c3/dataclasses_json-0.6.7.tar.gz", hash = "sha256:b6b3e528266ea45b9535223bc53ca645f5208833c29229e847b3f26a1cc55fc0", size = 32227, upload-time = "2024-06-09T16:20:19.103Z" }
wheels = [
    { url = "https://files.pythonhosted.org/packages/c3/be/d0d44e092656fe7a06b55e6103cbce807cdbdee17884a5367c68c9860853/dataclasses_json-0.6.7-py3-none-any.whl", hash = "sha256:0dbf33f26c8d5305befd61b39d2b3414e8a407bedc2834dea9b8d642666fb40a", size = 28686, upload-time = "2024-06-09T16:20:16.715Z" },
]

[[package]]
name = "decorator"
version = "5.2.1"
source = { registry = "https://pypi.org/simple" }
sdist = { url = "https://files.pythonhosted.org/packages/43/fa/6d96a0978d19e17b68d634497769987b16c8f4cd0a7a05048bec693caa6b/decorator-5.2.1.tar.gz", hash = "sha256:65f266143752f734b0a7cc83c46f4618af75b8c5911b00ccb61d0ac9b6da0360", size = 56711, upload-time = "2025-02-24T04:41:34.073Z" }
wheels = [
    { url = "https://files.pythonhosted.org/packages/4e/8c/f3147f5c4b73e7550fe5f9352eaa956ae838d5c51eb58e7a25b9f3e2643b/decorator-5.2.1-py3-none-any.whl", hash = "sha256:d316bb415a2d9e2d2b3abcc4084c6502fc09240e292cd76a76afc106a1c8e04a", size = 9190, upload-time = "2025-02-24T04:41:32.565Z" },
]

[[package]]
name = "dictdiffer"
version = "0.9.0"
source = { registry = "https://pypi.org/simple" }
sdist = { url = "https://files.pythonhosted.org/packages/61/7b/35cbccb7effc5d7e40f4c55e2b79399e1853041997fcda15c9ff160abba0/dictdiffer-0.9.0.tar.gz", hash = "sha256:17bacf5fbfe613ccf1b6d512bd766e6b21fb798822a133aa86098b8ac9997578", size = 31513, upload-time = "2021-07-22T13:24:29.276Z" }
wheels = [
    { url = "https://files.pythonhosted.org/packages/47/ef/4cb333825d10317a36a1154341ba37e6e9c087bac99c1990ef07ffdb376f/dictdiffer-0.9.0-py2.py3-none-any.whl", hash = "sha256:442bfc693cfcadaf46674575d2eba1c53b42f5e404218ca2c2ff549f2df56595", size = 16754, upload-time = "2021-07-22T13:24:26.783Z" },
]

[[package]]
name = "docutils"
version = "0.21.2"
source = { registry = "https://pypi.org/simple" }
sdist = { url = "https://files.pythonhosted.org/packages/ae/ed/aefcc8cd0ba62a0560c3c18c33925362d46c6075480bfa4df87b28e169a9/docutils-0.21.2.tar.gz", hash = "sha256:3a6b18732edf182daa3cd12775bbb338cf5691468f91eeeb109deff6ebfa986f", size = 2204444, upload-time = "2024-04-23T18:57:18.24Z" }
wheels = [
    { url = "https://files.pythonhosted.org/packages/8f/d7/9322c609343d929e75e7e5e6255e614fcc67572cfd083959cdef3b7aad79/docutils-0.21.2-py3-none-any.whl", hash = "sha256:dafca5b9e384f0e419294eb4d2ff9fa826435bf15f15b7bd45723e8ad76811b2", size = 587408, upload-time = "2024-04-23T18:57:14.835Z" },
]

[[package]]
name = "exceptiongroup"
version = "1.3.0"
source = { registry = "https://pypi.org/simple" }
dependencies = [
    { name = "typing-extensions", marker = "python_full_version < '3.11'" },
]
sdist = { url = "https://files.pythonhosted.org/packages/0b/9f/a65090624ecf468cdca03533906e7c69ed7588582240cfe7cc9e770b50eb/exceptiongroup-1.3.0.tar.gz", hash = "sha256:b241f5885f560bc56a59ee63ca4c6a8bfa46ae4ad651af316d4e81817bb9fd88", size = 29749, upload-time = "2025-05-10T17:42:51.123Z" }
wheels = [
    { url = "https://files.pythonhosted.org/packages/36/f4/c6e662dade71f56cd2f3735141b265c3c79293c109549c1e6933b0651ffc/exceptiongroup-1.3.0-py3-none-any.whl", hash = "sha256:4d111e6e0c13d0644cad6ddaa7ed0261a0b36971f6d23e7ec9b4b9097da78a10", size = 16674, upload-time = "2025-05-10T17:42:49.33Z" },
]

[[package]]
name = "execnet"
version = "2.1.2"
source = { registry = "https://pypi.org/simple" }
sdist = { url = "https://files.pythonhosted.org/packages/bf/89/780e11f9588d9e7128a3f87788354c7946a9cbb1401ad38a48c4db9a4f07/execnet-2.1.2.tar.gz", hash = "sha256:63d83bfdd9a23e35b9c6a3261412324f964c2ec8dcd8d3c6916ee9373e0befcd", size = 166622, upload-time = "2025-11-12T09:56:37.75Z" }
wheels = [
    { url = "https://files.pythonhosted.org/packages/ab/84/02fc1827e8cdded4aa65baef11296a9bbe595c474f0d6d758af082d849fd/execnet-2.1.2-py3-none-any.whl", hash = "sha256:67fba928dd5a544b783f6056f449e5e3931a5c378b128bc18501f7ea79e296ec", size = 40708, upload-time = "2025-11-12T09:56:36.333Z" },
]

[[package]]
name = "executing"
version = "2.2.1"
source = { registry = "https://pypi.org/simple" }
sdist = { url = "https://files.pythonhosted.org/packages/cc/28/c14e053b6762b1044f34a13aab6859bbf40456d37d23aa286ac24cfd9a5d/executing-2.2.1.tar.gz", hash = "sha256:3632cc370565f6648cc328b32435bd120a1e4ebb20c77e3fdde9a13cd1e533c4", size = 1129488, upload-time = "2025-09-01T09:48:10.866Z" }
wheels = [
    { url = "https://files.pythonhosted.org/packages/c1/ea/53f2148663b321f21b5a606bd5f191517cf40b7072c0497d3c92c4a13b1e/executing-2.2.1-py2.py3-none-any.whl", hash = "sha256:760643d3452b4d777d295bb167ccc74c64a81df23fb5e08eff250c425a4b2017", size = 28317, upload-time = "2025-09-01T09:48:08.5Z" },
]

[[package]]
name = "idna"
version = "3.11"
source = { registry = "https://pypi.org/simple" }
sdist = { url = "https://files.pythonhosted.org/packages/6f/6d/0703ccc57f3a7233505399edb88de3cbd678da106337b9fcde432b65ed60/idna-3.11.tar.gz", hash = "sha256:795dafcc9c04ed0c1fb032c2aa73654d8e8c5023a7df64a53f39190ada629902", size = 194582, upload-time = "2025-10-12T14:55:20.501Z" }
wheels = [
    { url = "https://files.pythonhosted.org/packages/0e/61/66938bbb5fc52dbdf84594873d5b51fb1f7c7794e9c0f5bd885f30bc507b/idna-3.11-py3-none-any.whl", hash = "sha256:771a87f49d9defaf64091e6e6fe9c18d4833f140bd19464795bc32d966ca37ea", size = 71008, upload-time = "2025-10-12T14:55:18.883Z" },
]

[[package]]
name = "imagesize"
version = "1.4.1"
source = { registry = "https://pypi.org/simple" }
sdist = { url = "https://files.pythonhosted.org/packages/a7/84/62473fb57d61e31fef6e36d64a179c8781605429fd927b5dd608c997be31/imagesize-1.4.1.tar.gz", hash = "sha256:69150444affb9cb0d5cc5a92b3676f0b2fb7cd9ae39e947a5e11a36b4497cd4a", size = 1280026, upload-time = "2022-07-01T12:21:05.687Z" }
wheels = [
    { url = "https://files.pythonhosted.org/packages/ff/62/85c4c919272577931d407be5ba5d71c20f0b616d31a0befe0ae45bb79abd/imagesize-1.4.1-py2.py3-none-any.whl", hash = "sha256:0d8d18d08f840c19d0ee7ca1fd82490fdc3729b7ac93f49870406ddde8ef8d8b", size = 8769, upload-time = "2022-07-01T12:21:02.467Z" },
]

[[package]]
name = "iniconfig"
version = "2.3.0"
source = { registry = "https://pypi.org/simple" }
sdist = { url = "https://files.pythonhosted.org/packages/72/34/14ca021ce8e5dfedc35312d08ba8bf51fdd999c576889fc2c24cb97f4f10/iniconfig-2.3.0.tar.gz", hash = "sha256:c76315c77db068650d49c5b56314774a7804df16fee4402c1f19d6d15d8c4730", size = 20503, upload-time = "2025-10-18T21:55:43.219Z" }
wheels = [
    { url = "https://files.pythonhosted.org/packages/cb/b1/3846dd7f199d53cb17f49cba7e651e9ce294d8497c8c150530ed11865bb8/iniconfig-2.3.0-py3-none-any.whl", hash = "sha256:f631c04d2c48c52b84d0d0549c99ff3859c98df65b3101406327ecc7d53fbf12", size = 7484, upload-time = "2025-10-18T21:55:41.639Z" },
]

[[package]]
name = "ipython"
version = "8.37.0"
source = { registry = "https://pypi.org/simple" }
resolution-markers = [
    "python_full_version < '3.11'",
]
dependencies = [
    { name = "colorama", marker = "python_full_version < '3.11' and sys_platform == 'win32'" },
    { name = "decorator", marker = "python_full_version < '3.11'" },
    { name = "exceptiongroup", marker = "python_full_version < '3.11'" },
    { name = "jedi", marker = "python_full_version < '3.11'" },
    { name = "matplotlib-inline", marker = "python_full_version < '3.11'" },
    { name = "pexpect", marker = "python_full_version < '3.11' and sys_platform != 'emscripten' and sys_platform != 'win32'" },
    { name = "prompt-toolkit", marker = "python_full_version < '3.11'" },
    { name = "pygments", marker = "python_full_version < '3.11'" },
    { name = "stack-data", marker = "python_full_version < '3.11'" },
    { name = "traitlets", marker = "python_full_version < '3.11'" },
    { name = "typing-extensions", marker = "python_full_version < '3.11'" },
]
sdist = { url = "https://files.pythonhosted.org/packages/85/31/10ac88f3357fc276dc8a64e8880c82e80e7459326ae1d0a211b40abf6665/ipython-8.37.0.tar.gz", hash = "sha256:ca815841e1a41a1e6b73a0b08f3038af9b2252564d01fc405356d34033012216", size = 5606088, upload-time = "2025-05-31T16:39:09.613Z" }
wheels = [
    { url = "https://files.pythonhosted.org/packages/91/d0/274fbf7b0b12643cbbc001ce13e6a5b1607ac4929d1b11c72460152c9fc3/ipython-8.37.0-py3-none-any.whl", hash = "sha256:ed87326596b878932dbcb171e3e698845434d8c61b8d8cd474bf663041a9dcf2", size = 831864, upload-time = "2025-05-31T16:39:06.38Z" },
]

[[package]]
name = "ipython"
version = "9.7.0"
source = { registry = "https://pypi.org/simple" }
resolution-markers = [
    "python_full_version >= '3.14'",
    "python_full_version == '3.13.*'",
    "python_full_version == '3.12.*'",
    "python_full_version == '3.11.*'",
]
dependencies = [
    { name = "colorama", marker = "python_full_version >= '3.11' and sys_platform == 'win32'" },
    { name = "decorator", marker = "python_full_version >= '3.11'" },
    { name = "ipython-pygments-lexers", marker = "python_full_version >= '3.11'" },
    { name = "jedi", marker = "python_full_version >= '3.11'" },
    { name = "matplotlib-inline", marker = "python_full_version >= '3.11'" },
    { name = "pexpect", marker = "python_full_version >= '3.11' and sys_platform != 'emscripten' and sys_platform != 'win32'" },
    { name = "prompt-toolkit", marker = "python_full_version >= '3.11'" },
    { name = "pygments", marker = "python_full_version >= '3.11'" },
    { name = "stack-data", marker = "python_full_version >= '3.11'" },
    { name = "traitlets", marker = "python_full_version >= '3.11'" },
    { name = "typing-extensions", marker = "python_full_version == '3.11.*'" },
]
sdist = { url = "https://files.pythonhosted.org/packages/29/e6/48c74d54039241a456add616464ea28c6ebf782e4110d419411b83dae06f/ipython-9.7.0.tar.gz", hash = "sha256:5f6de88c905a566c6a9d6c400a8fed54a638e1f7543d17aae2551133216b1e4e", size = 4422115, upload-time = "2025-11-05T12:18:54.646Z" }
wheels = [
    { url = "https://files.pythonhosted.org/packages/05/aa/62893d6a591d337aa59dcc4c6f6c842f1fe20cd72c8c5c1f980255243252/ipython-9.7.0-py3-none-any.whl", hash = "sha256:bce8ac85eb9521adc94e1845b4c03d88365fd6ac2f4908ec4ed1eb1b0a065f9f", size = 618911, upload-time = "2025-11-05T12:18:52.484Z" },
]

[[package]]
name = "ipython-pygments-lexers"
version = "1.1.1"
source = { registry = "https://pypi.org/simple" }
dependencies = [
    { name = "pygments", marker = "python_full_version >= '3.11'" },
]
sdist = { url = "https://files.pythonhosted.org/packages/ef/4c/5dd1d8af08107f88c7f741ead7a40854b8ac24ddf9ae850afbcf698aa552/ipython_pygments_lexers-1.1.1.tar.gz", hash = "sha256:09c0138009e56b6854f9535736f4171d855c8c08a563a0dcd8022f78355c7e81", size = 8393, upload-time = "2025-01-17T11:24:34.505Z" }
wheels = [
    { url = "https://files.pythonhosted.org/packages/d9/33/1f075bf72b0b747cb3288d011319aaf64083cf2efef8354174e3ed4540e2/ipython_pygments_lexers-1.1.1-py3-none-any.whl", hash = "sha256:a9462224a505ade19a605f71f8fa63c2048833ce50abc86768a0d81d876dc81c", size = 8074, upload-time = "2025-01-17T11:24:33.271Z" },
]

[[package]]
name = "isodate"
version = "0.7.2"
source = { registry = "https://pypi.org/simple" }
sdist = { url = "https://files.pythonhosted.org/packages/54/4d/e940025e2ce31a8ce1202635910747e5a87cc3a6a6bb2d00973375014749/isodate-0.7.2.tar.gz", hash = "sha256:4cd1aa0f43ca76f4a6c6c0292a85f40b35ec2e43e315b59f06e6d32171a953e6", size = 29705, upload-time = "2024-10-08T23:04:11.5Z" }
wheels = [
    { url = "https://files.pythonhosted.org/packages/15/aa/0aca39a37d3c7eb941ba736ede56d689e7be91cab5d9ca846bde3999eba6/isodate-0.7.2-py3-none-any.whl", hash = "sha256:28009937d8031054830160fce6d409ed342816b543597cece116d966c6d99e15", size = 22320, upload-time = "2024-10-08T23:04:09.501Z" },
]

[[package]]
name = "jedi"
version = "0.19.2"
source = { registry = "https://pypi.org/simple" }
dependencies = [
    { name = "parso" },
]
sdist = { url = "https://files.pythonhosted.org/packages/72/3a/79a912fbd4d8dd6fbb02bf69afd3bb72cf0c729bb3063c6f4498603db17a/jedi-0.19.2.tar.gz", hash = "sha256:4770dc3de41bde3966b02eb84fbcf557fb33cce26ad23da12c742fb50ecb11f0", size = 1231287, upload-time = "2024-11-11T01:41:42.873Z" }
wheels = [
    { url = "https://files.pythonhosted.org/packages/c0/5a/9cac0c82afec3d09ccd97c8b6502d48f165f9124db81b4bcb90b4af974ee/jedi-0.19.2-py2.py3-none-any.whl", hash = "sha256:a8ef22bde8490f57fe5c7681a3c83cb58874daf72b4784de3cce5b6ef6edb5b9", size = 1572278, upload-time = "2024-11-11T01:41:40.175Z" },
]

[[package]]
name = "jinja2"
version = "3.1.6"
source = { registry = "https://pypi.org/simple" }
dependencies = [
    { name = "markupsafe" },
]
sdist = { url = "https://files.pythonhosted.org/packages/df/bf/f7da0350254c0ed7c72f3e33cef02e048281fec7ecec5f032d4aac52226b/jinja2-3.1.6.tar.gz", hash = "sha256:0137fb05990d35f1275a587e9aee6d56da821fc83491a0fb838183be43f66d6d", size = 245115, upload-time = "2025-03-05T20:05:02.478Z" }
wheels = [
    { url = "https://files.pythonhosted.org/packages/62/a1/3d680cbfd5f4b8f15abc1d571870c5fc3e594bb582bc3b64ea099db13e56/jinja2-3.1.6-py3-none-any.whl", hash = "sha256:85ece4451f492d0c13c5dd7c13a64681a86afae63a5f347908daf103ce6d2f67", size = 134899, upload-time = "2025-03-05T20:05:00.369Z" },
]

[[package]]
name = "lxml"
version = "6.0.2"
source = { registry = "https://pypi.org/simple" }
sdist = { url = "https://files.pythonhosted.org/packages/aa/88/262177de60548e5a2bfc46ad28232c9e9cbde697bd94132aeb80364675cb/lxml-6.0.2.tar.gz", hash = "sha256:cd79f3367bd74b317dda655dc8fcfa304d9eb6e4fb06b7168c5cf27f96e0cd62", size = 4073426, upload-time = "2025-09-22T04:04:59.287Z" }
wheels = [
    { url = "https://files.pythonhosted.org/packages/db/8a/f8192a08237ef2fb1b19733f709db88a4c43bc8ab8357f01cb41a27e7f6a/lxml-6.0.2-cp310-cp310-macosx_10_9_universal2.whl", hash = "sha256:e77dd455b9a16bbd2a5036a63ddbd479c19572af81b624e79ef422f929eef388", size = 8590589, upload-time = "2025-09-22T04:00:10.51Z" },
    { url = "https://files.pythonhosted.org/packages/12/64/27bcd07ae17ff5e5536e8d88f4c7d581b48963817a13de11f3ac3329bfa2/lxml-6.0.2-cp310-cp310-macosx_10_9_x86_64.whl", hash = "sha256:5d444858b9f07cefff6455b983aea9a67f7462ba1f6cbe4a21e8bf6791bf2153", size = 4629671, upload-time = "2025-09-22T04:00:15.411Z" },
    { url = "https://files.pythonhosted.org/packages/02/5a/a7d53b3291c324e0b6e48f3c797be63836cc52156ddf8f33cd72aac78866/lxml-6.0.2-cp310-cp310-manylinux2014_aarch64.manylinux_2_17_aarch64.whl", hash = "sha256:f952dacaa552f3bb8834908dddd500ba7d508e6ea6eb8c52eb2d28f48ca06a31", size = 4999961, upload-time = "2025-09-22T04:00:17.619Z" },
    { url = "https://files.pythonhosted.org/packages/f5/55/d465e9b89df1761674d8672bb3e4ae2c47033b01ec243964b6e334c6743f/lxml-6.0.2-cp310-cp310-manylinux2014_x86_64.manylinux_2_17_x86_64.whl", hash = "sha256:71695772df6acea9f3c0e59e44ba8ac50c4f125217e84aab21074a1a55e7e5c9", size = 5157087, upload-time = "2025-09-22T04:00:19.868Z" },
    { url = "https://files.pythonhosted.org/packages/62/38/3073cd7e3e8dfc3ba3c3a139e33bee3a82de2bfb0925714351ad3d255c13/lxml-6.0.2-cp310-cp310-manylinux_2_26_aarch64.manylinux_2_28_aarch64.whl", hash = "sha256:17f68764f35fd78d7c4cc4ef209a184c38b65440378013d24b8aecd327c3e0c8", size = 5067620, upload-time = "2025-09-22T04:00:21.877Z" },
    { url = "https://files.pythonhosted.org/packages/4a/d3/1e001588c5e2205637b08985597827d3827dbaaece16348c8822bfe61c29/lxml-6.0.2-cp310-cp310-manylinux_2_26_i686.manylinux_2_28_i686.whl", hash = "sha256:058027e261afed589eddcfe530fcc6f3402d7fd7e89bfd0532df82ebc1563dba", size = 5406664, upload-time = "2025-09-22T04:00:23.714Z" },
    { url = "https://files.pythonhosted.org/packages/20/cf/cab09478699b003857ed6ebfe95e9fb9fa3d3c25f1353b905c9b73cfb624/lxml-6.0.2-cp310-cp310-manylinux_2_26_x86_64.manylinux_2_28_x86_64.whl", hash = "sha256:a8ffaeec5dfea5881d4c9d8913a32d10cfe3923495386106e4a24d45300ef79c", size = 5289397, upload-time = "2025-09-22T04:00:25.544Z" },
    { url = "https://files.pythonhosted.org/packages/a3/84/02a2d0c38ac9a8b9f9e5e1bbd3f24b3f426044ad618b552e9549ee91bd63/lxml-6.0.2-cp310-cp310-manylinux_2_31_armv7l.whl", hash = "sha256:f2e3b1a6bb38de0bc713edd4d612969dd250ca8b724be8d460001a387507021c", size = 4772178, upload-time = "2025-09-22T04:00:27.602Z" },
    { url = "https://files.pythonhosted.org/packages/56/87/e1ceadcc031ec4aa605fe95476892d0b0ba3b7f8c7dcdf88fdeff59a9c86/lxml-6.0.2-cp310-cp310-manylinux_2_38_riscv64.manylinux_2_39_riscv64.whl", hash = "sha256:d6690ec5ec1cce0385cb20896b16be35247ac8c2046e493d03232f1c2414d321", size = 5358148, upload-time = "2025-09-22T04:00:29.323Z" },
    { url = "https://files.pythonhosted.org/packages/fe/13/5bb6cf42bb228353fd4ac5f162c6a84fd68a4d6f67c1031c8cf97e131fc6/lxml-6.0.2-cp310-cp310-musllinux_1_2_aarch64.whl", hash = "sha256:f2a50c3c1d11cad0ebebbac357a97b26aa79d2bcaf46f256551152aa85d3a4d1", size = 5112035, upload-time = "2025-09-22T04:00:31.061Z" },
    { url = "https://files.pythonhosted.org/packages/e4/e2/ea0498552102e59834e297c5c6dff8d8ded3db72ed5e8aad77871476f073/lxml-6.0.2-cp310-cp310-musllinux_1_2_armv7l.whl", hash = "sha256:3efe1b21c7801ffa29a1112fab3b0f643628c30472d507f39544fd48e9549e34", size = 4799111, upload-time = "2025-09-22T04:00:33.11Z" },
    { url = "https://files.pythonhosted.org/packages/6a/9e/8de42b52a73abb8af86c66c969b3b4c2a96567b6ac74637c037d2e3baa60/lxml-6.0.2-cp310-cp310-musllinux_1_2_riscv64.whl", hash = "sha256:59c45e125140b2c4b33920d21d83681940ca29f0b83f8629ea1a2196dc8cfe6a", size = 5351662, upload-time = "2025-09-22T04:00:35.237Z" },
    { url = "https://files.pythonhosted.org/packages/28/a2/de776a573dfb15114509a37351937c367530865edb10a90189d0b4b9b70a/lxml-6.0.2-cp310-cp310-musllinux_1_2_x86_64.whl", hash = "sha256:452b899faa64f1805943ec1c0c9ebeaece01a1af83e130b69cdefeda180bb42c", size = 5314973, upload-time = "2025-09-22T04:00:37.086Z" },
    { url = "https://files.pythonhosted.org/packages/50/a0/3ae1b1f8964c271b5eec91db2043cf8c6c0bce101ebb2a633b51b044db6c/lxml-6.0.2-cp310-cp310-win32.whl", hash = "sha256:1e786a464c191ca43b133906c6903a7e4d56bef376b75d97ccbb8ec5cf1f0a4b", size = 3611953, upload-time = "2025-09-22T04:00:39.224Z" },
    { url = "https://files.pythonhosted.org/packages/d1/70/bd42491f0634aad41bdfc1e46f5cff98825fb6185688dc82baa35d509f1a/lxml-6.0.2-cp310-cp310-win_amd64.whl", hash = "sha256:dacf3c64ef3f7440e3167aa4b49aa9e0fb99e0aa4f9ff03795640bf94531bcb0", size = 4032695, upload-time = "2025-09-22T04:00:41.402Z" },
    { url = "https://files.pythonhosted.org/packages/d2/d0/05c6a72299f54c2c561a6c6cbb2f512e047fca20ea97a05e57931f194ac4/lxml-6.0.2-cp310-cp310-win_arm64.whl", hash = "sha256:45f93e6f75123f88d7f0cfd90f2d05f441b808562bf0bc01070a00f53f5028b5", size = 3680051, upload-time = "2025-09-22T04:00:43.525Z" },
    { url = "https://files.pythonhosted.org/packages/77/d5/becbe1e2569b474a23f0c672ead8a29ac50b2dc1d5b9de184831bda8d14c/lxml-6.0.2-cp311-cp311-macosx_10_9_universal2.whl", hash = "sha256:13e35cbc684aadf05d8711a5d1b5857c92e5e580efa9a0d2be197199c8def607", size = 8634365, upload-time = "2025-09-22T04:00:45.672Z" },
    { url = "https://files.pythonhosted.org/packages/28/66/1ced58f12e804644426b85d0bb8a4478ca77bc1761455da310505f1a3526/lxml-6.0.2-cp311-cp311-macosx_10_9_x86_64.whl", hash = "sha256:3b1675e096e17c6fe9c0e8c81434f5736c0739ff9ac6123c87c2d452f48fc938", size = 4650793, upload-time = "2025-09-22T04:00:47.783Z" },
    { url = "https://files.pythonhosted.org/packages/11/84/549098ffea39dfd167e3f174b4ce983d0eed61f9d8d25b7bf2a57c3247fc/lxml-6.0.2-cp311-cp311-manylinux2014_aarch64.manylinux_2_17_aarch64.whl", hash = "sha256:8ac6e5811ae2870953390452e3476694196f98d447573234592d30488147404d", size = 4944362, upload-time = "2025-09-22T04:00:49.845Z" },
    { url = "https://files.pythonhosted.org/packages/ac/bd/f207f16abf9749d2037453d56b643a7471d8fde855a231a12d1e095c4f01/lxml-6.0.2-cp311-cp311-manylinux2014_x86_64.manylinux_2_17_x86_64.whl", hash = "sha256:5aa0fc67ae19d7a64c3fe725dc9a1bb11f80e01f78289d05c6f62545affec438", size = 5083152, upload-time = "2025-09-22T04:00:51.709Z" },
    { url = "https://files.pythonhosted.org/packages/15/ae/bd813e87d8941d52ad5b65071b1affb48da01c4ed3c9c99e40abb266fbff/lxml-6.0.2-cp311-cp311-manylinux_2_26_aarch64.manylinux_2_28_aarch64.whl", hash = "sha256:de496365750cc472b4e7902a485d3f152ecf57bd3ba03ddd5578ed8ceb4c5964", size = 5023539, upload-time = "2025-09-22T04:00:53.593Z" },
    { url = "https://files.pythonhosted.org/packages/02/cd/9bfef16bd1d874fbe0cb51afb00329540f30a3283beb9f0780adbb7eec03/lxml-6.0.2-cp311-cp311-manylinux_2_26_i686.manylinux_2_28_i686.whl", hash = "sha256:200069a593c5e40b8f6fc0d84d86d970ba43138c3e68619ffa234bc9bb806a4d", size = 5344853, upload-time = "2025-09-22T04:00:55.524Z" },
    { url = "https://files.pythonhosted.org/packages/b8/89/ea8f91594bc5dbb879734d35a6f2b0ad50605d7fb419de2b63d4211765cc/lxml-6.0.2-cp311-cp311-manylinux_2_26_x86_64.manylinux_2_28_x86_64.whl", hash = "sha256:7d2de809c2ee3b888b59f995625385f74629707c9355e0ff856445cdcae682b7", size = 5225133, upload-time = "2025-09-22T04:00:57.269Z" },
    { url = "https://files.pythonhosted.org/packages/b9/37/9c735274f5dbec726b2db99b98a43950395ba3d4a1043083dba2ad814170/lxml-6.0.2-cp311-cp311-manylinux_2_31_armv7l.whl", hash = "sha256:b2c3da8d93cf5db60e8858c17684c47d01fee6405e554fb55018dd85fc23b178", size = 4677944, upload-time = "2025-09-22T04:00:59.052Z" },
    { url = "https://files.pythonhosted.org/packages/20/28/7dfe1ba3475d8bfca3878365075abe002e05d40dfaaeb7ec01b4c587d533/lxml-6.0.2-cp311-cp311-manylinux_2_38_riscv64.manylinux_2_39_riscv64.whl", hash = "sha256:442de7530296ef5e188373a1ea5789a46ce90c4847e597856570439621d9c553", size = 5284535, upload-time = "2025-09-22T04:01:01.335Z" },
    { url = "https://files.pythonhosted.org/packages/e7/cf/5f14bc0de763498fc29510e3532bf2b4b3a1c1d5d0dff2e900c16ba021ef/lxml-6.0.2-cp311-cp311-musllinux_1_2_aarch64.whl", hash = "sha256:2593c77efde7bfea7f6389f1ab249b15ed4aa5bc5cb5131faa3b843c429fbedb", size = 5067343, upload-time = "2025-09-22T04:01:03.13Z" },
    { url = "https://files.pythonhosted.org/packages/1c/b0/bb8275ab5472f32b28cfbbcc6db7c9d092482d3439ca279d8d6fa02f7025/lxml-6.0.2-cp311-cp311-musllinux_1_2_armv7l.whl", hash = "sha256:3e3cb08855967a20f553ff32d147e14329b3ae70ced6edc2f282b94afbc74b2a", size = 4725419, upload-time = "2025-09-22T04:01:05.013Z" },
    { url = "https://files.pythonhosted.org/packages/25/4c/7c222753bc72edca3b99dbadba1b064209bc8ed4ad448af990e60dcce462/lxml-6.0.2-cp311-cp311-musllinux_1_2_riscv64.whl", hash = "sha256:2ed6c667fcbb8c19c6791bbf40b7268ef8ddf5a96940ba9404b9f9a304832f6c", size = 5275008, upload-time = "2025-09-22T04:01:07.327Z" },
    { url = "https://files.pythonhosted.org/packages/6c/8c/478a0dc6b6ed661451379447cdbec77c05741a75736d97e5b2b729687828/lxml-6.0.2-cp311-cp311-musllinux_1_2_x86_64.whl", hash = "sha256:b8f18914faec94132e5b91e69d76a5c1d7b0c73e2489ea8929c4aaa10b76bbf7", size = 5248906, upload-time = "2025-09-22T04:01:09.452Z" },
    { url = "https://files.pythonhosted.org/packages/2d/d9/5be3a6ab2784cdf9accb0703b65e1b64fcdd9311c9f007630c7db0cfcce1/lxml-6.0.2-cp311-cp311-win32.whl", hash = "sha256:6605c604e6daa9e0d7f0a2137bdc47a2e93b59c60a65466353e37f8272f47c46", size = 3610357, upload-time = "2025-09-22T04:01:11.102Z" },
    { url = "https://files.pythonhosted.org/packages/e2/7d/ca6fb13349b473d5732fb0ee3eec8f6c80fc0688e76b7d79c1008481bf1f/lxml-6.0.2-cp311-cp311-win_amd64.whl", hash = "sha256:e5867f2651016a3afd8dd2c8238baa66f1e2802f44bc17e236f547ace6647078", size = 4036583, upload-time = "2025-09-22T04:01:12.766Z" },
    { url = "https://files.pythonhosted.org/packages/ab/a2/51363b5ecd3eab46563645f3a2c3836a2fc67d01a1b87c5017040f39f567/lxml-6.0.2-cp311-cp311-win_arm64.whl", hash = "sha256:4197fb2534ee05fd3e7afaab5d8bfd6c2e186f65ea7f9cd6a82809c887bd1285", size = 3680591, upload-time = "2025-09-22T04:01:14.874Z" },
    { url = "https://files.pythonhosted.org/packages/f3/c8/8ff2bc6b920c84355146cd1ab7d181bc543b89241cfb1ebee824a7c81457/lxml-6.0.2-cp312-cp312-macosx_10_13_universal2.whl", hash = "sha256:a59f5448ba2ceccd06995c95ea59a7674a10de0810f2ce90c9006f3cbc044456", size = 8661887, upload-time = "2025-09-22T04:01:17.265Z" },
    { url = "https://files.pythonhosted.org/packages/37/6f/9aae1008083bb501ef63284220ce81638332f9ccbfa53765b2b7502203cf/lxml-6.0.2-cp312-cp312-macosx_10_13_x86_64.whl", hash = "sha256:e8113639f3296706fbac34a30813929e29247718e88173ad849f57ca59754924", size = 4667818, upload-time = "2025-09-22T04:01:19.688Z" },
    { url = "https://files.pythonhosted.org/packages/f1/ca/31fb37f99f37f1536c133476674c10b577e409c0a624384147653e38baf2/lxml-6.0.2-cp312-cp312-manylinux2014_aarch64.manylinux_2_17_aarch64.whl", hash = "sha256:a8bef9b9825fa8bc816a6e641bb67219489229ebc648be422af695f6e7a4fa7f", size = 4950807, upload-time = "2025-09-22T04:01:21.487Z" },
    { url = "https://files.pythonhosted.org/packages/da/87/f6cb9442e4bada8aab5ae7e1046264f62fdbeaa6e3f6211b93f4c0dd97f1/lxml-6.0.2-cp312-cp312-manylinux2014_x86_64.manylinux_2_17_x86_64.whl", hash = "sha256:65ea18d710fd14e0186c2f973dc60bb52039a275f82d3c44a0e42b43440ea534", size = 5109179, upload-time = "2025-09-22T04:01:23.32Z" },
    { url = "https://files.pythonhosted.org/packages/c8/20/a7760713e65888db79bbae4f6146a6ae5c04e4a204a3c48896c408cd6ed2/lxml-6.0.2-cp312-cp312-manylinux_2_26_aarch64.manylinux_2_28_aarch64.whl", hash = "sha256:c371aa98126a0d4c739ca93ceffa0fd7a5d732e3ac66a46e74339acd4d334564", size = 5023044, upload-time = "2025-09-22T04:01:25.118Z" },
    { url = "https://files.pythonhosted.org/packages/a2/b0/7e64e0460fcb36471899f75831509098f3fd7cd02a3833ac517433cb4f8f/lxml-6.0.2-cp312-cp312-manylinux_2_26_i686.manylinux_2_28_i686.whl", hash = "sha256:700efd30c0fa1a3581d80a748157397559396090a51d306ea59a70020223d16f", size = 5359685, upload-time = "2025-09-22T04:01:27.398Z" },
    { url = "https://files.pythonhosted.org/packages/b9/e1/e5df362e9ca4e2f48ed6411bd4b3a0ae737cc842e96877f5bf9428055ab4/lxml-6.0.2-cp312-cp312-manylinux_2_26_ppc64le.manylinux_2_28_ppc64le.whl", hash = "sha256:c33e66d44fe60e72397b487ee92e01da0d09ba2d66df8eae42d77b6d06e5eba0", size = 5654127, upload-time = "2025-09-22T04:01:29.629Z" },
    { url = "https://files.pythonhosted.org/packages/c6/d1/232b3309a02d60f11e71857778bfcd4acbdb86c07db8260caf7d008b08f8/lxml-6.0.2-cp312-cp312-manylinux_2_26_x86_64.manylinux_2_28_x86_64.whl", hash = "sha256:90a345bbeaf9d0587a3aaffb7006aa39ccb6ff0e96a57286c0cb2fd1520ea192", size = 5253958, upload-time = "2025-09-22T04:01:31.535Z" },
    { url = "https://files.pythonhosted.org/packages/35/35/d955a070994725c4f7d80583a96cab9c107c57a125b20bb5f708fe941011/lxml-6.0.2-cp312-cp312-manylinux_2_31_armv7l.whl", hash = "sha256:064fdadaf7a21af3ed1dcaa106b854077fbeada827c18f72aec9346847cd65d0", size = 4711541, upload-time = "2025-09-22T04:01:33.801Z" },
    { url = "https://files.pythonhosted.org/packages/1e/be/667d17363b38a78c4bd63cfd4b4632029fd68d2c2dc81f25ce9eb5224dd5/lxml-6.0.2-cp312-cp312-manylinux_2_38_riscv64.manylinux_2_39_riscv64.whl", hash = "sha256:fbc74f42c3525ac4ffa4b89cbdd00057b6196bcefe8bce794abd42d33a018092", size = 5267426, upload-time = "2025-09-22T04:01:35.639Z" },
    { url = "https://files.pythonhosted.org/packages/ea/47/62c70aa4a1c26569bc958c9ca86af2bb4e1f614e8c04fb2989833874f7ae/lxml-6.0.2-cp312-cp312-musllinux_1_2_aarch64.whl", hash = "sha256:6ddff43f702905a4e32bc24f3f2e2edfe0f8fde3277d481bffb709a4cced7a1f", size = 5064917, upload-time = "2025-09-22T04:01:37.448Z" },
    { url = "https://files.pythonhosted.org/packages/bd/55/6ceddaca353ebd0f1908ef712c597f8570cc9c58130dbb89903198e441fd/lxml-6.0.2-cp312-cp312-musllinux_1_2_armv7l.whl", hash = "sha256:6da5185951d72e6f5352166e3da7b0dc27aa70bd1090b0eb3f7f7212b53f1bb8", size = 4788795, upload-time = "2025-09-22T04:01:39.165Z" },
    { url = "https://files.pythonhosted.org/packages/cf/e8/fd63e15da5e3fd4c2146f8bbb3c14e94ab850589beab88e547b2dbce22e1/lxml-6.0.2-cp312-cp312-musllinux_1_2_ppc64le.whl", hash = "sha256:57a86e1ebb4020a38d295c04fc79603c7899e0df71588043eb218722dabc087f", size = 5676759, upload-time = "2025-09-22T04:01:41.506Z" },
    { url = "https://files.pythonhosted.org/packages/76/47/b3ec58dc5c374697f5ba37412cd2728f427d056315d124dd4b61da381877/lxml-6.0.2-cp312-cp312-musllinux_1_2_riscv64.whl", hash = "sha256:2047d8234fe735ab77802ce5f2297e410ff40f5238aec569ad7c8e163d7b19a6", size = 5255666, upload-time = "2025-09-22T04:01:43.363Z" },
    { url = "https://files.pythonhosted.org/packages/19/93/03ba725df4c3d72afd9596eef4a37a837ce8e4806010569bedfcd2cb68fd/lxml-6.0.2-cp312-cp312-musllinux_1_2_x86_64.whl", hash = "sha256:6f91fd2b2ea15a6800c8e24418c0775a1694eefc011392da73bc6cef2623b322", size = 5277989, upload-time = "2025-09-22T04:01:45.215Z" },
    { url = "https://files.pythonhosted.org/packages/c6/80/c06de80bfce881d0ad738576f243911fccf992687ae09fd80b734712b39c/lxml-6.0.2-cp312-cp312-win32.whl", hash = "sha256:3ae2ce7d6fedfb3414a2b6c5e20b249c4c607f72cb8d2bb7cc9c6ec7c6f4e849", size = 3611456, upload-time = "2025-09-22T04:01:48.243Z" },
    { url = "https://files.pythonhosted.org/packages/f7/d7/0cdfb6c3e30893463fb3d1e52bc5f5f99684a03c29a0b6b605cfae879cd5/lxml-6.0.2-cp312-cp312-win_amd64.whl", hash = "sha256:72c87e5ee4e58a8354fb9c7c84cbf95a1c8236c127a5d1b7683f04bed8361e1f", size = 4011793, upload-time = "2025-09-22T04:01:50.042Z" },
    { url = "https://files.pythonhosted.org/packages/ea/7b/93c73c67db235931527301ed3785f849c78991e2e34f3fd9a6663ffda4c5/lxml-6.0.2-cp312-cp312-win_arm64.whl", hash = "sha256:61cb10eeb95570153e0c0e554f58df92ecf5109f75eacad4a95baa709e26c3d6", size = 3672836, upload-time = "2025-09-22T04:01:52.145Z" },
    { url = "https://files.pythonhosted.org/packages/53/fd/4e8f0540608977aea078bf6d79f128e0e2c2bba8af1acf775c30baa70460/lxml-6.0.2-cp313-cp313-macosx_10_13_universal2.whl", hash = "sha256:9b33d21594afab46f37ae58dfadd06636f154923c4e8a4d754b0127554eb2e77", size = 8648494, upload-time = "2025-09-22T04:01:54.242Z" },
    { url = "https://files.pythonhosted.org/packages/5d/f4/2a94a3d3dfd6c6b433501b8d470a1960a20ecce93245cf2db1706adf6c19/lxml-6.0.2-cp313-cp313-macosx_10_13_x86_64.whl", hash = "sha256:6c8963287d7a4c5c9a432ff487c52e9c5618667179c18a204bdedb27310f022f", size = 4661146, upload-time = "2025-09-22T04:01:56.282Z" },
    { url = "https://files.pythonhosted.org/packages/25/2e/4efa677fa6b322013035d38016f6ae859d06cac67437ca7dc708a6af7028/lxml-6.0.2-cp313-cp313-manylinux2014_aarch64.manylinux_2_17_aarch64.whl", hash = "sha256:1941354d92699fb5ffe6ed7b32f9649e43c2feb4b97205f75866f7d21aa91452", size = 4946932, upload-time = "2025-09-22T04:01:58.989Z" },
    { url = "https://files.pythonhosted.org/packages/ce/0f/526e78a6d38d109fdbaa5049c62e1d32fdd70c75fb61c4eadf3045d3d124/lxml-6.0.2-cp313-cp313-manylinux2014_x86_64.manylinux_2_17_x86_64.whl", hash = "sha256:bb2f6ca0ae2d983ded09357b84af659c954722bbf04dea98030064996d156048", size = 5100060, upload-time = "2025-09-22T04:02:00.812Z" },
    { url = "https://files.pythonhosted.org/packages/81/76/99de58d81fa702cc0ea7edae4f4640416c2062813a00ff24bd70ac1d9c9b/lxml-6.0.2-cp313-cp313-manylinux_2_26_aarch64.manylinux_2_28_aarch64.whl", hash = "sha256:eb2a12d704f180a902d7fa778c6d71f36ceb7b0d317f34cdc76a5d05aa1dd1df", size = 5019000, upload-time = "2025-09-22T04:02:02.671Z" },
    { url = "https://files.pythonhosted.org/packages/b5/35/9e57d25482bc9a9882cb0037fdb9cc18f4b79d85df94fa9d2a89562f1d25/lxml-6.0.2-cp313-cp313-manylinux_2_26_i686.manylinux_2_28_i686.whl", hash = "sha256:6ec0e3f745021bfed19c456647f0298d60a24c9ff86d9d051f52b509663feeb1", size = 5348496, upload-time = "2025-09-22T04:02:04.904Z" },
    { url = "https://files.pythonhosted.org/packages/a6/8e/cb99bd0b83ccc3e8f0f528e9aa1f7a9965dfec08c617070c5db8d63a87ce/lxml-6.0.2-cp313-cp313-manylinux_2_26_ppc64le.manylinux_2_28_ppc64le.whl", hash = "sha256:846ae9a12d54e368933b9759052d6206a9e8b250291109c48e350c1f1f49d916", size = 5643779, upload-time = "2025-09-22T04:02:06.689Z" },
    { url = "https://files.pythonhosted.org/packages/d0/34/9e591954939276bb679b73773836c6684c22e56d05980e31d52a9a8deb18/lxml-6.0.2-cp313-cp313-manylinux_2_26_x86_64.manylinux_2_28_x86_64.whl", hash = "sha256:ef9266d2aa545d7374938fb5c484531ef5a2ec7f2d573e62f8ce722c735685fd", size = 5244072, upload-time = "2025-09-22T04:02:08.587Z" },
    { url = "https://files.pythonhosted.org/packages/8d/27/b29ff065f9aaca443ee377aff699714fcbffb371b4fce5ac4ca759e436d5/lxml-6.0.2-cp313-cp313-manylinux_2_31_armv7l.whl", hash = "sha256:4077b7c79f31755df33b795dc12119cb557a0106bfdab0d2c2d97bd3cf3dffa6", size = 4718675, upload-time = "2025-09-22T04:02:10.783Z" },
    { url = "https://files.pythonhosted.org/packages/2b/9f/f756f9c2cd27caa1a6ef8c32ae47aadea697f5c2c6d07b0dae133c244fbe/lxml-6.0.2-cp313-cp313-manylinux_2_38_riscv64.manylinux_2_39_riscv64.whl", hash = "sha256:a7c5d5e5f1081955358533be077166ee97ed2571d6a66bdba6ec2f609a715d1a", size = 5255171, upload-time = "2025-09-22T04:02:12.631Z" },
    { url = "https://files.pythonhosted.org/packages/61/46/bb85ea42d2cb1bd8395484fd72f38e3389611aa496ac7772da9205bbda0e/lxml-6.0.2-cp313-cp313-musllinux_1_2_aarch64.whl", hash = "sha256:8f8d0cbd0674ee89863a523e6994ac25fd5be9c8486acfc3e5ccea679bad2679", size = 5057175, upload-time = "2025-09-22T04:02:14.718Z" },
    { url = "https://files.pythonhosted.org/packages/95/0c/443fc476dcc8e41577f0af70458c50fe299a97bb6b7505bb1ae09aa7f9ac/lxml-6.0.2-cp313-cp313-musllinux_1_2_armv7l.whl", hash = "sha256:2cbcbf6d6e924c28f04a43f3b6f6e272312a090f269eff68a2982e13e5d57659", size = 4785688, upload-time = "2025-09-22T04:02:16.957Z" },
    { url = "https://files.pythonhosted.org/packages/48/78/6ef0b359d45bb9697bc5a626e1992fa5d27aa3f8004b137b2314793b50a0/lxml-6.0.2-cp313-cp313-musllinux_1_2_ppc64le.whl", hash = "sha256:dfb874cfa53340009af6bdd7e54ebc0d21012a60a4e65d927c2e477112e63484", size = 5660655, upload-time = "2025-09-22T04:02:18.815Z" },
    { url = "https://files.pythonhosted.org/packages/ff/ea/e1d33808f386bc1339d08c0dcada6e4712d4ed8e93fcad5f057070b7988a/lxml-6.0.2-cp313-cp313-musllinux_1_2_riscv64.whl", hash = "sha256:fb8dae0b6b8b7f9e96c26fdd8121522ce5de9bb5538010870bd538683d30e9a2", size = 5247695, upload-time = "2025-09-22T04:02:20.593Z" },
    { url = "https://files.pythonhosted.org/packages/4f/47/eba75dfd8183673725255247a603b4ad606f4ae657b60c6c145b381697da/lxml-6.0.2-cp313-cp313-musllinux_1_2_x86_64.whl", hash = "sha256:358d9adae670b63e95bc59747c72f4dc97c9ec58881d4627fe0120da0f90d314", size = 5269841, upload-time = "2025-09-22T04:02:22.489Z" },
    { url = "https://files.pythonhosted.org/packages/76/04/5c5e2b8577bc936e219becb2e98cdb1aca14a4921a12995b9d0c523502ae/lxml-6.0.2-cp313-cp313-win32.whl", hash = "sha256:e8cd2415f372e7e5a789d743d133ae474290a90b9023197fd78f32e2dc6873e2", size = 3610700, upload-time = "2025-09-22T04:02:24.465Z" },
    { url = "https://files.pythonhosted.org/packages/fe/0a/4643ccc6bb8b143e9f9640aa54e38255f9d3b45feb2cbe7ae2ca47e8782e/lxml-6.0.2-cp313-cp313-win_amd64.whl", hash = "sha256:b30d46379644fbfc3ab81f8f82ae4de55179414651f110a1514f0b1f8f6cb2d7", size = 4010347, upload-time = "2025-09-22T04:02:26.286Z" },
    { url = "https://files.pythonhosted.org/packages/31/ef/dcf1d29c3f530577f61e5fe2f1bd72929acf779953668a8a47a479ae6f26/lxml-6.0.2-cp313-cp313-win_arm64.whl", hash = "sha256:13dcecc9946dca97b11b7c40d29fba63b55ab4170d3c0cf8c0c164343b9bfdcf", size = 3671248, upload-time = "2025-09-22T04:02:27.918Z" },
    { url = "https://files.pythonhosted.org/packages/03/15/d4a377b385ab693ce97b472fe0c77c2b16ec79590e688b3ccc71fba19884/lxml-6.0.2-cp314-cp314-macosx_10_13_universal2.whl", hash = "sha256:b0c732aa23de8f8aec23f4b580d1e52905ef468afb4abeafd3fec77042abb6fe", size = 8659801, upload-time = "2025-09-22T04:02:30.113Z" },
    { url = "https://files.pythonhosted.org/packages/c8/e8/c128e37589463668794d503afaeb003987373c5f94d667124ffd8078bbd9/lxml-6.0.2-cp314-cp314-macosx_10_13_x86_64.whl", hash = "sha256:4468e3b83e10e0317a89a33d28f7aeba1caa4d1a6fd457d115dd4ffe90c5931d", size = 4659403, upload-time = "2025-09-22T04:02:32.119Z" },
    { url = "https://files.pythonhosted.org/packages/00/ce/74903904339decdf7da7847bb5741fc98a5451b42fc419a86c0c13d26fe2/lxml-6.0.2-cp314-cp314-manylinux2014_aarch64.manylinux_2_17_aarch64.whl", hash = "sha256:abd44571493973bad4598a3be7e1d807ed45aa2adaf7ab92ab7c62609569b17d", size = 4966974, upload-time = "2025-09-22T04:02:34.155Z" },
    { url = "https://files.pythonhosted.org/packages/1f/d3/131dec79ce61c5567fecf82515bd9bc36395df42501b50f7f7f3bd065df0/lxml-6.0.2-cp314-cp314-manylinux2014_x86_64.manylinux_2_17_x86_64.whl", hash = "sha256:370cd78d5855cfbffd57c422851f7d3864e6ae72d0da615fca4dad8c45d375a5", size = 5102953, upload-time = "2025-09-22T04:02:36.054Z" },
    { url = "https://files.pythonhosted.org/packages/3a/ea/a43ba9bb750d4ffdd885f2cd333572f5bb900cd2408b67fdda07e85978a0/lxml-6.0.2-cp314-cp314-manylinux_2_26_aarch64.manylinux_2_28_aarch64.whl", hash = "sha256:901e3b4219fa04ef766885fb40fa516a71662a4c61b80c94d25336b4934b71c0", size = 5055054, upload-time = "2025-09-22T04:02:38.154Z" },
    { url = "https://files.pythonhosted.org/packages/60/23/6885b451636ae286c34628f70a7ed1fcc759f8d9ad382d132e1c8d3d9bfd/lxml-6.0.2-cp314-cp314-manylinux_2_26_i686.manylinux_2_28_i686.whl", hash = "sha256:a4bf42d2e4cf52c28cc1812d62426b9503cdb0c87a6de81442626aa7d69707ba", size = 5352421, upload-time = "2025-09-22T04:02:40.413Z" },
    { url = "https://files.pythonhosted.org/packages/48/5b/fc2ddfc94ddbe3eebb8e9af6e3fd65e2feba4967f6a4e9683875c394c2d8/lxml-6.0.2-cp314-cp314-manylinux_2_26_ppc64le.manylinux_2_28_ppc64le.whl", hash = "sha256:b2c7fdaa4d7c3d886a42534adec7cfac73860b89b4e5298752f60aa5984641a0", size = 5673684, upload-time = "2025-09-22T04:02:42.288Z" },
    { url = "https://files.pythonhosted.org/packages/29/9c/47293c58cc91769130fbf85531280e8cc7868f7fbb6d92f4670071b9cb3e/lxml-6.0.2-cp314-cp314-manylinux_2_26_x86_64.manylinux_2_28_x86_64.whl", hash = "sha256:98a5e1660dc7de2200b00d53fa00bcd3c35a3608c305d45a7bbcaf29fa16e83d", size = 5252463, upload-time = "2025-09-22T04:02:44.165Z" },
    { url = "https://files.pythonhosted.org/packages/9b/da/ba6eceb830c762b48e711ded880d7e3e89fc6c7323e587c36540b6b23c6b/lxml-6.0.2-cp314-cp314-manylinux_2_31_armv7l.whl", hash = "sha256:dc051506c30b609238d79eda75ee9cab3e520570ec8219844a72a46020901e37", size = 4698437, upload-time = "2025-09-22T04:02:46.524Z" },
    { url = "https://files.pythonhosted.org/packages/a5/24/7be3f82cb7990b89118d944b619e53c656c97dc89c28cfb143fdb7cd6f4d/lxml-6.0.2-cp314-cp314-manylinux_2_38_riscv64.manylinux_2_39_riscv64.whl", hash = "sha256:8799481bbdd212470d17513a54d568f44416db01250f49449647b5ab5b5dccb9", size = 5269890, upload-time = "2025-09-22T04:02:48.812Z" },
    { url = "https://files.pythonhosted.org/packages/1b/bd/dcfb9ea1e16c665efd7538fc5d5c34071276ce9220e234217682e7d2c4a5/lxml-6.0.2-cp314-cp314-musllinux_1_2_aarch64.whl", hash = "sha256:9261bb77c2dab42f3ecd9103951aeca2c40277701eb7e912c545c1b16e0e4917", size = 5097185, upload-time = "2025-09-22T04:02:50.746Z" },
    { url = "https://files.pythonhosted.org/packages/21/04/a60b0ff9314736316f28316b694bccbbabe100f8483ad83852d77fc7468e/lxml-6.0.2-cp314-cp314-musllinux_1_2_armv7l.whl", hash = "sha256:65ac4a01aba353cfa6d5725b95d7aed6356ddc0a3cd734de00124d285b04b64f", size = 4745895, upload-time = "2025-09-22T04:02:52.968Z" },
    { url = "https://files.pythonhosted.org/packages/d6/bd/7d54bd1846e5a310d9c715921c5faa71cf5c0853372adf78aee70c8d7aa2/lxml-6.0.2-cp314-cp314-musllinux_1_2_ppc64le.whl", hash = "sha256:b22a07cbb82fea98f8a2fd814f3d1811ff9ed76d0fc6abc84eb21527596e7cc8", size = 5695246, upload-time = "2025-09-22T04:02:54.798Z" },
    { url = "https://files.pythonhosted.org/packages/fd/32/5643d6ab947bc371da21323acb2a6e603cedbe71cb4c99c8254289ab6f4e/lxml-6.0.2-cp314-cp314-musllinux_1_2_riscv64.whl", hash = "sha256:d759cdd7f3e055d6bc8d9bec3ad905227b2e4c785dc16c372eb5b5e83123f48a", size = 5260797, upload-time = "2025-09-22T04:02:57.058Z" },
    { url = "https://files.pythonhosted.org/packages/33/da/34c1ec4cff1eea7d0b4cd44af8411806ed943141804ac9c5d565302afb78/lxml-6.0.2-cp314-cp314-musllinux_1_2_x86_64.whl", hash = "sha256:945da35a48d193d27c188037a05fec5492937f66fb1958c24fc761fb9d40d43c", size = 5277404, upload-time = "2025-09-22T04:02:58.966Z" },
    { url = "https://files.pythonhosted.org/packages/82/57/4eca3e31e54dc89e2c3507e1cd411074a17565fa5ffc437c4ae0a00d439e/lxml-6.0.2-cp314-cp314-win32.whl", hash = "sha256:be3aaa60da67e6153eb15715cc2e19091af5dc75faef8b8a585aea372507384b", size = 3670072, upload-time = "2025-09-22T04:03:38.05Z" },
    { url = "https://files.pythonhosted.org/packages/e3/e0/c96cf13eccd20c9421ba910304dae0f619724dcf1702864fd59dd386404d/lxml-6.0.2-cp314-cp314-win_amd64.whl", hash = "sha256:fa25afbadead523f7001caf0c2382afd272c315a033a7b06336da2637d92d6ed", size = 4080617, upload-time = "2025-09-22T04:03:39.835Z" },
    { url = "https://files.pythonhosted.org/packages/d5/5d/b3f03e22b3d38d6f188ef044900a9b29b2fe0aebb94625ce9fe244011d34/lxml-6.0.2-cp314-cp314-win_arm64.whl", hash = "sha256:063eccf89df5b24e361b123e257e437f9e9878f425ee9aae3144c77faf6da6d8", size = 3754930, upload-time = "2025-09-22T04:03:41.565Z" },
    { url = "https://files.pythonhosted.org/packages/5e/5c/42c2c4c03554580708fc738d13414801f340c04c3eff90d8d2d227145275/lxml-6.0.2-cp314-cp314t-macosx_10_13_universal2.whl", hash = "sha256:6162a86d86893d63084faaf4ff937b3daea233e3682fb4474db07395794fa80d", size = 8910380, upload-time = "2025-09-22T04:03:01.645Z" },
    { url = "https://files.pythonhosted.org/packages/bf/4f/12df843e3e10d18d468a7557058f8d3733e8b6e12401f30b1ef29360740f/lxml-6.0.2-cp314-cp314t-macosx_10_13_x86_64.whl", hash = "sha256:414aaa94e974e23a3e92e7ca5b97d10c0cf37b6481f50911032c69eeb3991bba", size = 4775632, upload-time = "2025-09-22T04:03:03.814Z" },
    { url = "https://files.pythonhosted.org/packages/e4/0c/9dc31e6c2d0d418483cbcb469d1f5a582a1cd00a1f4081953d44051f3c50/lxml-6.0.2-cp314-cp314t-manylinux2014_aarch64.manylinux_2_17_aarch64.whl", hash = "sha256:48461bd21625458dd01e14e2c38dd0aea69addc3c4f960c30d9f59d7f93be601", size = 4975171, upload-time = "2025-09-22T04:03:05.651Z" },
    { url = "https://files.pythonhosted.org/packages/e7/2b/9b870c6ca24c841bdd887504808f0417aa9d8d564114689266f19ddf29c8/lxml-6.0.2-cp314-cp314t-manylinux2014_x86_64.manylinux_2_17_x86_64.whl", hash = "sha256:25fcc59afc57d527cfc78a58f40ab4c9b8fd096a9a3f964d2781ffb6eb33f4ed", size = 5110109, upload-time = "2025-09-22T04:03:07.452Z" },
    { url = "https://files.pythonhosted.org/packages/bf/0c/4f5f2a4dd319a178912751564471355d9019e220c20d7db3fb8307ed8582/lxml-6.0.2-cp314-cp314t-manylinux_2_26_aarch64.manylinux_2_28_aarch64.whl", hash = "sha256:5179c60288204e6ddde3f774a93350177e08876eaf3ab78aa3a3649d43eb7d37", size = 5041061, upload-time = "2025-09-22T04:03:09.297Z" },
    { url = "https://files.pythonhosted.org/packages/12/64/554eed290365267671fe001a20d72d14f468ae4e6acef1e179b039436967/lxml-6.0.2-cp314-cp314t-manylinux_2_26_i686.manylinux_2_28_i686.whl", hash = "sha256:967aab75434de148ec80597b75062d8123cadf2943fb4281f385141e18b21338", size = 5306233, upload-time = "2025-09-22T04:03:11.651Z" },
    { url = "https://files.pythonhosted.org/packages/7a/31/1d748aa275e71802ad9722df32a7a35034246b42c0ecdd8235412c3396ef/lxml-6.0.2-cp314-cp314t-manylinux_2_26_ppc64le.manylinux_2_28_ppc64le.whl", hash = "sha256:d100fcc8930d697c6561156c6810ab4a508fb264c8b6779e6e61e2ed5e7558f9", size = 5604739, upload-time = "2025-09-22T04:03:13.592Z" },
    { url = "https://files.pythonhosted.org/packages/8f/41/2c11916bcac09ed561adccacceaedd2bf0e0b25b297ea92aab99fd03d0fa/lxml-6.0.2-cp314-cp314t-manylinux_2_26_x86_64.manylinux_2_28_x86_64.whl", hash = "sha256:2ca59e7e13e5981175b8b3e4ab84d7da57993eeff53c07764dcebda0d0e64ecd", size = 5225119, upload-time = "2025-09-22T04:03:15.408Z" },
    { url = "https://files.pythonhosted.org/packages/99/05/4e5c2873d8f17aa018e6afde417c80cc5d0c33be4854cce3ef5670c49367/lxml-6.0.2-cp314-cp314t-manylinux_2_31_armv7l.whl", hash = "sha256:957448ac63a42e2e49531b9d6c0fa449a1970dbc32467aaad46f11545be9af1d", size = 4633665, upload-time = "2025-09-22T04:03:17.262Z" },
    { url = "https://files.pythonhosted.org/packages/0f/c9/dcc2da1bebd6275cdc723b515f93edf548b82f36a5458cca3578bc899332/lxml-6.0.2-cp314-cp314t-manylinux_2_38_riscv64.manylinux_2_39_riscv64.whl", hash = "sha256:b7fc49c37f1786284b12af63152fe1d0990722497e2d5817acfe7a877522f9a9", size = 5234997, upload-time = "2025-09-22T04:03:19.14Z" },
    { url = "https://files.pythonhosted.org/packages/9c/e2/5172e4e7468afca64a37b81dba152fc5d90e30f9c83c7c3213d6a02a5ce4/lxml-6.0.2-cp314-cp314t-musllinux_1_2_aarch64.whl", hash = "sha256:e19e0643cc936a22e837f79d01a550678da8377d7d801a14487c10c34ee49c7e", size = 5090957, upload-time = "2025-09-22T04:03:21.436Z" },
    { url = "https://files.pythonhosted.org/packages/a5/b3/15461fd3e5cd4ddcb7938b87fc20b14ab113b92312fc97afe65cd7c85de1/lxml-6.0.2-cp314-cp314t-musllinux_1_2_armv7l.whl", hash = "sha256:1db01e5cf14345628e0cbe71067204db658e2fb8e51e7f33631f5f4735fefd8d", size = 4764372, upload-time = "2025-09-22T04:03:23.27Z" },
    { url = "https://files.pythonhosted.org/packages/05/33/f310b987c8bf9e61c4dd8e8035c416bd3230098f5e3cfa69fc4232de7059/lxml-6.0.2-cp314-cp314t-musllinux_1_2_ppc64le.whl", hash = "sha256:875c6b5ab39ad5291588aed6925fac99d0097af0dd62f33c7b43736043d4a2ec", size = 5634653, upload-time = "2025-09-22T04:03:25.767Z" },
    { url = "https://files.pythonhosted.org/packages/70/ff/51c80e75e0bc9382158133bdcf4e339b5886c6ee2418b5199b3f1a61ed6d/lxml-6.0.2-cp314-cp314t-musllinux_1_2_riscv64.whl", hash = "sha256:cdcbed9ad19da81c480dfd6dd161886db6096083c9938ead313d94b30aadf272", size = 5233795, upload-time = "2025-09-22T04:03:27.62Z" },
    { url = "https://files.pythonhosted.org/packages/56/4d/4856e897df0d588789dd844dbed9d91782c4ef0b327f96ce53c807e13128/lxml-6.0.2-cp314-cp314t-musllinux_1_2_x86_64.whl", hash = "sha256:80dadc234ebc532e09be1975ff538d154a7fa61ea5031c03d25178855544728f", size = 5257023, upload-time = "2025-09-22T04:03:30.056Z" },
    { url = "https://files.pythonhosted.org/packages/0f/85/86766dfebfa87bea0ab78e9ff7a4b4b45225df4b4d3b8cc3c03c5cd68464/lxml-6.0.2-cp314-cp314t-win32.whl", hash = "sha256:da08e7bb297b04e893d91087df19638dc7a6bb858a954b0cc2b9f5053c922312", size = 3911420, upload-time = "2025-09-22T04:03:32.198Z" },
    { url = "https://files.pythonhosted.org/packages/fe/1a/b248b355834c8e32614650b8008c69ffeb0ceb149c793961dd8c0b991bb3/lxml-6.0.2-cp314-cp314t-win_amd64.whl", hash = "sha256:252a22982dca42f6155125ac76d3432e548a7625d56f5a273ee78a5057216eca", size = 4406837, upload-time = "2025-09-22T04:03:34.027Z" },
    { url = "https://files.pythonhosted.org/packages/92/aa/df863bcc39c5e0946263454aba394de8a9084dbaff8ad143846b0d844739/lxml-6.0.2-cp314-cp314t-win_arm64.whl", hash = "sha256:bb4c1847b303835d89d785a18801a883436cdfd5dc3d62947f9c49e24f0f5a2c", size = 3822205, upload-time = "2025-09-22T04:03:36.249Z" },
    { url = "https://files.pythonhosted.org/packages/e7/9c/780c9a8fce3f04690b374f72f41306866b0400b9d0fdf3e17aaa37887eed/lxml-6.0.2-pp310-pypy310_pp73-macosx_10_15_x86_64.whl", hash = "sha256:e748d4cf8fef2526bb2a589a417eba0c8674e29ffcb570ce2ceca44f1e567bf6", size = 3939264, upload-time = "2025-09-22T04:04:32.892Z" },
    { url = "https://files.pythonhosted.org/packages/f5/5a/1ab260c00adf645d8bf7dec7f920f744b032f69130c681302821d5debea6/lxml-6.0.2-pp310-pypy310_pp73-manylinux2014_aarch64.manylinux_2_17_aarch64.whl", hash = "sha256:4ddb1049fa0579d0cbd00503ad8c58b9ab34d1254c77bc6a5576d96ec7853dba", size = 4216435, upload-time = "2025-09-22T04:04:34.907Z" },
    { url = "https://files.pythonhosted.org/packages/f2/37/565f3b3d7ffede22874b6d86be1a1763d00f4ea9fc5b9b6ccb11e4ec8612/lxml-6.0.2-pp310-pypy310_pp73-manylinux2014_x86_64.manylinux_2_17_x86_64.whl", hash = "sha256:cb233f9c95f83707dae461b12b720c1af9c28c2d19208e1be03387222151daf5", size = 4325913, upload-time = "2025-09-22T04:04:37.205Z" },
    { url = "https://files.pythonhosted.org/packages/22/ec/f3a1b169b2fb9d03467e2e3c0c752ea30e993be440a068b125fc7dd248b0/lxml-6.0.2-pp310-pypy310_pp73-manylinux_2_26_aarch64.manylinux_2_28_aarch64.whl", hash = "sha256:bc456d04db0515ce3320d714a1eac7a97774ff0849e7718b492d957da4631dd4", size = 4269357, upload-time = "2025-09-22T04:04:39.322Z" },
    { url = "https://files.pythonhosted.org/packages/77/a2/585a28fe3e67daa1cf2f06f34490d556d121c25d500b10082a7db96e3bcd/lxml-6.0.2-pp310-pypy310_pp73-manylinux_2_26_x86_64.manylinux_2_28_x86_64.whl", hash = "sha256:2613e67de13d619fd283d58bda40bff0ee07739f624ffee8b13b631abf33083d", size = 4412295, upload-time = "2025-09-22T04:04:41.647Z" },
    { url = "https://files.pythonhosted.org/packages/7b/d9/a57dd8bcebd7c69386c20263830d4fa72d27e6b72a229ef7a48e88952d9a/lxml-6.0.2-pp310-pypy310_pp73-win_amd64.whl", hash = "sha256:24a8e756c982c001ca8d59e87c80c4d9dcd4d9b44a4cbeb8d9be4482c514d41d", size = 3516913, upload-time = "2025-09-22T04:04:43.602Z" },
    { url = "https://files.pythonhosted.org/packages/0b/11/29d08bc103a62c0eba8016e7ed5aeebbf1e4312e83b0b1648dd203b0e87d/lxml-6.0.2-pp311-pypy311_pp73-macosx_10_15_x86_64.whl", hash = "sha256:1c06035eafa8404b5cf475bb37a9f6088b0aca288d4ccc9d69389750d5543700", size = 3949829, upload-time = "2025-09-22T04:04:45.608Z" },
    { url = "https://files.pythonhosted.org/packages/12/b3/52ab9a3b31e5ab8238da241baa19eec44d2ab426532441ee607165aebb52/lxml-6.0.2-pp311-pypy311_pp73-manylinux2014_aarch64.manylinux_2_17_aarch64.whl", hash = "sha256:c7d13103045de1bdd6fe5d61802565f1a3537d70cd3abf596aa0af62761921ee", size = 4226277, upload-time = "2025-09-22T04:04:47.754Z" },
    { url = "https://files.pythonhosted.org/packages/a0/33/1eaf780c1baad88224611df13b1c2a9dfa460b526cacfe769103ff50d845/lxml-6.0.2-pp311-pypy311_pp73-manylinux2014_x86_64.manylinux_2_17_x86_64.whl", hash = "sha256:0a3c150a95fbe5ac91de323aa756219ef9cf7fde5a3f00e2281e30f33fa5fa4f", size = 4330433, upload-time = "2025-09-22T04:04:49.907Z" },
    { url = "https://files.pythonhosted.org/packages/7a/c1/27428a2ff348e994ab4f8777d3a0ad510b6b92d37718e5887d2da99952a2/lxml-6.0.2-pp311-pypy311_pp73-manylinux_2_26_aarch64.manylinux_2_28_aarch64.whl", hash = "sha256:60fa43be34f78bebb27812ed90f1925ec99560b0fa1decdb7d12b84d857d31e9", size = 4272119, upload-time = "2025-09-22T04:04:51.801Z" },
    { url = "https://files.pythonhosted.org/packages/f0/d0/3020fa12bcec4ab62f97aab026d57c2f0cfd480a558758d9ca233bb6a79d/lxml-6.0.2-pp311-pypy311_pp73-manylinux_2_26_x86_64.manylinux_2_28_x86_64.whl", hash = "sha256:21c73b476d3cfe836be731225ec3421fa2f048d84f6df6a8e70433dff1376d5a", size = 4417314, upload-time = "2025-09-22T04:04:55.024Z" },
    { url = "https://files.pythonhosted.org/packages/6c/77/d7f491cbc05303ac6801651aabeb262d43f319288c1ea96c66b1d2692ff3/lxml-6.0.2-pp311-pypy311_pp73-win_amd64.whl", hash = "sha256:27220da5be049e936c3aca06f174e8827ca6445a4353a1995584311487fc4e3e", size = 3518768, upload-time = "2025-09-22T04:04:57.097Z" },
]

[[package]]
name = "markupsafe"
version = "3.0.3"
source = { registry = "https://pypi.org/simple" }
sdist = { url = "https://files.pythonhosted.org/packages/7e/99/7690b6d4034fffd95959cbe0c02de8deb3098cc577c67bb6a24fe5d7caa7/markupsafe-3.0.3.tar.gz", hash = "sha256:722695808f4b6457b320fdc131280796bdceb04ab50fe1795cd540799ebe1698", size = 80313, upload-time = "2025-09-27T18:37:40.426Z" }
wheels = [
    { url = "https://files.pythonhosted.org/packages/e8/4b/3541d44f3937ba468b75da9eebcae497dcf67adb65caa16760b0a6807ebb/markupsafe-3.0.3-cp310-cp310-macosx_10_9_x86_64.whl", hash = "sha256:2f981d352f04553a7171b8e44369f2af4055f888dfb147d55e42d29e29e74559", size = 11631, upload-time = "2025-09-27T18:36:05.558Z" },
    { url = "https://files.pythonhosted.org/packages/98/1b/fbd8eed11021cabd9226c37342fa6ca4e8a98d8188a8d9b66740494960e4/markupsafe-3.0.3-cp310-cp310-macosx_11_0_arm64.whl", hash = "sha256:e1c1493fb6e50ab01d20a22826e57520f1284df32f2d8601fdd90b6304601419", size = 12057, upload-time = "2025-09-27T18:36:07.165Z" },
    { url = "https://files.pythonhosted.org/packages/40/01/e560d658dc0bb8ab762670ece35281dec7b6c1b33f5fbc09ebb57a185519/markupsafe-3.0.3-cp310-cp310-manylinux2014_aarch64.manylinux_2_17_aarch64.manylinux_2_28_aarch64.whl", hash = "sha256:1ba88449deb3de88bd40044603fafffb7bc2b055d626a330323a9ed736661695", size = 22050, upload-time = "2025-09-27T18:36:08.005Z" },
    { url = "https://files.pythonhosted.org/packages/af/cd/ce6e848bbf2c32314c9b237839119c5a564a59725b53157c856e90937b7a/markupsafe-3.0.3-cp310-cp310-manylinux2014_x86_64.manylinux_2_17_x86_64.manylinux_2_28_x86_64.whl", hash = "sha256:f42d0984e947b8adf7dd6dde396e720934d12c506ce84eea8476409563607591", size = 20681, upload-time = "2025-09-27T18:36:08.881Z" },
    { url = "https://files.pythonhosted.org/packages/c9/2a/b5c12c809f1c3045c4d580b035a743d12fcde53cf685dbc44660826308da/markupsafe-3.0.3-cp310-cp310-manylinux_2_31_riscv64.manylinux_2_39_riscv64.whl", hash = "sha256:c0c0b3ade1c0b13b936d7970b1d37a57acde9199dc2aecc4c336773e1d86049c", size = 20705, upload-time = "2025-09-27T18:36:10.131Z" },
    { url = "https://files.pythonhosted.org/packages/cf/e3/9427a68c82728d0a88c50f890d0fc072a1484de2f3ac1ad0bfc1a7214fd5/markupsafe-3.0.3-cp310-cp310-musllinux_1_2_aarch64.whl", hash = "sha256:0303439a41979d9e74d18ff5e2dd8c43ed6c6001fd40e5bf2e43f7bd9bbc523f", size = 21524, upload-time = "2025-09-27T18:36:11.324Z" },
    { url = "https://files.pythonhosted.org/packages/bc/36/23578f29e9e582a4d0278e009b38081dbe363c5e7165113fad546918a232/markupsafe-3.0.3-cp310-cp310-musllinux_1_2_riscv64.whl", hash = "sha256:d2ee202e79d8ed691ceebae8e0486bd9a2cd4794cec4824e1c99b6f5009502f6", size = 20282, upload-time = "2025-09-27T18:36:12.573Z" },
    { url = "https://files.pythonhosted.org/packages/56/21/dca11354e756ebd03e036bd8ad58d6d7168c80ce1fe5e75218e4945cbab7/markupsafe-3.0.3-cp310-cp310-musllinux_1_2_x86_64.whl", hash = "sha256:177b5253b2834fe3678cb4a5f0059808258584c559193998be2601324fdeafb1", size = 20745, upload-time = "2025-09-27T18:36:13.504Z" },
    { url = "https://files.pythonhosted.org/packages/87/99/faba9369a7ad6e4d10b6a5fbf71fa2a188fe4a593b15f0963b73859a1bbd/markupsafe-3.0.3-cp310-cp310-win32.whl", hash = "sha256:2a15a08b17dd94c53a1da0438822d70ebcd13f8c3a95abe3a9ef9f11a94830aa", size = 14571, upload-time = "2025-09-27T18:36:14.779Z" },
    { url = "https://files.pythonhosted.org/packages/d6/25/55dc3ab959917602c96985cb1253efaa4ff42f71194bddeb61eb7278b8be/markupsafe-3.0.3-cp310-cp310-win_amd64.whl", hash = "sha256:c4ffb7ebf07cfe8931028e3e4c85f0357459a3f9f9490886198848f4fa002ec8", size = 15056, upload-time = "2025-09-27T18:36:16.125Z" },
    { url = "https://files.pythonhosted.org/packages/d0/9e/0a02226640c255d1da0b8d12e24ac2aa6734da68bff14c05dd53b94a0fc3/markupsafe-3.0.3-cp310-cp310-win_arm64.whl", hash = "sha256:e2103a929dfa2fcaf9bb4e7c091983a49c9ac3b19c9061b6d5427dd7d14d81a1", size = 13932, upload-time = "2025-09-27T18:36:17.311Z" },
    { url = "https://files.pythonhosted.org/packages/08/db/fefacb2136439fc8dd20e797950e749aa1f4997ed584c62cfb8ef7c2be0e/markupsafe-3.0.3-cp311-cp311-macosx_10_9_x86_64.whl", hash = "sha256:1cc7ea17a6824959616c525620e387f6dd30fec8cb44f649e31712db02123dad", size = 11631, upload-time = "2025-09-27T18:36:18.185Z" },
    { url = "https://files.pythonhosted.org/packages/e1/2e/5898933336b61975ce9dc04decbc0a7f2fee78c30353c5efba7f2d6ff27a/markupsafe-3.0.3-cp311-cp311-macosx_11_0_arm64.whl", hash = "sha256:4bd4cd07944443f5a265608cc6aab442e4f74dff8088b0dfc8238647b8f6ae9a", size = 12058, upload-time = "2025-09-27T18:36:19.444Z" },
    { url = "https://files.pythonhosted.org/packages/1d/09/adf2df3699d87d1d8184038df46a9c80d78c0148492323f4693df54e17bb/markupsafe-3.0.3-cp311-cp311-manylinux2014_aarch64.manylinux_2_17_aarch64.manylinux_2_28_aarch64.whl", hash = "sha256:6b5420a1d9450023228968e7e6a9ce57f65d148ab56d2313fcd589eee96a7a50", size = 24287, upload-time = "2025-09-27T18:36:20.768Z" },
    { url = "https://files.pythonhosted.org/packages/30/ac/0273f6fcb5f42e314c6d8cd99effae6a5354604d461b8d392b5ec9530a54/markupsafe-3.0.3-cp311-cp311-manylinux2014_x86_64.manylinux_2_17_x86_64.manylinux_2_28_x86_64.whl", hash = "sha256:0bf2a864d67e76e5c9a34dc26ec616a66b9888e25e7b9460e1c76d3293bd9dbf", size = 22940, upload-time = "2025-09-27T18:36:22.249Z" },
    { url = "https://files.pythonhosted.org/packages/19/ae/31c1be199ef767124c042c6c3e904da327a2f7f0cd63a0337e1eca2967a8/markupsafe-3.0.3-cp311-cp311-manylinux_2_31_riscv64.manylinux_2_39_riscv64.whl", hash = "sha256:bc51efed119bc9cfdf792cdeaa4d67e8f6fcccab66ed4bfdd6bde3e59bfcbb2f", size = 21887, upload-time = "2025-09-27T18:36:23.535Z" },
    { url = "https://files.pythonhosted.org/packages/b2/76/7edcab99d5349a4532a459e1fe64f0b0467a3365056ae550d3bcf3f79e1e/markupsafe-3.0.3-cp311-cp311-musllinux_1_2_aarch64.whl", hash = "sha256:068f375c472b3e7acbe2d5318dea141359e6900156b5b2ba06a30b169086b91a", size = 23692, upload-time = "2025-09-27T18:36:24.823Z" },
    { url = "https://files.pythonhosted.org/packages/a4/28/6e74cdd26d7514849143d69f0bf2399f929c37dc2b31e6829fd2045b2765/markupsafe-3.0.3-cp311-cp311-musllinux_1_2_riscv64.whl", hash = "sha256:7be7b61bb172e1ed687f1754f8e7484f1c8019780f6f6b0786e76bb01c2ae115", size = 21471, upload-time = "2025-09-27T18:36:25.95Z" },
    { url = "https://files.pythonhosted.org/packages/62/7e/a145f36a5c2945673e590850a6f8014318d5577ed7e5920a4b3448e0865d/markupsafe-3.0.3-cp311-cp311-musllinux_1_2_x86_64.whl", hash = "sha256:f9e130248f4462aaa8e2552d547f36ddadbeaa573879158d721bbd33dfe4743a", size = 22923, upload-time = "2025-09-27T18:36:27.109Z" },
    { url = "https://files.pythonhosted.org/packages/0f/62/d9c46a7f5c9adbeeeda52f5b8d802e1094e9717705a645efc71b0913a0a8/markupsafe-3.0.3-cp311-cp311-win32.whl", hash = "sha256:0db14f5dafddbb6d9208827849fad01f1a2609380add406671a26386cdf15a19", size = 14572, upload-time = "2025-09-27T18:36:28.045Z" },
    { url = "https://files.pythonhosted.org/packages/83/8a/4414c03d3f891739326e1783338e48fb49781cc915b2e0ee052aa490d586/markupsafe-3.0.3-cp311-cp311-win_amd64.whl", hash = "sha256:de8a88e63464af587c950061a5e6a67d3632e36df62b986892331d4620a35c01", size = 15077, upload-time = "2025-09-27T18:36:29.025Z" },
    { url = "https://files.pythonhosted.org/packages/35/73/893072b42e6862f319b5207adc9ae06070f095b358655f077f69a35601f0/markupsafe-3.0.3-cp311-cp311-win_arm64.whl", hash = "sha256:3b562dd9e9ea93f13d53989d23a7e775fdfd1066c33494ff43f5418bc8c58a5c", size = 13876, upload-time = "2025-09-27T18:36:29.954Z" },
    { url = "https://files.pythonhosted.org/packages/5a/72/147da192e38635ada20e0a2e1a51cf8823d2119ce8883f7053879c2199b5/markupsafe-3.0.3-cp312-cp312-macosx_10_13_x86_64.whl", hash = "sha256:d53197da72cc091b024dd97249dfc7794d6a56530370992a5e1a08983ad9230e", size = 11615, upload-time = "2025-09-27T18:36:30.854Z" },
    { url = "https://files.pythonhosted.org/packages/9a/81/7e4e08678a1f98521201c3079f77db69fb552acd56067661f8c2f534a718/markupsafe-3.0.3-cp312-cp312-macosx_11_0_arm64.whl", hash = "sha256:1872df69a4de6aead3491198eaf13810b565bdbeec3ae2dc8780f14458ec73ce", size = 12020, upload-time = "2025-09-27T18:36:31.971Z" },
    { url = "https://files.pythonhosted.org/packages/1e/2c/799f4742efc39633a1b54a92eec4082e4f815314869865d876824c257c1e/markupsafe-3.0.3-cp312-cp312-manylinux2014_aarch64.manylinux_2_17_aarch64.manylinux_2_28_aarch64.whl", hash = "sha256:3a7e8ae81ae39e62a41ec302f972ba6ae23a5c5396c8e60113e9066ef893da0d", size = 24332, upload-time = "2025-09-27T18:36:32.813Z" },
    { url = "https://files.pythonhosted.org/packages/3c/2e/8d0c2ab90a8c1d9a24f0399058ab8519a3279d1bd4289511d74e909f060e/markupsafe-3.0.3-cp312-cp312-manylinux2014_x86_64.manylinux_2_17_x86_64.manylinux_2_28_x86_64.whl", hash = "sha256:d6dd0be5b5b189d31db7cda48b91d7e0a9795f31430b7f271219ab30f1d3ac9d", size = 22947, upload-time = "2025-09-27T18:36:33.86Z" },
    { url = "https://files.pythonhosted.org/packages/2c/54/887f3092a85238093a0b2154bd629c89444f395618842e8b0c41783898ea/markupsafe-3.0.3-cp312-cp312-manylinux_2_31_riscv64.manylinux_2_39_riscv64.whl", hash = "sha256:94c6f0bb423f739146aec64595853541634bde58b2135f27f61c1ffd1cd4d16a", size = 21962, upload-time = "2025-09-27T18:36:35.099Z" },
    { url = "https://files.pythonhosted.org/packages/c9/2f/336b8c7b6f4a4d95e91119dc8521402461b74a485558d8f238a68312f11c/markupsafe-3.0.3-cp312-cp312-musllinux_1_2_aarch64.whl", hash = "sha256:be8813b57049a7dc738189df53d69395eba14fb99345e0a5994914a3864c8a4b", size = 23760, upload-time = "2025-09-27T18:36:36.001Z" },
    { url = "https://files.pythonhosted.org/packages/32/43/67935f2b7e4982ffb50a4d169b724d74b62a3964bc1a9a527f5ac4f1ee2b/markupsafe-3.0.3-cp312-cp312-musllinux_1_2_riscv64.whl", hash = "sha256:83891d0e9fb81a825d9a6d61e3f07550ca70a076484292a70fde82c4b807286f", size = 21529, upload-time = "2025-09-27T18:36:36.906Z" },
    { url = "https://files.pythonhosted.org/packages/89/e0/4486f11e51bbba8b0c041098859e869e304d1c261e59244baa3d295d47b7/markupsafe-3.0.3-cp312-cp312-musllinux_1_2_x86_64.whl", hash = "sha256:77f0643abe7495da77fb436f50f8dab76dbc6e5fd25d39589a0f1fe6548bfa2b", size = 23015, upload-time = "2025-09-27T18:36:37.868Z" },
    { url = "https://files.pythonhosted.org/packages/2f/e1/78ee7a023dac597a5825441ebd17170785a9dab23de95d2c7508ade94e0e/markupsafe-3.0.3-cp312-cp312-win32.whl", hash = "sha256:d88b440e37a16e651bda4c7c2b930eb586fd15ca7406cb39e211fcff3bf3017d", size = 14540, upload-time = "2025-09-27T18:36:38.761Z" },
    { url = "https://files.pythonhosted.org/packages/aa/5b/bec5aa9bbbb2c946ca2733ef9c4ca91c91b6a24580193e891b5f7dbe8e1e/markupsafe-3.0.3-cp312-cp312-win_amd64.whl", hash = "sha256:26a5784ded40c9e318cfc2bdb30fe164bdb8665ded9cd64d500a34fb42067b1c", size = 15105, upload-time = "2025-09-27T18:36:39.701Z" },
    { url = "https://files.pythonhosted.org/packages/e5/f1/216fc1bbfd74011693a4fd837e7026152e89c4bcf3e77b6692fba9923123/markupsafe-3.0.3-cp312-cp312-win_arm64.whl", hash = "sha256:35add3b638a5d900e807944a078b51922212fb3dedb01633a8defc4b01a3c85f", size = 13906, upload-time = "2025-09-27T18:36:40.689Z" },
    { url = "https://files.pythonhosted.org/packages/38/2f/907b9c7bbba283e68f20259574b13d005c121a0fa4c175f9bed27c4597ff/markupsafe-3.0.3-cp313-cp313-macosx_10_13_x86_64.whl", hash = "sha256:e1cf1972137e83c5d4c136c43ced9ac51d0e124706ee1c8aa8532c1287fa8795", size = 11622, upload-time = "2025-09-27T18:36:41.777Z" },
    { url = "https://files.pythonhosted.org/packages/9c/d9/5f7756922cdd676869eca1c4e3c0cd0df60ed30199ffd775e319089cb3ed/markupsafe-3.0.3-cp313-cp313-macosx_11_0_arm64.whl", hash = "sha256:116bb52f642a37c115f517494ea5feb03889e04df47eeff5b130b1808ce7c219", size = 12029, upload-time = "2025-09-27T18:36:43.257Z" },
    { url = "https://files.pythonhosted.org/packages/00/07/575a68c754943058c78f30db02ee03a64b3c638586fba6a6dd56830b30a3/markupsafe-3.0.3-cp313-cp313-manylinux2014_aarch64.manylinux_2_17_aarch64.manylinux_2_28_aarch64.whl", hash = "sha256:133a43e73a802c5562be9bbcd03d090aa5a1fe899db609c29e8c8d815c5f6de6", size = 24374, upload-time = "2025-09-27T18:36:44.508Z" },
    { url = "https://files.pythonhosted.org/packages/a9/21/9b05698b46f218fc0e118e1f8168395c65c8a2c750ae2bab54fc4bd4e0e8/markupsafe-3.0.3-cp313-cp313-manylinux2014_x86_64.manylinux_2_17_x86_64.manylinux_2_28_x86_64.whl", hash = "sha256:ccfcd093f13f0f0b7fdd0f198b90053bf7b2f02a3927a30e63f3ccc9df56b676", size = 22980, upload-time = "2025-09-27T18:36:45.385Z" },
    { url = "https://files.pythonhosted.org/packages/7f/71/544260864f893f18b6827315b988c146b559391e6e7e8f7252839b1b846a/markupsafe-3.0.3-cp313-cp313-manylinux_2_31_riscv64.manylinux_2_39_riscv64.whl", hash = "sha256:509fa21c6deb7a7a273d629cf5ec029bc209d1a51178615ddf718f5918992ab9", size = 21990, upload-time = "2025-09-27T18:36:46.916Z" },
    { url = "https://files.pythonhosted.org/packages/c2/28/b50fc2f74d1ad761af2f5dcce7492648b983d00a65b8c0e0cb457c82ebbe/markupsafe-3.0.3-cp313-cp313-musllinux_1_2_aarch64.whl", hash = "sha256:a4afe79fb3de0b7097d81da19090f4df4f8d3a2b3adaa8764138aac2e44f3af1", size = 23784, upload-time = "2025-09-27T18:36:47.884Z" },
    { url = "https://files.pythonhosted.org/packages/ed/76/104b2aa106a208da8b17a2fb72e033a5a9d7073c68f7e508b94916ed47a9/markupsafe-3.0.3-cp313-cp313-musllinux_1_2_riscv64.whl", hash = "sha256:795e7751525cae078558e679d646ae45574b47ed6e7771863fcc079a6171a0fc", size = 21588, upload-time = "2025-09-27T18:36:48.82Z" },
    { url = "https://files.pythonhosted.org/packages/b5/99/16a5eb2d140087ebd97180d95249b00a03aa87e29cc224056274f2e45fd6/markupsafe-3.0.3-cp313-cp313-musllinux_1_2_x86_64.whl", hash = "sha256:8485f406a96febb5140bfeca44a73e3ce5116b2501ac54fe953e488fb1d03b12", size = 23041, upload-time = "2025-09-27T18:36:49.797Z" },
    { url = "https://files.pythonhosted.org/packages/19/bc/e7140ed90c5d61d77cea142eed9f9c303f4c4806f60a1044c13e3f1471d0/markupsafe-3.0.3-cp313-cp313-win32.whl", hash = "sha256:bdd37121970bfd8be76c5fb069c7751683bdf373db1ed6c010162b2a130248ed", size = 14543, upload-time = "2025-09-27T18:36:51.584Z" },
    { url = "https://files.pythonhosted.org/packages/05/73/c4abe620b841b6b791f2edc248f556900667a5a1cf023a6646967ae98335/markupsafe-3.0.3-cp313-cp313-win_amd64.whl", hash = "sha256:9a1abfdc021a164803f4d485104931fb8f8c1efd55bc6b748d2f5774e78b62c5", size = 15113, upload-time = "2025-09-27T18:36:52.537Z" },
    { url = "https://files.pythonhosted.org/packages/f0/3a/fa34a0f7cfef23cf9500d68cb7c32dd64ffd58a12b09225fb03dd37d5b80/markupsafe-3.0.3-cp313-cp313-win_arm64.whl", hash = "sha256:7e68f88e5b8799aa49c85cd116c932a1ac15caaa3f5db09087854d218359e485", size = 13911, upload-time = "2025-09-27T18:36:53.513Z" },
    { url = "https://files.pythonhosted.org/packages/e4/d7/e05cd7efe43a88a17a37b3ae96e79a19e846f3f456fe79c57ca61356ef01/markupsafe-3.0.3-cp313-cp313t-macosx_10_13_x86_64.whl", hash = "sha256:218551f6df4868a8d527e3062d0fb968682fe92054e89978594c28e642c43a73", size = 11658, upload-time = "2025-09-27T18:36:54.819Z" },
    { url = "https://files.pythonhosted.org/packages/99/9e/e412117548182ce2148bdeacdda3bb494260c0b0184360fe0d56389b523b/markupsafe-3.0.3-cp313-cp313t-macosx_11_0_arm64.whl", hash = "sha256:3524b778fe5cfb3452a09d31e7b5adefeea8c5be1d43c4f810ba09f2ceb29d37", size = 12066, upload-time = "2025-09-27T18:36:55.714Z" },
    { url = "https://files.pythonhosted.org/packages/bc/e6/fa0ffcda717ef64a5108eaa7b4f5ed28d56122c9a6d70ab8b72f9f715c80/markupsafe-3.0.3-cp313-cp313t-manylinux2014_aarch64.manylinux_2_17_aarch64.manylinux_2_28_aarch64.whl", hash = "sha256:4e885a3d1efa2eadc93c894a21770e4bc67899e3543680313b09f139e149ab19", size = 25639, upload-time = "2025-09-27T18:36:56.908Z" },
    { url = "https://files.pythonhosted.org/packages/96/ec/2102e881fe9d25fc16cb4b25d5f5cde50970967ffa5dddafdb771237062d/markupsafe-3.0.3-cp313-cp313t-manylinux2014_x86_64.manylinux_2_17_x86_64.manylinux_2_28_x86_64.whl", hash = "sha256:8709b08f4a89aa7586de0aadc8da56180242ee0ada3999749b183aa23df95025", size = 23569, upload-time = "2025-09-27T18:36:57.913Z" },
    { url = "https://files.pythonhosted.org/packages/4b/30/6f2fce1f1f205fc9323255b216ca8a235b15860c34b6798f810f05828e32/markupsafe-3.0.3-cp313-cp313t-manylinux_2_31_riscv64.manylinux_2_39_riscv64.whl", hash = "sha256:b8512a91625c9b3da6f127803b166b629725e68af71f8184ae7e7d54686a56d6", size = 23284, upload-time = "2025-09-27T18:36:58.833Z" },
    { url = "https://files.pythonhosted.org/packages/58/47/4a0ccea4ab9f5dcb6f79c0236d954acb382202721e704223a8aafa38b5c8/markupsafe-3.0.3-cp313-cp313t-musllinux_1_2_aarch64.whl", hash = "sha256:9b79b7a16f7fedff2495d684f2b59b0457c3b493778c9eed31111be64d58279f", size = 24801, upload-time = "2025-09-27T18:36:59.739Z" },
    { url = "https://files.pythonhosted.org/packages/6a/70/3780e9b72180b6fecb83a4814d84c3bf4b4ae4bf0b19c27196104149734c/markupsafe-3.0.3-cp313-cp313t-musllinux_1_2_riscv64.whl", hash = "sha256:12c63dfb4a98206f045aa9563db46507995f7ef6d83b2f68eda65c307c6829eb", size = 22769, upload-time = "2025-09-27T18:37:00.719Z" },
    { url = "https://files.pythonhosted.org/packages/98/c5/c03c7f4125180fc215220c035beac6b9cb684bc7a067c84fc69414d315f5/markupsafe-3.0.3-cp313-cp313t-musllinux_1_2_x86_64.whl", hash = "sha256:8f71bc33915be5186016f675cd83a1e08523649b0e33efdb898db577ef5bb009", size = 23642, upload-time = "2025-09-27T18:37:01.673Z" },
    { url = "https://files.pythonhosted.org/packages/80/d6/2d1b89f6ca4bff1036499b1e29a1d02d282259f3681540e16563f27ebc23/markupsafe-3.0.3-cp313-cp313t-win32.whl", hash = "sha256:69c0b73548bc525c8cb9a251cddf1931d1db4d2258e9599c28c07ef3580ef354", size = 14612, upload-time = "2025-09-27T18:37:02.639Z" },
    { url = "https://files.pythonhosted.org/packages/2b/98/e48a4bfba0a0ffcf9925fe2d69240bfaa19c6f7507b8cd09c70684a53c1e/markupsafe-3.0.3-cp313-cp313t-win_amd64.whl", hash = "sha256:1b4b79e8ebf6b55351f0d91fe80f893b4743f104bff22e90697db1590e47a218", size = 15200, upload-time = "2025-09-27T18:37:03.582Z" },
    { url = "https://files.pythonhosted.org/packages/0e/72/e3cc540f351f316e9ed0f092757459afbc595824ca724cbc5a5d4263713f/markupsafe-3.0.3-cp313-cp313t-win_arm64.whl", hash = "sha256:ad2cf8aa28b8c020ab2fc8287b0f823d0a7d8630784c31e9ee5edea20f406287", size = 13973, upload-time = "2025-09-27T18:37:04.929Z" },
    { url = "https://files.pythonhosted.org/packages/33/8a/8e42d4838cd89b7dde187011e97fe6c3af66d8c044997d2183fbd6d31352/markupsafe-3.0.3-cp314-cp314-macosx_10_13_x86_64.whl", hash = "sha256:eaa9599de571d72e2daf60164784109f19978b327a3910d3e9de8c97b5b70cfe", size = 11619, upload-time = "2025-09-27T18:37:06.342Z" },
    { url = "https://files.pythonhosted.org/packages/b5/64/7660f8a4a8e53c924d0fa05dc3a55c9cee10bbd82b11c5afb27d44b096ce/markupsafe-3.0.3-cp314-cp314-macosx_11_0_arm64.whl", hash = "sha256:c47a551199eb8eb2121d4f0f15ae0f923d31350ab9280078d1e5f12b249e0026", size = 12029, upload-time = "2025-09-27T18:37:07.213Z" },
    { url = "https://files.pythonhosted.org/packages/da/ef/e648bfd021127bef5fa12e1720ffed0c6cbb8310c8d9bea7266337ff06de/markupsafe-3.0.3-cp314-cp314-manylinux2014_aarch64.manylinux_2_17_aarch64.manylinux_2_28_aarch64.whl", hash = "sha256:f34c41761022dd093b4b6896d4810782ffbabe30f2d443ff5f083e0cbbb8c737", size = 24408, upload-time = "2025-09-27T18:37:09.572Z" },
    { url = "https://files.pythonhosted.org/packages/41/3c/a36c2450754618e62008bf7435ccb0f88053e07592e6028a34776213d877/markupsafe-3.0.3-cp314-cp314-manylinux2014_x86_64.manylinux_2_17_x86_64.manylinux_2_28_x86_64.whl", hash = "sha256:457a69a9577064c05a97c41f4e65148652db078a3a509039e64d3467b9e7ef97", size = 23005, upload-time = "2025-09-27T18:37:10.58Z" },
    { url = "https://files.pythonhosted.org/packages/bc/20/b7fdf89a8456b099837cd1dc21974632a02a999ec9bf7ca3e490aacd98e7/markupsafe-3.0.3-cp314-cp314-manylinux_2_31_riscv64.manylinux_2_39_riscv64.whl", hash = "sha256:e8afc3f2ccfa24215f8cb28dcf43f0113ac3c37c2f0f0806d8c70e4228c5cf4d", size = 22048, upload-time = "2025-09-27T18:37:11.547Z" },
    { url = "https://files.pythonhosted.org/packages/9a/a7/591f592afdc734f47db08a75793a55d7fbcc6902a723ae4cfbab61010cc5/markupsafe-3.0.3-cp314-cp314-musllinux_1_2_aarch64.whl", hash = "sha256:ec15a59cf5af7be74194f7ab02d0f59a62bdcf1a537677ce67a2537c9b87fcda", size = 23821, upload-time = "2025-09-27T18:37:12.48Z" },
    { url = "https://files.pythonhosted.org/packages/7d/33/45b24e4f44195b26521bc6f1a82197118f74df348556594bd2262bda1038/markupsafe-3.0.3-cp314-cp314-musllinux_1_2_riscv64.whl", hash = "sha256:0eb9ff8191e8498cca014656ae6b8d61f39da5f95b488805da4bb029cccbfbaf", size = 21606, upload-time = "2025-09-27T18:37:13.485Z" },
    { url = "https://files.pythonhosted.org/packages/ff/0e/53dfaca23a69fbfbbf17a4b64072090e70717344c52eaaaa9c5ddff1e5f0/markupsafe-3.0.3-cp314-cp314-musllinux_1_2_x86_64.whl", hash = "sha256:2713baf880df847f2bece4230d4d094280f4e67b1e813eec43b4c0e144a34ffe", size = 23043, upload-time = "2025-09-27T18:37:14.408Z" },
    { url = "https://files.pythonhosted.org/packages/46/11/f333a06fc16236d5238bfe74daccbca41459dcd8d1fa952e8fbd5dccfb70/markupsafe-3.0.3-cp314-cp314-win32.whl", hash = "sha256:729586769a26dbceff69f7a7dbbf59ab6572b99d94576a5592625d5b411576b9", size = 14747, upload-time = "2025-09-27T18:37:15.36Z" },
    { url = "https://files.pythonhosted.org/packages/28/52/182836104b33b444e400b14f797212f720cbc9ed6ba34c800639d154e821/markupsafe-3.0.3-cp314-cp314-win_amd64.whl", hash = "sha256:bdc919ead48f234740ad807933cdf545180bfbe9342c2bb451556db2ed958581", size = 15341, upload-time = "2025-09-27T18:37:16.496Z" },
    { url = "https://files.pythonhosted.org/packages/6f/18/acf23e91bd94fd7b3031558b1f013adfa21a8e407a3fdb32745538730382/markupsafe-3.0.3-cp314-cp314-win_arm64.whl", hash = "sha256:5a7d5dc5140555cf21a6fefbdbf8723f06fcd2f63ef108f2854de715e4422cb4", size = 14073, upload-time = "2025-09-27T18:37:17.476Z" },
    { url = "https://files.pythonhosted.org/packages/3c/f0/57689aa4076e1b43b15fdfa646b04653969d50cf30c32a102762be2485da/markupsafe-3.0.3-cp314-cp314t-macosx_10_13_x86_64.whl", hash = "sha256:1353ef0c1b138e1907ae78e2f6c63ff67501122006b0f9abad68fda5f4ffc6ab", size = 11661, upload-time = "2025-09-27T18:37:18.453Z" },
    { url = "https://files.pythonhosted.org/packages/89/c3/2e67a7ca217c6912985ec766c6393b636fb0c2344443ff9d91404dc4c79f/markupsafe-3.0.3-cp314-cp314t-macosx_11_0_arm64.whl", hash = "sha256:1085e7fbddd3be5f89cc898938f42c0b3c711fdcb37d75221de2666af647c175", size = 12069, upload-time = "2025-09-27T18:37:19.332Z" },
    { url = "https://files.pythonhosted.org/packages/f0/00/be561dce4e6ca66b15276e184ce4b8aec61fe83662cce2f7d72bd3249d28/markupsafe-3.0.3-cp314-cp314t-manylinux2014_aarch64.manylinux_2_17_aarch64.manylinux_2_28_aarch64.whl", hash = "sha256:1b52b4fb9df4eb9ae465f8d0c228a00624de2334f216f178a995ccdcf82c4634", size = 25670, upload-time = "2025-09-27T18:37:20.245Z" },
    { url = "https://files.pythonhosted.org/packages/50/09/c419f6f5a92e5fadde27efd190eca90f05e1261b10dbd8cbcb39cd8ea1dc/markupsafe-3.0.3-cp314-cp314t-manylinux2014_x86_64.manylinux_2_17_x86_64.manylinux_2_28_x86_64.whl", hash = "sha256:fed51ac40f757d41b7c48425901843666a6677e3e8eb0abcff09e4ba6e664f50", size = 23598, upload-time = "2025-09-27T18:37:21.177Z" },
    { url = "https://files.pythonhosted.org/packages/22/44/a0681611106e0b2921b3033fc19bc53323e0b50bc70cffdd19f7d679bb66/markupsafe-3.0.3-cp314-cp314t-manylinux_2_31_riscv64.manylinux_2_39_riscv64.whl", hash = "sha256:f190daf01f13c72eac4efd5c430a8de82489d9cff23c364c3ea822545032993e", size = 23261, upload-time = "2025-09-27T18:37:22.167Z" },
    { url = "https://files.pythonhosted.org/packages/5f/57/1b0b3f100259dc9fffe780cfb60d4be71375510e435efec3d116b6436d43/markupsafe-3.0.3-cp314-cp314t-musllinux_1_2_aarch64.whl", hash = "sha256:e56b7d45a839a697b5eb268c82a71bd8c7f6c94d6fd50c3d577fa39a9f1409f5", size = 24835, upload-time = "2025-09-27T18:37:23.296Z" },
    { url = "https://files.pythonhosted.org/packages/26/6a/4bf6d0c97c4920f1597cc14dd720705eca0bf7c787aebc6bb4d1bead5388/markupsafe-3.0.3-cp314-cp314t-musllinux_1_2_riscv64.whl", hash = "sha256:f3e98bb3798ead92273dc0e5fd0f31ade220f59a266ffd8a4f6065e0a3ce0523", size = 22733, upload-time = "2025-09-27T18:37:24.237Z" },
    { url = "https://files.pythonhosted.org/packages/14/c7/ca723101509b518797fedc2fdf79ba57f886b4aca8a7d31857ba3ee8281f/markupsafe-3.0.3-cp314-cp314t-musllinux_1_2_x86_64.whl", hash = "sha256:5678211cb9333a6468fb8d8be0305520aa073f50d17f089b5b4b477ea6e67fdc", size = 23672, upload-time = "2025-09-27T18:37:25.271Z" },
    { url = "https://files.pythonhosted.org/packages/fb/df/5bd7a48c256faecd1d36edc13133e51397e41b73bb77e1a69deab746ebac/markupsafe-3.0.3-cp314-cp314t-win32.whl", hash = "sha256:915c04ba3851909ce68ccc2b8e2cd691618c4dc4c4232fb7982bca3f41fd8c3d", size = 14819, upload-time = "2025-09-27T18:37:26.285Z" },
    { url = "https://files.pythonhosted.org/packages/1a/8a/0402ba61a2f16038b48b39bccca271134be00c5c9f0f623208399333c448/markupsafe-3.0.3-cp314-cp314t-win_amd64.whl", hash = "sha256:4faffd047e07c38848ce017e8725090413cd80cbc23d86e55c587bf979e579c9", size = 15426, upload-time = "2025-09-27T18:37:27.316Z" },
    { url = "https://files.pythonhosted.org/packages/70/bc/6f1c2f612465f5fa89b95bead1f44dcb607670fd42891d8fdcd5d039f4f4/markupsafe-3.0.3-cp314-cp314t-win_arm64.whl", hash = "sha256:32001d6a8fc98c8cb5c947787c5d08b0a50663d139f1305bac5885d98d9b40fa", size = 14146, upload-time = "2025-09-27T18:37:28.327Z" },
]

[[package]]
name = "marshmallow"
version = "3.26.1"
source = { registry = "https://pypi.org/simple" }
dependencies = [
    { name = "packaging" },
]
sdist = { url = "https://files.pythonhosted.org/packages/ab/5e/5e53d26b42ab75491cda89b871dab9e97c840bf12c63ec58a1919710cd06/marshmallow-3.26.1.tar.gz", hash = "sha256:e6d8affb6cb61d39d26402096dc0aee12d5a26d490a121f118d2e81dc0719dc6", size = 221825, upload-time = "2025-02-03T15:32:25.093Z" }
wheels = [
    { url = "https://files.pythonhosted.org/packages/34/75/51952c7b2d3873b44a0028b1bd26a25078c18f92f256608e8d1dc61b39fd/marshmallow-3.26.1-py3-none-any.whl", hash = "sha256:3350409f20a70a7e4e11a27661187b77cdcaeb20abca41c1454fe33636bea09c", size = 50878, upload-time = "2025-02-03T15:32:22.295Z" },
]

[[package]]
name = "matplotlib-inline"
version = "0.2.1"
source = { registry = "https://pypi.org/simple" }
dependencies = [
    { name = "traitlets" },
]
sdist = { url = "https://files.pythonhosted.org/packages/c7/74/97e72a36efd4ae2bccb3463284300f8953f199b5ffbc04cbbb0ec78f74b1/matplotlib_inline-0.2.1.tar.gz", hash = "sha256:e1ee949c340d771fc39e241ea75683deb94762c8fa5f2927ec57c83c4dffa9fe", size = 8110, upload-time = "2025-10-23T09:00:22.126Z" }
wheels = [
    { url = "https://files.pythonhosted.org/packages/af/33/ee4519fa02ed11a94aef9559552f3b17bb863f2ecfe1a35dc7f548cde231/matplotlib_inline-0.2.1-py3-none-any.whl", hash = "sha256:d56ce5156ba6085e00a9d54fead6ed29a9c47e215cd1bba2e976ef39f5710a76", size = 9516, upload-time = "2025-10-23T09:00:20.675Z" },
]

[[package]]
name = "more-itertools"
version = "10.8.0"
source = { registry = "https://pypi.org/simple" }
sdist = { url = "https://files.pythonhosted.org/packages/ea/5d/38b681d3fce7a266dd9ab73c66959406d565b3e85f21d5e66e1181d93721/more_itertools-10.8.0.tar.gz", hash = "sha256:f638ddf8a1a0d134181275fb5d58b086ead7c6a72429ad725c67503f13ba30bd", size = 137431, upload-time = "2025-09-02T15:23:11.018Z" }
wheels = [
    { url = "https://files.pythonhosted.org/packages/a4/8e/469e5a4a2f5855992e425f3cb33804cc07bf18d48f2db061aec61ce50270/more_itertools-10.8.0-py3-none-any.whl", hash = "sha256:52d4362373dcf7c52546bc4af9a86ee7c4579df9a8dc268be0a2f949d376cc9b", size = 69667, upload-time = "2025-09-02T15:23:09.635Z" },
]

[[package]]
name = "mypy"
version = "1.18.2"
source = { registry = "https://pypi.org/simple" }
dependencies = [
    { name = "mypy-extensions", marker = "python_full_version >= '3.12'" },
    { name = "pathspec", marker = "python_full_version >= '3.12'" },
    { name = "typing-extensions", marker = "python_full_version >= '3.12'" },
]
sdist = { url = "https://files.pythonhosted.org/packages/c0/77/8f0d0001ffad290cef2f7f216f96c814866248a0b92a722365ed54648e7e/mypy-1.18.2.tar.gz", hash = "sha256:06a398102a5f203d7477b2923dda3634c36727fa5c237d8f859ef90c42a9924b", size = 3448846, upload-time = "2025-09-19T00:11:10.519Z" }
wheels = [
    { url = "https://files.pythonhosted.org/packages/03/6f/657961a0743cff32e6c0611b63ff1c1970a0b482ace35b069203bf705187/mypy-1.18.2-cp310-cp310-macosx_10_9_x86_64.whl", hash = "sha256:c1eab0cf6294dafe397c261a75f96dc2c31bffe3b944faa24db5def4e2b0f77c", size = 12807973, upload-time = "2025-09-19T00:10:35.282Z" },
    { url = "https://files.pythonhosted.org/packages/10/e9/420822d4f661f13ca8900f5fa239b40ee3be8b62b32f3357df9a3045a08b/mypy-1.18.2-cp310-cp310-macosx_11_0_arm64.whl", hash = "sha256:7a780ca61fc239e4865968ebc5240bb3bf610ef59ac398de9a7421b54e4a207e", size = 11896527, upload-time = "2025-09-19T00:10:55.791Z" },
    { url = "https://files.pythonhosted.org/packages/aa/73/a05b2bbaa7005f4642fcfe40fb73f2b4fb6bb44229bd585b5878e9a87ef8/mypy-1.18.2-cp310-cp310-manylinux2014_aarch64.manylinux_2_17_aarch64.manylinux_2_28_aarch64.whl", hash = "sha256:448acd386266989ef11662ce3c8011fd2a7b632e0ec7d61a98edd8e27472225b", size = 12507004, upload-time = "2025-09-19T00:11:05.411Z" },
    { url = "https://files.pythonhosted.org/packages/4f/01/f6e4b9f0d031c11ccbd6f17da26564f3a0f3c4155af344006434b0a05a9d/mypy-1.18.2-cp310-cp310-manylinux2014_x86_64.manylinux_2_17_x86_64.manylinux_2_28_x86_64.whl", hash = "sha256:f9e171c465ad3901dc652643ee4bffa8e9fef4d7d0eece23b428908c77a76a66", size = 13245947, upload-time = "2025-09-19T00:10:46.923Z" },
    { url = "https://files.pythonhosted.org/packages/d7/97/19727e7499bfa1ae0773d06afd30ac66a58ed7437d940c70548634b24185/mypy-1.18.2-cp310-cp310-musllinux_1_2_x86_64.whl", hash = "sha256:592ec214750bc00741af1f80cbf96b5013d81486b7bb24cb052382c19e40b428", size = 13499217, upload-time = "2025-09-19T00:09:39.472Z" },
    { url = "https://files.pythonhosted.org/packages/9f/4f/90dc8c15c1441bf31cf0f9918bb077e452618708199e530f4cbd5cede6ff/mypy-1.18.2-cp310-cp310-win_amd64.whl", hash = "sha256:7fb95f97199ea11769ebe3638c29b550b5221e997c63b14ef93d2e971606ebed", size = 9766753, upload-time = "2025-09-19T00:10:49.161Z" },
    { url = "https://files.pythonhosted.org/packages/88/87/cafd3ae563f88f94eec33f35ff722d043e09832ea8530ef149ec1efbaf08/mypy-1.18.2-cp311-cp311-macosx_10_9_x86_64.whl", hash = "sha256:807d9315ab9d464125aa9fcf6d84fde6e1dc67da0b6f80e7405506b8ac72bc7f", size = 12731198, upload-time = "2025-09-19T00:09:44.857Z" },
    { url = "https://files.pythonhosted.org/packages/0f/e0/1e96c3d4266a06d4b0197ace5356d67d937d8358e2ee3ffac71faa843724/mypy-1.18.2-cp311-cp311-macosx_11_0_arm64.whl", hash = "sha256:776bb00de1778caf4db739c6e83919c1d85a448f71979b6a0edd774ea8399341", size = 11817879, upload-time = "2025-09-19T00:09:47.131Z" },
    { url = "https://files.pythonhosted.org/packages/72/ef/0c9ba89eb03453e76bdac5a78b08260a848c7bfc5d6603634774d9cd9525/mypy-1.18.2-cp311-cp311-manylinux2014_aarch64.manylinux_2_17_aarch64.manylinux_2_28_aarch64.whl", hash = "sha256:1379451880512ffce14505493bd9fe469e0697543717298242574882cf8cdb8d", size = 12427292, upload-time = "2025-09-19T00:10:22.472Z" },
    { url = "https://files.pythonhosted.org/packages/1a/52/ec4a061dd599eb8179d5411d99775bec2a20542505988f40fc2fee781068/mypy-1.18.2-cp311-cp311-manylinux2014_x86_64.manylinux_2_17_x86_64.manylinux_2_28_x86_64.whl", hash = "sha256:1331eb7fd110d60c24999893320967594ff84c38ac6d19e0a76c5fd809a84c86", size = 13163750, upload-time = "2025-09-19T00:09:51.472Z" },
    { url = "https://files.pythonhosted.org/packages/c4/5f/2cf2ceb3b36372d51568f2208c021870fe7834cf3186b653ac6446511839/mypy-1.18.2-cp311-cp311-musllinux_1_2_x86_64.whl", hash = "sha256:3ca30b50a51e7ba93b00422e486cbb124f1c56a535e20eff7b2d6ab72b3b2e37", size = 13351827, upload-time = "2025-09-19T00:09:58.311Z" },
    { url = "https://files.pythonhosted.org/packages/c8/7d/2697b930179e7277529eaaec1513f8de622818696857f689e4a5432e5e27/mypy-1.18.2-cp311-cp311-win_amd64.whl", hash = "sha256:664dc726e67fa54e14536f6e1224bcfce1d9e5ac02426d2326e2bb4e081d1ce8", size = 9757983, upload-time = "2025-09-19T00:10:09.071Z" },
    { url = "https://files.pythonhosted.org/packages/07/06/dfdd2bc60c66611dd8335f463818514733bc763e4760dee289dcc33df709/mypy-1.18.2-cp312-cp312-macosx_10_13_x86_64.whl", hash = "sha256:33eca32dd124b29400c31d7cf784e795b050ace0e1f91b8dc035672725617e34", size = 12908273, upload-time = "2025-09-19T00:10:58.321Z" },
    { url = "https://files.pythonhosted.org/packages/81/14/6a9de6d13a122d5608e1a04130724caf9170333ac5a924e10f670687d3eb/mypy-1.18.2-cp312-cp312-macosx_11_0_arm64.whl", hash = "sha256:a3c47adf30d65e89b2dcd2fa32f3aeb5e94ca970d2c15fcb25e297871c8e4764", size = 11920910, upload-time = "2025-09-19T00:10:20.043Z" },
    { url = "https://files.pythonhosted.org/packages/5f/a9/b29de53e42f18e8cc547e38daa9dfa132ffdc64f7250e353f5c8cdd44bee/mypy-1.18.2-cp312-cp312-manylinux2014_aarch64.manylinux_2_17_aarch64.manylinux_2_28_aarch64.whl", hash = "sha256:5d6c838e831a062f5f29d11c9057c6009f60cb294fea33a98422688181fe2893", size = 12465585, upload-time = "2025-09-19T00:10:33.005Z" },
    { url = "https://files.pythonhosted.org/packages/77/ae/6c3d2c7c61ff21f2bee938c917616c92ebf852f015fb55917fd6e2811db2/mypy-1.18.2-cp312-cp312-manylinux2014_x86_64.manylinux_2_17_x86_64.manylinux_2_28_x86_64.whl", hash = "sha256:01199871b6110a2ce984bde85acd481232d17413868c9807e95c1b0739a58914", size = 13348562, upload-time = "2025-09-19T00:10:11.51Z" },
    { url = "https://files.pythonhosted.org/packages/4d/31/aec68ab3b4aebdf8f36d191b0685d99faa899ab990753ca0fee60fb99511/mypy-1.18.2-cp312-cp312-musllinux_1_2_x86_64.whl", hash = "sha256:a2afc0fa0b0e91b4599ddfe0f91e2c26c2b5a5ab263737e998d6817874c5f7c8", size = 13533296, upload-time = "2025-09-19T00:10:06.568Z" },
    { url = "https://files.pythonhosted.org/packages/9f/83/abcb3ad9478fca3ebeb6a5358bb0b22c95ea42b43b7789c7fb1297ca44f4/mypy-1.18.2-cp312-cp312-win_amd64.whl", hash = "sha256:d8068d0afe682c7c4897c0f7ce84ea77f6de953262b12d07038f4d296d547074", size = 9828828, upload-time = "2025-09-19T00:10:28.203Z" },
    { url = "https://files.pythonhosted.org/packages/5f/04/7f462e6fbba87a72bc8097b93f6842499c428a6ff0c81dd46948d175afe8/mypy-1.18.2-cp313-cp313-macosx_10_13_x86_64.whl", hash = "sha256:07b8b0f580ca6d289e69209ec9d3911b4a26e5abfde32228a288eb79df129fcc", size = 12898728, upload-time = "2025-09-19T00:10:01.33Z" },
    { url = "https://files.pythonhosted.org/packages/99/5b/61ed4efb64f1871b41fd0b82d29a64640f3516078f6c7905b68ab1ad8b13/mypy-1.18.2-cp313-cp313-macosx_11_0_arm64.whl", hash = "sha256:ed4482847168439651d3feee5833ccedbf6657e964572706a2adb1f7fa4dfe2e", size = 11910758, upload-time = "2025-09-19T00:10:42.607Z" },
    { url = "https://files.pythonhosted.org/packages/3c/46/d297d4b683cc89a6e4108c4250a6a6b717f5fa96e1a30a7944a6da44da35/mypy-1.18.2-cp313-cp313-manylinux2014_aarch64.manylinux_2_17_aarch64.manylinux_2_28_aarch64.whl", hash = "sha256:c3ad2afadd1e9fea5cf99a45a822346971ede8685cc581ed9cd4d42eaf940986", size = 12475342, upload-time = "2025-09-19T00:11:00.371Z" },
    { url = "https://files.pythonhosted.org/packages/83/45/4798f4d00df13eae3bfdf726c9244bcb495ab5bd588c0eed93a2f2dd67f3/mypy-1.18.2-cp313-cp313-manylinux2014_x86_64.manylinux_2_17_x86_64.manylinux_2_28_x86_64.whl", hash = "sha256:a431a6f1ef14cf8c144c6b14793a23ec4eae3db28277c358136e79d7d062f62d", size = 13338709, upload-time = "2025-09-19T00:11:03.358Z" },
    { url = "https://files.pythonhosted.org/packages/d7/09/479f7358d9625172521a87a9271ddd2441e1dab16a09708f056e97007207/mypy-1.18.2-cp313-cp313-musllinux_1_2_x86_64.whl", hash = "sha256:7ab28cc197f1dd77a67e1c6f35cd1f8e8b73ed2217e4fc005f9e6a504e46e7ba", size = 13529806, upload-time = "2025-09-19T00:10:26.073Z" },
    { url = "https://files.pythonhosted.org/packages/71/cf/ac0f2c7e9d0ea3c75cd99dff7aec1c9df4a1376537cb90e4c882267ee7e9/mypy-1.18.2-cp313-cp313-win_amd64.whl", hash = "sha256:0e2785a84b34a72ba55fb5daf079a1003a34c05b22238da94fcae2bbe46f3544", size = 9833262, upload-time = "2025-09-19T00:10:40.035Z" },
    { url = "https://files.pythonhosted.org/packages/5a/0c/7d5300883da16f0063ae53996358758b2a2df2a09c72a5061fa79a1f5006/mypy-1.18.2-cp314-cp314-macosx_10_13_x86_64.whl", hash = "sha256:62f0e1e988ad41c2a110edde6c398383a889d95b36b3e60bcf155f5164c4fdce", size = 12893775, upload-time = "2025-09-19T00:10:03.814Z" },
    { url = "https://files.pythonhosted.org/packages/50/df/2cffbf25737bdb236f60c973edf62e3e7b4ee1c25b6878629e88e2cde967/mypy-1.18.2-cp314-cp314-macosx_11_0_arm64.whl", hash = "sha256:8795a039bab805ff0c1dfdb8cd3344642c2b99b8e439d057aba30850b8d3423d", size = 11936852, upload-time = "2025-09-19T00:10:51.631Z" },
    { url = "https://files.pythonhosted.org/packages/be/50/34059de13dd269227fb4a03be1faee6e2a4b04a2051c82ac0a0b5a773c9a/mypy-1.18.2-cp314-cp314-manylinux2014_aarch64.manylinux_2_17_aarch64.manylinux_2_28_aarch64.whl", hash = "sha256:6ca1e64b24a700ab5ce10133f7ccd956a04715463d30498e64ea8715236f9c9c", size = 12480242, upload-time = "2025-09-19T00:11:07.955Z" },
    { url = "https://files.pythonhosted.org/packages/5b/11/040983fad5132d85914c874a2836252bbc57832065548885b5bb5b0d4359/mypy-1.18.2-cp314-cp314-manylinux2014_x86_64.manylinux_2_17_x86_64.manylinux_2_28_x86_64.whl", hash = "sha256:d924eef3795cc89fecf6bedc6ed32b33ac13e8321344f6ddbf8ee89f706c05cb", size = 13326683, upload-time = "2025-09-19T00:09:55.572Z" },
    { url = "https://files.pythonhosted.org/packages/e9/ba/89b2901dd77414dd7a8c8729985832a5735053be15b744c18e4586e506ef/mypy-1.18.2-cp314-cp314-musllinux_1_2_x86_64.whl", hash = "sha256:20c02215a080e3a2be3aa50506c67242df1c151eaba0dcbc1e4e557922a26075", size = 13514749, upload-time = "2025-09-19T00:10:44.827Z" },
    { url = "https://files.pythonhosted.org/packages/25/bc/cc98767cffd6b2928ba680f3e5bc969c4152bf7c2d83f92f5a504b92b0eb/mypy-1.18.2-cp314-cp314-win_amd64.whl", hash = "sha256:749b5f83198f1ca64345603118a6f01a4e99ad4bf9d103ddc5a3200cc4614adf", size = 9982959, upload-time = "2025-09-19T00:10:37.344Z" },
    { url = "https://files.pythonhosted.org/packages/87/e3/be76d87158ebafa0309946c4a73831974d4d6ab4f4ef40c3b53a385a66fd/mypy-1.18.2-py3-none-any.whl", hash = "sha256:22a1748707dd62b58d2ae53562ffc4d7f8bcc727e8ac7cbc69c053ddc874d47e", size = 2352367, upload-time = "2025-09-19T00:10:15.489Z" },
]

[[package]]
name = "mypy-extensions"
version = "1.1.0"
source = { registry = "https://pypi.org/simple" }
sdist = { url = "https://files.pythonhosted.org/packages/a2/6e/371856a3fb9d31ca8dac321cda606860fa4548858c0cc45d9d1d4ca2628b/mypy_extensions-1.1.0.tar.gz", hash = "sha256:52e68efc3284861e772bbcd66823fde5ae21fd2fdb51c62a211403730b916558", size = 6343, upload-time = "2025-04-22T14:54:24.164Z" }
wheels = [
    { url = "https://files.pythonhosted.org/packages/79/7b/2c79738432f5c924bef5071f933bcc9efd0473bac3b4aa584a6f7c1c8df8/mypy_extensions-1.1.0-py3-none-any.whl", hash = "sha256:1be4cccdb0f2482337c4743e60421de3a356cd97508abadd57d47403e94f5505", size = 4963, upload-time = "2025-04-22T14:54:22.983Z" },
]

[[package]]
name = "narwhals"
version = "2.12.0"
source = { registry = "https://pypi.org/simple" }
sdist = { url = "https://files.pythonhosted.org/packages/93/f8/e1c28f24b641871c14ccae7ba6381f3c7827789a06e947ce975ae8a9075a/narwhals-2.12.0.tar.gz", hash = "sha256:075b6d56f3a222613793e025744b129439ecdff9292ea6615dd983af7ba6ea44", size = 590404, upload-time = "2025-11-17T10:53:28.381Z" }
wheels = [
    { url = "https://files.pythonhosted.org/packages/0b/9a/c6f79de7ba3a0a8473129936b7b90aa461d3d46fec6f1627672b1dccf4e9/narwhals-2.12.0-py3-none-any.whl", hash = "sha256:baeba5d448a30b04c299a696bd9ee5ff73e4742143e06c49ca316b46539a7cbb", size = 425014, upload-time = "2025-11-17T10:53:26.65Z" },
]

[[package]]
name = "numpy"
version = "2.2.6"
source = { registry = "https://pypi.org/simple" }
resolution-markers = [
    "python_full_version < '3.11'",
]
sdist = { url = "https://files.pythonhosted.org/packages/76/21/7d2a95e4bba9dc13d043ee156a356c0a8f0c6309dff6b21b4d71a073b8a8/numpy-2.2.6.tar.gz", hash = "sha256:e29554e2bef54a90aa5cc07da6ce955accb83f21ab5de01a62c8478897b264fd", size = 20276440, upload-time = "2025-05-17T22:38:04.611Z" }
wheels = [
    { url = "https://files.pythonhosted.org/packages/9a/3e/ed6db5be21ce87955c0cbd3009f2803f59fa08df21b5df06862e2d8e2bdd/numpy-2.2.6-cp310-cp310-macosx_10_9_x86_64.whl", hash = "sha256:b412caa66f72040e6d268491a59f2c43bf03eb6c96dd8f0307829feb7fa2b6fb", size = 21165245, upload-time = "2025-05-17T21:27:58.555Z" },
    { url = "https://files.pythonhosted.org/packages/22/c2/4b9221495b2a132cc9d2eb862e21d42a009f5a60e45fc44b00118c174bff/numpy-2.2.6-cp310-cp310-macosx_11_0_arm64.whl", hash = "sha256:8e41fd67c52b86603a91c1a505ebaef50b3314de0213461c7a6e99c9a3beff90", size = 14360048, upload-time = "2025-05-17T21:28:21.406Z" },
    { url = "https://files.pythonhosted.org/packages/fd/77/dc2fcfc66943c6410e2bf598062f5959372735ffda175b39906d54f02349/numpy-2.2.6-cp310-cp310-macosx_14_0_arm64.whl", hash = "sha256:37e990a01ae6ec7fe7fa1c26c55ecb672dd98b19c3d0e1d1f326fa13cb38d163", size = 5340542, upload-time = "2025-05-17T21:28:30.931Z" },
    { url = "https://files.pythonhosted.org/packages/7a/4f/1cb5fdc353a5f5cc7feb692db9b8ec2c3d6405453f982435efc52561df58/numpy-2.2.6-cp310-cp310-macosx_14_0_x86_64.whl", hash = "sha256:5a6429d4be8ca66d889b7cf70f536a397dc45ba6faeb5f8c5427935d9592e9cf", size = 6878301, upload-time = "2025-05-17T21:28:41.613Z" },
    { url = "https://files.pythonhosted.org/packages/eb/17/96a3acd228cec142fcb8723bd3cc39c2a474f7dcf0a5d16731980bcafa95/numpy-2.2.6-cp310-cp310-manylinux_2_17_aarch64.manylinux2014_aarch64.whl", hash = "sha256:efd28d4e9cd7d7a8d39074a4d44c63eda73401580c5c76acda2ce969e0a38e83", size = 14297320, upload-time = "2025-05-17T21:29:02.78Z" },
    { url = "https://files.pythonhosted.org/packages/b4/63/3de6a34ad7ad6646ac7d2f55ebc6ad439dbbf9c4370017c50cf403fb19b5/numpy-2.2.6-cp310-cp310-manylinux_2_17_x86_64.manylinux2014_x86_64.whl", hash = "sha256:fc7b73d02efb0e18c000e9ad8b83480dfcd5dfd11065997ed4c6747470ae8915", size = 16801050, upload-time = "2025-05-17T21:29:27.675Z" },
    { url = "https://files.pythonhosted.org/packages/07/b6/89d837eddef52b3d0cec5c6ba0456c1bf1b9ef6a6672fc2b7873c3ec4e2e/numpy-2.2.6-cp310-cp310-musllinux_1_2_aarch64.whl", hash = "sha256:74d4531beb257d2c3f4b261bfb0fc09e0f9ebb8842d82a7b4209415896adc680", size = 15807034, upload-time = "2025-05-17T21:29:51.102Z" },
    { url = "https://files.pythonhosted.org/packages/01/c8/dc6ae86e3c61cfec1f178e5c9f7858584049b6093f843bca541f94120920/numpy-2.2.6-cp310-cp310-musllinux_1_2_x86_64.whl", hash = "sha256:8fc377d995680230e83241d8a96def29f204b5782f371c532579b4f20607a289", size = 18614185, upload-time = "2025-05-17T21:30:18.703Z" },
    { url = "https://files.pythonhosted.org/packages/5b/c5/0064b1b7e7c89137b471ccec1fd2282fceaae0ab3a9550f2568782d80357/numpy-2.2.6-cp310-cp310-win32.whl", hash = "sha256:b093dd74e50a8cba3e873868d9e93a85b78e0daf2e98c6797566ad8044e8363d", size = 6527149, upload-time = "2025-05-17T21:30:29.788Z" },
    { url = "https://files.pythonhosted.org/packages/a3/dd/4b822569d6b96c39d1215dbae0582fd99954dcbcf0c1a13c61783feaca3f/numpy-2.2.6-cp310-cp310-win_amd64.whl", hash = "sha256:f0fd6321b839904e15c46e0d257fdd101dd7f530fe03fd6359c1ea63738703f3", size = 12904620, upload-time = "2025-05-17T21:30:48.994Z" },
    { url = "https://files.pythonhosted.org/packages/da/a8/4f83e2aa666a9fbf56d6118faaaf5f1974d456b1823fda0a176eff722839/numpy-2.2.6-cp311-cp311-macosx_10_9_x86_64.whl", hash = "sha256:f9f1adb22318e121c5c69a09142811a201ef17ab257a1e66ca3025065b7f53ae", size = 21176963, upload-time = "2025-05-17T21:31:19.36Z" },
    { url = "https://files.pythonhosted.org/packages/b3/2b/64e1affc7972decb74c9e29e5649fac940514910960ba25cd9af4488b66c/numpy-2.2.6-cp311-cp311-macosx_11_0_arm64.whl", hash = "sha256:c820a93b0255bc360f53eca31a0e676fd1101f673dda8da93454a12e23fc5f7a", size = 14406743, upload-time = "2025-05-17T21:31:41.087Z" },
    { url = "https://files.pythonhosted.org/packages/4a/9f/0121e375000b5e50ffdd8b25bf78d8e1a5aa4cca3f185d41265198c7b834/numpy-2.2.6-cp311-cp311-macosx_14_0_arm64.whl", hash = "sha256:3d70692235e759f260c3d837193090014aebdf026dfd167834bcba43e30c2a42", size = 5352616, upload-time = "2025-05-17T21:31:50.072Z" },
    { url = "https://files.pythonhosted.org/packages/31/0d/b48c405c91693635fbe2dcd7bc84a33a602add5f63286e024d3b6741411c/numpy-2.2.6-cp311-cp311-macosx_14_0_x86_64.whl", hash = "sha256:481b49095335f8eed42e39e8041327c05b0f6f4780488f61286ed3c01368d491", size = 6889579, upload-time = "2025-05-17T21:32:01.712Z" },
    { url = "https://files.pythonhosted.org/packages/52/b8/7f0554d49b565d0171eab6e99001846882000883998e7b7d9f0d98b1f934/numpy-2.2.6-cp311-cp311-manylinux_2_17_aarch64.manylinux2014_aarch64.whl", hash = "sha256:b64d8d4d17135e00c8e346e0a738deb17e754230d7e0810ac5012750bbd85a5a", size = 14312005, upload-time = "2025-05-17T21:32:23.332Z" },
    { url = "https://files.pythonhosted.org/packages/b3/dd/2238b898e51bd6d389b7389ffb20d7f4c10066d80351187ec8e303a5a475/numpy-2.2.6-cp311-cp311-manylinux_2_17_x86_64.manylinux2014_x86_64.whl", hash = "sha256:ba10f8411898fc418a521833e014a77d3ca01c15b0c6cdcce6a0d2897e6dbbdf", size = 16821570, upload-time = "2025-05-17T21:32:47.991Z" },
    { url = "https://files.pythonhosted.org/packages/83/6c/44d0325722cf644f191042bf47eedad61c1e6df2432ed65cbe28509d404e/numpy-2.2.6-cp311-cp311-musllinux_1_2_aarch64.whl", hash = "sha256:bd48227a919f1bafbdda0583705e547892342c26fb127219d60a5c36882609d1", size = 15818548, upload-time = "2025-05-17T21:33:11.728Z" },
    { url = "https://files.pythonhosted.org/packages/ae/9d/81e8216030ce66be25279098789b665d49ff19eef08bfa8cb96d4957f422/numpy-2.2.6-cp311-cp311-musllinux_1_2_x86_64.whl", hash = "sha256:9551a499bf125c1d4f9e250377c1ee2eddd02e01eac6644c080162c0c51778ab", size = 18620521, upload-time = "2025-05-17T21:33:39.139Z" },
    { url = "https://files.pythonhosted.org/packages/6a/fd/e19617b9530b031db51b0926eed5345ce8ddc669bb3bc0044b23e275ebe8/numpy-2.2.6-cp311-cp311-win32.whl", hash = "sha256:0678000bb9ac1475cd454c6b8c799206af8107e310843532b04d49649c717a47", size = 6525866, upload-time = "2025-05-17T21:33:50.273Z" },
    { url = "https://files.pythonhosted.org/packages/31/0a/f354fb7176b81747d870f7991dc763e157a934c717b67b58456bc63da3df/numpy-2.2.6-cp311-cp311-win_amd64.whl", hash = "sha256:e8213002e427c69c45a52bbd94163084025f533a55a59d6f9c5b820774ef3303", size = 12907455, upload-time = "2025-05-17T21:34:09.135Z" },
    { url = "https://files.pythonhosted.org/packages/82/5d/c00588b6cf18e1da539b45d3598d3557084990dcc4331960c15ee776ee41/numpy-2.2.6-cp312-cp312-macosx_10_13_x86_64.whl", hash = "sha256:41c5a21f4a04fa86436124d388f6ed60a9343a6f767fced1a8a71c3fbca038ff", size = 20875348, upload-time = "2025-05-17T21:34:39.648Z" },
    { url = "https://files.pythonhosted.org/packages/66/ee/560deadcdde6c2f90200450d5938f63a34b37e27ebff162810f716f6a230/numpy-2.2.6-cp312-cp312-macosx_11_0_arm64.whl", hash = "sha256:de749064336d37e340f640b05f24e9e3dd678c57318c7289d222a8a2f543e90c", size = 14119362, upload-time = "2025-05-17T21:35:01.241Z" },
    { url = "https://files.pythonhosted.org/packages/3c/65/4baa99f1c53b30adf0acd9a5519078871ddde8d2339dc5a7fde80d9d87da/numpy-2.2.6-cp312-cp312-macosx_14_0_arm64.whl", hash = "sha256:894b3a42502226a1cac872f840030665f33326fc3dac8e57c607905773cdcde3", size = 5084103, upload-time = "2025-05-17T21:35:10.622Z" },
    { url = "https://files.pythonhosted.org/packages/cc/89/e5a34c071a0570cc40c9a54eb472d113eea6d002e9ae12bb3a8407fb912e/numpy-2.2.6-cp312-cp312-macosx_14_0_x86_64.whl", hash = "sha256:71594f7c51a18e728451bb50cc60a3ce4e6538822731b2933209a1f3614e9282", size = 6625382, upload-time = "2025-05-17T21:35:21.414Z" },
    { url = "https://files.pythonhosted.org/packages/f8/35/8c80729f1ff76b3921d5c9487c7ac3de9b2a103b1cd05e905b3090513510/numpy-2.2.6-cp312-cp312-manylinux_2_17_aarch64.manylinux2014_aarch64.whl", hash = "sha256:f2618db89be1b4e05f7a1a847a9c1c0abd63e63a1607d892dd54668dd92faf87", size = 14018462, upload-time = "2025-05-17T21:35:42.174Z" },
    { url = "https://files.pythonhosted.org/packages/8c/3d/1e1db36cfd41f895d266b103df00ca5b3cbe965184df824dec5c08c6b803/numpy-2.2.6-cp312-cp312-manylinux_2_17_x86_64.manylinux2014_x86_64.whl", hash = "sha256:fd83c01228a688733f1ded5201c678f0c53ecc1006ffbc404db9f7a899ac6249", size = 16527618, upload-time = "2025-05-17T21:36:06.711Z" },
    { url = "https://files.pythonhosted.org/packages/61/c6/03ed30992602c85aa3cd95b9070a514f8b3c33e31124694438d88809ae36/numpy-2.2.6-cp312-cp312-musllinux_1_2_aarch64.whl", hash = "sha256:37c0ca431f82cd5fa716eca9506aefcabc247fb27ba69c5062a6d3ade8cf8f49", size = 15505511, upload-time = "2025-05-17T21:36:29.965Z" },
    { url = "https://files.pythonhosted.org/packages/b7/25/5761d832a81df431e260719ec45de696414266613c9ee268394dd5ad8236/numpy-2.2.6-cp312-cp312-musllinux_1_2_x86_64.whl", hash = "sha256:fe27749d33bb772c80dcd84ae7e8df2adc920ae8297400dabec45f0dedb3f6de", size = 18313783, upload-time = "2025-05-17T21:36:56.883Z" },
    { url = "https://files.pythonhosted.org/packages/57/0a/72d5a3527c5ebffcd47bde9162c39fae1f90138c961e5296491ce778e682/numpy-2.2.6-cp312-cp312-win32.whl", hash = "sha256:4eeaae00d789f66c7a25ac5f34b71a7035bb474e679f410e5e1a94deb24cf2d4", size = 6246506, upload-time = "2025-05-17T21:37:07.368Z" },
    { url = "https://files.pythonhosted.org/packages/36/fa/8c9210162ca1b88529ab76b41ba02d433fd54fecaf6feb70ef9f124683f1/numpy-2.2.6-cp312-cp312-win_amd64.whl", hash = "sha256:c1f9540be57940698ed329904db803cf7a402f3fc200bfe599334c9bd84a40b2", size = 12614190, upload-time = "2025-05-17T21:37:26.213Z" },
    { url = "https://files.pythonhosted.org/packages/f9/5c/6657823f4f594f72b5471f1db1ab12e26e890bb2e41897522d134d2a3e81/numpy-2.2.6-cp313-cp313-macosx_10_13_x86_64.whl", hash = "sha256:0811bb762109d9708cca4d0b13c4f67146e3c3b7cf8d34018c722adb2d957c84", size = 20867828, upload-time = "2025-05-17T21:37:56.699Z" },
    { url = "https://files.pythonhosted.org/packages/dc/9e/14520dc3dadf3c803473bd07e9b2bd1b69bc583cb2497b47000fed2fa92f/numpy-2.2.6-cp313-cp313-macosx_11_0_arm64.whl", hash = "sha256:287cc3162b6f01463ccd86be154f284d0893d2b3ed7292439ea97eafa8170e0b", size = 14143006, upload-time = "2025-05-17T21:38:18.291Z" },
    { url = "https://files.pythonhosted.org/packages/4f/06/7e96c57d90bebdce9918412087fc22ca9851cceaf5567a45c1f404480e9e/numpy-2.2.6-cp313-cp313-macosx_14_0_arm64.whl", hash = "sha256:f1372f041402e37e5e633e586f62aa53de2eac8d98cbfb822806ce4bbefcb74d", size = 5076765, upload-time = "2025-05-17T21:38:27.319Z" },
    { url = "https://files.pythonhosted.org/packages/73/ed/63d920c23b4289fdac96ddbdd6132e9427790977d5457cd132f18e76eae0/numpy-2.2.6-cp313-cp313-macosx_14_0_x86_64.whl", hash = "sha256:55a4d33fa519660d69614a9fad433be87e5252f4b03850642f88993f7b2ca566", size = 6617736, upload-time = "2025-05-17T21:38:38.141Z" },
    { url = "https://files.pythonhosted.org/packages/85/c5/e19c8f99d83fd377ec8c7e0cf627a8049746da54afc24ef0a0cb73d5dfb5/numpy-2.2.6-cp313-cp313-manylinux_2_17_aarch64.manylinux2014_aarch64.whl", hash = "sha256:f92729c95468a2f4f15e9bb94c432a9229d0d50de67304399627a943201baa2f", size = 14010719, upload-time = "2025-05-17T21:38:58.433Z" },
    { url = "https://files.pythonhosted.org/packages/19/49/4df9123aafa7b539317bf6d342cb6d227e49f7a35b99c287a6109b13dd93/numpy-2.2.6-cp313-cp313-manylinux_2_17_x86_64.manylinux2014_x86_64.whl", hash = "sha256:1bc23a79bfabc5d056d106f9befb8d50c31ced2fbc70eedb8155aec74a45798f", size = 16526072, upload-time = "2025-05-17T21:39:22.638Z" },
    { url = "https://files.pythonhosted.org/packages/b2/6c/04b5f47f4f32f7c2b0e7260442a8cbcf8168b0e1a41ff1495da42f42a14f/numpy-2.2.6-cp313-cp313-musllinux_1_2_aarch64.whl", hash = "sha256:e3143e4451880bed956e706a3220b4e5cf6172ef05fcc397f6f36a550b1dd868", size = 15503213, upload-time = "2025-05-17T21:39:45.865Z" },
    { url = "https://files.pythonhosted.org/packages/17/0a/5cd92e352c1307640d5b6fec1b2ffb06cd0dabe7d7b8227f97933d378422/numpy-2.2.6-cp313-cp313-musllinux_1_2_x86_64.whl", hash = "sha256:b4f13750ce79751586ae2eb824ba7e1e8dba64784086c98cdbbcc6a42112ce0d", size = 18316632, upload-time = "2025-05-17T21:40:13.331Z" },
    { url = "https://files.pythonhosted.org/packages/f0/3b/5cba2b1d88760ef86596ad0f3d484b1cbff7c115ae2429678465057c5155/numpy-2.2.6-cp313-cp313-win32.whl", hash = "sha256:5beb72339d9d4fa36522fc63802f469b13cdbe4fdab4a288f0c441b74272ebfd", size = 6244532, upload-time = "2025-05-17T21:43:46.099Z" },
    { url = "https://files.pythonhosted.org/packages/cb/3b/d58c12eafcb298d4e6d0d40216866ab15f59e55d148a5658bb3132311fcf/numpy-2.2.6-cp313-cp313-win_amd64.whl", hash = "sha256:b0544343a702fa80c95ad5d3d608ea3599dd54d4632df855e4c8d24eb6ecfa1c", size = 12610885, upload-time = "2025-05-17T21:44:05.145Z" },
    { url = "https://files.pythonhosted.org/packages/6b/9e/4bf918b818e516322db999ac25d00c75788ddfd2d2ade4fa66f1f38097e1/numpy-2.2.6-cp313-cp313t-macosx_10_13_x86_64.whl", hash = "sha256:0bca768cd85ae743b2affdc762d617eddf3bcf8724435498a1e80132d04879e6", size = 20963467, upload-time = "2025-05-17T21:40:44Z" },
    { url = "https://files.pythonhosted.org/packages/61/66/d2de6b291507517ff2e438e13ff7b1e2cdbdb7cb40b3ed475377aece69f9/numpy-2.2.6-cp313-cp313t-macosx_11_0_arm64.whl", hash = "sha256:fc0c5673685c508a142ca65209b4e79ed6740a4ed6b2267dbba90f34b0b3cfda", size = 14225144, upload-time = "2025-05-17T21:41:05.695Z" },
    { url = "https://files.pythonhosted.org/packages/e4/25/480387655407ead912e28ba3a820bc69af9adf13bcbe40b299d454ec011f/numpy-2.2.6-cp313-cp313t-macosx_14_0_arm64.whl", hash = "sha256:5bd4fc3ac8926b3819797a7c0e2631eb889b4118a9898c84f585a54d475b7e40", size = 5200217, upload-time = "2025-05-17T21:41:15.903Z" },
    { url = "https://files.pythonhosted.org/packages/aa/4a/6e313b5108f53dcbf3aca0c0f3e9c92f4c10ce57a0a721851f9785872895/numpy-2.2.6-cp313-cp313t-macosx_14_0_x86_64.whl", hash = "sha256:fee4236c876c4e8369388054d02d0e9bb84821feb1a64dd59e137e6511a551f8", size = 6712014, upload-time = "2025-05-17T21:41:27.321Z" },
    { url = "https://files.pythonhosted.org/packages/b7/30/172c2d5c4be71fdf476e9de553443cf8e25feddbe185e0bd88b096915bcc/numpy-2.2.6-cp313-cp313t-manylinux_2_17_aarch64.manylinux2014_aarch64.whl", hash = "sha256:e1dda9c7e08dc141e0247a5b8f49cf05984955246a327d4c48bda16821947b2f", size = 14077935, upload-time = "2025-05-17T21:41:49.738Z" },
    { url = "https://files.pythonhosted.org/packages/12/fb/9e743f8d4e4d3c710902cf87af3512082ae3d43b945d5d16563f26ec251d/numpy-2.2.6-cp313-cp313t-manylinux_2_17_x86_64.manylinux2014_x86_64.whl", hash = "sha256:f447e6acb680fd307f40d3da4852208af94afdfab89cf850986c3ca00562f4fa", size = 16600122, upload-time = "2025-05-17T21:42:14.046Z" },
    { url = "https://files.pythonhosted.org/packages/12/75/ee20da0e58d3a66f204f38916757e01e33a9737d0b22373b3eb5a27358f9/numpy-2.2.6-cp313-cp313t-musllinux_1_2_aarch64.whl", hash = "sha256:389d771b1623ec92636b0786bc4ae56abafad4a4c513d36a55dce14bd9ce8571", size = 15586143, upload-time = "2025-05-17T21:42:37.464Z" },
    { url = "https://files.pythonhosted.org/packages/76/95/bef5b37f29fc5e739947e9ce5179ad402875633308504a52d188302319c8/numpy-2.2.6-cp313-cp313t-musllinux_1_2_x86_64.whl", hash = "sha256:8e9ace4a37db23421249ed236fdcdd457d671e25146786dfc96835cd951aa7c1", size = 18385260, upload-time = "2025-05-17T21:43:05.189Z" },
    { url = "https://files.pythonhosted.org/packages/09/04/f2f83279d287407cf36a7a8053a5abe7be3622a4363337338f2585e4afda/numpy-2.2.6-cp313-cp313t-win32.whl", hash = "sha256:038613e9fb8c72b0a41f025a7e4c3f0b7a1b5d768ece4796b674c8f3fe13efff", size = 6377225, upload-time = "2025-05-17T21:43:16.254Z" },
    { url = "https://files.pythonhosted.org/packages/67/0e/35082d13c09c02c011cf21570543d202ad929d961c02a147493cb0c2bdf5/numpy-2.2.6-cp313-cp313t-win_amd64.whl", hash = "sha256:6031dd6dfecc0cf9f668681a37648373bddd6421fff6c66ec1624eed0180ee06", size = 12771374, upload-time = "2025-05-17T21:43:35.479Z" },
    { url = "https://files.pythonhosted.org/packages/9e/3b/d94a75f4dbf1ef5d321523ecac21ef23a3cd2ac8b78ae2aac40873590229/numpy-2.2.6-pp310-pypy310_pp73-macosx_10_15_x86_64.whl", hash = "sha256:0b605b275d7bd0c640cad4e5d30fa701a8d59302e127e5f79138ad62762c3e3d", size = 21040391, upload-time = "2025-05-17T21:44:35.948Z" },
    { url = "https://files.pythonhosted.org/packages/17/f4/09b2fa1b58f0fb4f7c7963a1649c64c4d315752240377ed74d9cd878f7b5/numpy-2.2.6-pp310-pypy310_pp73-macosx_14_0_x86_64.whl", hash = "sha256:7befc596a7dc9da8a337f79802ee8adb30a552a94f792b9c9d18c840055907db", size = 6786754, upload-time = "2025-05-17T21:44:47.446Z" },
    { url = "https://files.pythonhosted.org/packages/af/30/feba75f143bdc868a1cc3f44ccfa6c4b9ec522b36458e738cd00f67b573f/numpy-2.2.6-pp310-pypy310_pp73-manylinux_2_17_x86_64.manylinux2014_x86_64.whl", hash = "sha256:ce47521a4754c8f4593837384bd3424880629f718d87c5d44f8ed763edd63543", size = 16643476, upload-time = "2025-05-17T21:45:11.871Z" },
    { url = "https://files.pythonhosted.org/packages/37/48/ac2a9584402fb6c0cd5b5d1a91dcf176b15760130dd386bbafdbfe3640bf/numpy-2.2.6-pp310-pypy310_pp73-win_amd64.whl", hash = "sha256:d042d24c90c41b54fd506da306759e06e568864df8ec17ccc17e9e884634fd00", size = 12812666, upload-time = "2025-05-17T21:45:31.426Z" },
]

[[package]]
name = "numpy"
version = "2.3.5"
source = { registry = "https://pypi.org/simple" }
resolution-markers = [
    "python_full_version >= '3.14'",
    "python_full_version == '3.13.*'",
    "python_full_version == '3.12.*'",
    "python_full_version == '3.11.*'",
]
sdist = { url = "https://files.pythonhosted.org/packages/76/65/21b3bc86aac7b8f2862db1e808f1ea22b028e30a225a34a5ede9bf8678f2/numpy-2.3.5.tar.gz", hash = "sha256:784db1dcdab56bf0517743e746dfb0f885fc68d948aba86eeec2cba234bdf1c0", size = 20584950, upload-time = "2025-11-16T22:52:42.067Z" }
wheels = [
    { url = "https://files.pythonhosted.org/packages/43/77/84dd1d2e34d7e2792a236ba180b5e8fcc1e3e414e761ce0253f63d7f572e/numpy-2.3.5-cp311-cp311-macosx_10_9_x86_64.whl", hash = "sha256:de5672f4a7b200c15a4127042170a694d4df43c992948f5e1af57f0174beed10", size = 17034641, upload-time = "2025-11-16T22:49:19.336Z" },
    { url = "https://files.pythonhosted.org/packages/2a/ea/25e26fa5837106cde46ae7d0b667e20f69cbbc0efd64cba8221411ab26ae/numpy-2.3.5-cp311-cp311-macosx_11_0_arm64.whl", hash = "sha256:acfd89508504a19ed06ef963ad544ec6664518c863436306153e13e94605c218", size = 12528324, upload-time = "2025-11-16T22:49:22.582Z" },
    { url = "https://files.pythonhosted.org/packages/4d/1a/e85f0eea4cf03d6a0228f5c0256b53f2df4bc794706e7df019fc622e47f1/numpy-2.3.5-cp311-cp311-macosx_14_0_arm64.whl", hash = "sha256:ffe22d2b05504f786c867c8395de703937f934272eb67586817b46188b4ded6d", size = 5356872, upload-time = "2025-11-16T22:49:25.408Z" },
    { url = "https://files.pythonhosted.org/packages/5c/bb/35ef04afd567f4c989c2060cde39211e4ac5357155c1833bcd1166055c61/numpy-2.3.5-cp311-cp311-macosx_14_0_x86_64.whl", hash = "sha256:872a5cf366aec6bb1147336480fef14c9164b154aeb6542327de4970282cd2f5", size = 6893148, upload-time = "2025-11-16T22:49:27.549Z" },
    { url = "https://files.pythonhosted.org/packages/f2/2b/05bbeb06e2dff5eab512dfc678b1cc5ee94d8ac5956a0885c64b6b26252b/numpy-2.3.5-cp311-cp311-manylinux_2_27_aarch64.manylinux_2_28_aarch64.whl", hash = "sha256:3095bdb8dd297e5920b010e96134ed91d852d81d490e787beca7e35ae1d89cf7", size = 14557282, upload-time = "2025-11-16T22:49:30.964Z" },
    { url = "https://files.pythonhosted.org/packages/65/fb/2b23769462b34398d9326081fad5655198fcf18966fcb1f1e49db44fbf31/numpy-2.3.5-cp311-cp311-manylinux_2_27_x86_64.manylinux_2_28_x86_64.whl", hash = "sha256:8cba086a43d54ca804ce711b2a940b16e452807acebe7852ff327f1ecd49b0d4", size = 16897903, upload-time = "2025-11-16T22:49:34.191Z" },
    { url = "https://files.pythonhosted.org/packages/ac/14/085f4cf05fc3f1e8aa95e85404e984ffca9b2275a5dc2b1aae18a67538b8/numpy-2.3.5-cp311-cp311-musllinux_1_2_aarch64.whl", hash = "sha256:6cf9b429b21df6b99f4dee7a1218b8b7ffbbe7df8764dc0bd60ce8a0708fed1e", size = 16341672, upload-time = "2025-11-16T22:49:37.2Z" },
    { url = "https://files.pythonhosted.org/packages/6f/3b/1f73994904142b2aa290449b3bb99772477b5fd94d787093e4f24f5af763/numpy-2.3.5-cp311-cp311-musllinux_1_2_x86_64.whl", hash = "sha256:396084a36abdb603546b119d96528c2f6263921c50df3c8fd7cb28873a237748", size = 18838896, upload-time = "2025-11-16T22:49:39.727Z" },
    { url = "https://files.pythonhosted.org/packages/cd/b9/cf6649b2124f288309ffc353070792caf42ad69047dcc60da85ee85fea58/numpy-2.3.5-cp311-cp311-win32.whl", hash = "sha256:b0c7088a73aef3d687c4deef8452a3ac7c1be4e29ed8bf3b366c8111128ac60c", size = 6563608, upload-time = "2025-11-16T22:49:42.079Z" },
    { url = "https://files.pythonhosted.org/packages/aa/44/9fe81ae1dcc29c531843852e2874080dc441338574ccc4306b39e2ff6e59/numpy-2.3.5-cp311-cp311-win_amd64.whl", hash = "sha256:a414504bef8945eae5f2d7cb7be2d4af77c5d1cb5e20b296c2c25b61dff2900c", size = 13078442, upload-time = "2025-11-16T22:49:43.99Z" },
    { url = "https://files.pythonhosted.org/packages/6d/a7/f99a41553d2da82a20a2f22e93c94f928e4490bb447c9ff3c4ff230581d3/numpy-2.3.5-cp311-cp311-win_arm64.whl", hash = "sha256:0cd00b7b36e35398fa2d16af7b907b65304ef8bb4817a550e06e5012929830fa", size = 10458555, upload-time = "2025-11-16T22:49:47.092Z" },
    { url = "https://files.pythonhosted.org/packages/44/37/e669fe6cbb2b96c62f6bbedc6a81c0f3b7362f6a59230b23caa673a85721/numpy-2.3.5-cp312-cp312-macosx_10_13_x86_64.whl", hash = "sha256:74ae7b798248fe62021dbf3c914245ad45d1a6b0cb4a29ecb4b31d0bfbc4cc3e", size = 16733873, upload-time = "2025-11-16T22:49:49.84Z" },
    { url = "https://files.pythonhosted.org/packages/c5/65/df0db6c097892c9380851ab9e44b52d4f7ba576b833996e0080181c0c439/numpy-2.3.5-cp312-cp312-macosx_11_0_arm64.whl", hash = "sha256:ee3888d9ff7c14604052b2ca5535a30216aa0a58e948cdd3eeb8d3415f638769", size = 12259838, upload-time = "2025-11-16T22:49:52.863Z" },
    { url = "https://files.pythonhosted.org/packages/5b/e1/1ee06e70eb2136797abe847d386e7c0e830b67ad1d43f364dd04fa50d338/numpy-2.3.5-cp312-cp312-macosx_14_0_arm64.whl", hash = "sha256:612a95a17655e213502f60cfb9bf9408efdc9eb1d5f50535cc6eb365d11b42b5", size = 5088378, upload-time = "2025-11-16T22:49:55.055Z" },
    { url = "https://files.pythonhosted.org/packages/6d/9c/1ca85fb86708724275103b81ec4cf1ac1d08f465368acfc8da7ab545bdae/numpy-2.3.5-cp312-cp312-macosx_14_0_x86_64.whl", hash = "sha256:3101e5177d114a593d79dd79658650fe28b5a0d8abeb8ce6f437c0e6df5be1a4", size = 6628559, upload-time = "2025-11-16T22:49:57.371Z" },
    { url = "https://files.pythonhosted.org/packages/74/78/fcd41e5a0ce4f3f7b003da85825acddae6d7ecb60cf25194741b036ca7d6/numpy-2.3.5-cp312-cp312-manylinux_2_27_aarch64.manylinux_2_28_aarch64.whl", hash = "sha256:8b973c57ff8e184109db042c842423ff4f60446239bd585a5131cc47f06f789d", size = 14250702, upload-time = "2025-11-16T22:49:59.632Z" },
    { url = "https://files.pythonhosted.org/packages/b6/23/2a1b231b8ff672b4c450dac27164a8b2ca7d9b7144f9c02d2396518352eb/numpy-2.3.5-cp312-cp312-manylinux_2_27_x86_64.manylinux_2_28_x86_64.whl", hash = "sha256:0d8163f43acde9a73c2a33605353a4f1bc4798745a8b1d73183b28e5b435ae28", size = 16606086, upload-time = "2025-11-16T22:50:02.127Z" },
    { url = "https://files.pythonhosted.org/packages/a0/c5/5ad26fbfbe2012e190cc7d5003e4d874b88bb18861d0829edc140a713021/numpy-2.3.5-cp312-cp312-musllinux_1_2_aarch64.whl", hash = "sha256:51c1e14eb1e154ebd80e860722f9e6ed6ec89714ad2db2d3aa33c31d7c12179b", size = 16025985, upload-time = "2025-11-16T22:50:04.536Z" },
    { url = "https://files.pythonhosted.org/packages/d2/fa/dd48e225c46c819288148d9d060b047fd2a6fb1eb37eae25112ee4cb4453/numpy-2.3.5-cp312-cp312-musllinux_1_2_x86_64.whl", hash = "sha256:b46b4ec24f7293f23adcd2d146960559aaf8020213de8ad1909dba6c013bf89c", size = 18542976, upload-time = "2025-11-16T22:50:07.557Z" },
    { url = "https://files.pythonhosted.org/packages/05/79/ccbd23a75862d95af03d28b5c6901a1b7da4803181513d52f3b86ed9446e/numpy-2.3.5-cp312-cp312-win32.whl", hash = "sha256:3997b5b3c9a771e157f9aae01dd579ee35ad7109be18db0e85dbdbe1de06e952", size = 6285274, upload-time = "2025-11-16T22:50:10.746Z" },
    { url = "https://files.pythonhosted.org/packages/2d/57/8aeaf160312f7f489dea47ab61e430b5cb051f59a98ae68b7133ce8fa06a/numpy-2.3.5-cp312-cp312-win_amd64.whl", hash = "sha256:86945f2ee6d10cdfd67bcb4069c1662dd711f7e2a4343db5cecec06b87cf31aa", size = 12782922, upload-time = "2025-11-16T22:50:12.811Z" },
    { url = "https://files.pythonhosted.org/packages/78/a6/aae5cc2ca78c45e64b9ef22f089141d661516856cf7c8a54ba434576900d/numpy-2.3.5-cp312-cp312-win_arm64.whl", hash = "sha256:f28620fe26bee16243be2b7b874da327312240a7cdc38b769a697578d2100013", size = 10194667, upload-time = "2025-11-16T22:50:16.16Z" },
    { url = "https://files.pythonhosted.org/packages/db/69/9cde09f36da4b5a505341180a3f2e6fadc352fd4d2b7096ce9778db83f1a/numpy-2.3.5-cp313-cp313-macosx_10_13_x86_64.whl", hash = "sha256:d0f23b44f57077c1ede8c5f26b30f706498b4862d3ff0a7298b8411dd2f043ff", size = 16728251, upload-time = "2025-11-16T22:50:19.013Z" },
    { url = "https://files.pythonhosted.org/packages/79/fb/f505c95ceddd7027347b067689db71ca80bd5ecc926f913f1a23e65cf09b/numpy-2.3.5-cp313-cp313-macosx_11_0_arm64.whl", hash = "sha256:aa5bc7c5d59d831d9773d1170acac7893ce3a5e130540605770ade83280e7188", size = 12254652, upload-time = "2025-11-16T22:50:21.487Z" },
    { url = "https://files.pythonhosted.org/packages/78/da/8c7738060ca9c31b30e9301ee0cf6c5ffdbf889d9593285a1cead337f9a5/numpy-2.3.5-cp313-cp313-macosx_14_0_arm64.whl", hash = "sha256:ccc933afd4d20aad3c00bcef049cb40049f7f196e0397f1109dba6fed63267b0", size = 5083172, upload-time = "2025-11-16T22:50:24.562Z" },
    { url = "https://files.pythonhosted.org/packages/a4/b4/ee5bb2537fb9430fd2ef30a616c3672b991a4129bb1c7dcc42aa0abbe5d7/numpy-2.3.5-cp313-cp313-macosx_14_0_x86_64.whl", hash = "sha256:afaffc4393205524af9dfa400fa250143a6c3bc646c08c9f5e25a9f4b4d6a903", size = 6622990, upload-time = "2025-11-16T22:50:26.47Z" },
    { url = "https://files.pythonhosted.org/packages/95/03/dc0723a013c7d7c19de5ef29e932c3081df1c14ba582b8b86b5de9db7f0f/numpy-2.3.5-cp313-cp313-manylinux_2_27_aarch64.manylinux_2_28_aarch64.whl", hash = "sha256:9c75442b2209b8470d6d5d8b1c25714270686f14c749028d2199c54e29f20b4d", size = 14248902, upload-time = "2025-11-16T22:50:28.861Z" },
    { url = "https://files.pythonhosted.org/packages/f5/10/ca162f45a102738958dcec8023062dad0cbc17d1ab99d68c4e4a6c45fb2b/numpy-2.3.5-cp313-cp313-manylinux_2_27_x86_64.manylinux_2_28_x86_64.whl", hash = "sha256:11e06aa0af8c0f05104d56450d6093ee639e15f24ecf62d417329d06e522e017", size = 16597430, upload-time = "2025-11-16T22:50:31.56Z" },
    { url = "https://files.pythonhosted.org/packages/2a/51/c1e29be863588db58175175f057286900b4b3327a1351e706d5e0f8dd679/numpy-2.3.5-cp313-cp313-musllinux_1_2_aarch64.whl", hash = "sha256:ed89927b86296067b4f81f108a2271d8926467a8868e554eaf370fc27fa3ccaf", size = 16024551, upload-time = "2025-11-16T22:50:34.242Z" },
    { url = "https://files.pythonhosted.org/packages/83/68/8236589d4dbb87253d28259d04d9b814ec0ecce7cb1c7fed29729f4c3a78/numpy-2.3.5-cp313-cp313-musllinux_1_2_x86_64.whl", hash = "sha256:51c55fe3451421f3a6ef9a9c1439e82101c57a2c9eab9feb196a62b1a10b58ce", size = 18533275, upload-time = "2025-11-16T22:50:37.651Z" },
    { url = "https://files.pythonhosted.org/packages/40/56/2932d75b6f13465239e3b7b7e511be27f1b8161ca2510854f0b6e521c395/numpy-2.3.5-cp313-cp313-win32.whl", hash = "sha256:1978155dd49972084bd6ef388d66ab70f0c323ddee6f693d539376498720fb7e", size = 6277637, upload-time = "2025-11-16T22:50:40.11Z" },
    { url = "https://files.pythonhosted.org/packages/0c/88/e2eaa6cffb115b85ed7c7c87775cb8bcf0816816bc98ca8dbfa2ee33fe6e/numpy-2.3.5-cp313-cp313-win_amd64.whl", hash = "sha256:00dc4e846108a382c5869e77c6ed514394bdeb3403461d25a829711041217d5b", size = 12779090, upload-time = "2025-11-16T22:50:42.503Z" },
    { url = "https://files.pythonhosted.org/packages/8f/88/3f41e13a44ebd4034ee17baa384acac29ba6a4fcc2aca95f6f08ca0447d1/numpy-2.3.5-cp313-cp313-win_arm64.whl", hash = "sha256:0472f11f6ec23a74a906a00b48a4dcf3849209696dff7c189714511268d103ae", size = 10194710, upload-time = "2025-11-16T22:50:44.971Z" },
    { url = "https://files.pythonhosted.org/packages/13/cb/71744144e13389d577f867f745b7df2d8489463654a918eea2eeb166dfc9/numpy-2.3.5-cp313-cp313t-macosx_10_13_x86_64.whl", hash = "sha256:414802f3b97f3c1eef41e530aaba3b3c1620649871d8cb38c6eaff034c2e16bd", size = 16827292, upload-time = "2025-11-16T22:50:47.715Z" },
    { url = "https://files.pythonhosted.org/packages/71/80/ba9dc6f2a4398e7f42b708a7fdc841bb638d353be255655498edbf9a15a8/numpy-2.3.5-cp313-cp313t-macosx_11_0_arm64.whl", hash = "sha256:5ee6609ac3604fa7780e30a03e5e241a7956f8e2fcfe547d51e3afa5247ac47f", size = 12378897, upload-time = "2025-11-16T22:50:51.327Z" },
    { url = "https://files.pythonhosted.org/packages/2e/6d/db2151b9f64264bcceccd51741aa39b50150de9b602d98ecfe7e0c4bff39/numpy-2.3.5-cp313-cp313t-macosx_14_0_arm64.whl", hash = "sha256:86d835afea1eaa143012a2d7a3f45a3adce2d7adc8b4961f0b362214d800846a", size = 5207391, upload-time = "2025-11-16T22:50:54.542Z" },
    { url = "https://files.pythonhosted.org/packages/80/ae/429bacace5ccad48a14c4ae5332f6aa8ab9f69524193511d60ccdfdc65fa/numpy-2.3.5-cp313-cp313t-macosx_14_0_x86_64.whl", hash = "sha256:30bc11310e8153ca664b14c5f1b73e94bd0503681fcf136a163de856f3a50139", size = 6721275, upload-time = "2025-11-16T22:50:56.794Z" },
    { url = "https://files.pythonhosted.org/packages/74/5b/1919abf32d8722646a38cd527bc3771eb229a32724ee6ba340ead9b92249/numpy-2.3.5-cp313-cp313t-manylinux_2_27_aarch64.manylinux_2_28_aarch64.whl", hash = "sha256:1062fde1dcf469571705945b0f221b73928f34a20c904ffb45db101907c3454e", size = 14306855, upload-time = "2025-11-16T22:50:59.208Z" },
    { url = "https://files.pythonhosted.org/packages/a5/87/6831980559434973bebc30cd9c1f21e541a0f2b0c280d43d3afd909b66d0/numpy-2.3.5-cp313-cp313t-manylinux_2_27_x86_64.manylinux_2_28_x86_64.whl", hash = "sha256:ce581db493ea1a96c0556360ede6607496e8bf9b3a8efa66e06477267bc831e9", size = 16657359, upload-time = "2025-11-16T22:51:01.991Z" },
    { url = "https://files.pythonhosted.org/packages/dd/91/c797f544491ee99fd00495f12ebb7802c440c1915811d72ac5b4479a3356/numpy-2.3.5-cp313-cp313t-musllinux_1_2_aarch64.whl", hash = "sha256:cc8920d2ec5fa99875b670bb86ddeb21e295cb07aa331810d9e486e0b969d946", size = 16093374, upload-time = "2025-11-16T22:51:05.291Z" },
    { url = "https://files.pythonhosted.org/packages/74/a6/54da03253afcbe7a72785ec4da9c69fb7a17710141ff9ac5fcb2e32dbe64/numpy-2.3.5-cp313-cp313t-musllinux_1_2_x86_64.whl", hash = "sha256:9ee2197ef8c4f0dfe405d835f3b6a14f5fee7782b5de51ba06fb65fc9b36e9f1", size = 18594587, upload-time = "2025-11-16T22:51:08.585Z" },
    { url = "https://files.pythonhosted.org/packages/80/e9/aff53abbdd41b0ecca94285f325aff42357c6b5abc482a3fcb4994290b18/numpy-2.3.5-cp313-cp313t-win32.whl", hash = "sha256:70b37199913c1bd300ff6e2693316c6f869c7ee16378faf10e4f5e3275b299c3", size = 6405940, upload-time = "2025-11-16T22:51:11.541Z" },
    { url = "https://files.pythonhosted.org/packages/d5/81/50613fec9d4de5480de18d4f8ef59ad7e344d497edbef3cfd80f24f98461/numpy-2.3.5-cp313-cp313t-win_amd64.whl", hash = "sha256:b501b5fa195cc9e24fe102f21ec0a44dffc231d2af79950b451e0d99cea02234", size = 12920341, upload-time = "2025-11-16T22:51:14.312Z" },
    { url = "https://files.pythonhosted.org/packages/bb/ab/08fd63b9a74303947f34f0bd7c5903b9c5532c2d287bead5bdf4c556c486/numpy-2.3.5-cp313-cp313t-win_arm64.whl", hash = "sha256:a80afd79f45f3c4a7d341f13acbe058d1ca8ac017c165d3fa0d3de6bc1a079d7", size = 10262507, upload-time = "2025-11-16T22:51:16.846Z" },
    { url = "https://files.pythonhosted.org/packages/ba/97/1a914559c19e32d6b2e233cf9a6a114e67c856d35b1d6babca571a3e880f/numpy-2.3.5-cp314-cp314-macosx_10_15_x86_64.whl", hash = "sha256:bf06bc2af43fa8d32d30fae16ad965663e966b1a3202ed407b84c989c3221e82", size = 16735706, upload-time = "2025-11-16T22:51:19.558Z" },
    { url = "https://files.pythonhosted.org/packages/57/d4/51233b1c1b13ecd796311216ae417796b88b0616cfd8a33ae4536330748a/numpy-2.3.5-cp314-cp314-macosx_11_0_arm64.whl", hash = "sha256:052e8c42e0c49d2575621c158934920524f6c5da05a1d3b9bab5d8e259e045f0", size = 12264507, upload-time = "2025-11-16T22:51:22.492Z" },
    { url = "https://files.pythonhosted.org/packages/45/98/2fe46c5c2675b8306d0b4a3ec3494273e93e1226a490f766e84298576956/numpy-2.3.5-cp314-cp314-macosx_14_0_arm64.whl", hash = "sha256:1ed1ec893cff7040a02c8aa1c8611b94d395590d553f6b53629a4461dc7f7b63", size = 5093049, upload-time = "2025-11-16T22:51:25.171Z" },
    { url = "https://files.pythonhosted.org/packages/ce/0e/0698378989bb0ac5f1660c81c78ab1fe5476c1a521ca9ee9d0710ce54099/numpy-2.3.5-cp314-cp314-macosx_14_0_x86_64.whl", hash = "sha256:2dcd0808a421a482a080f89859a18beb0b3d1e905b81e617a188bd80422d62e9", size = 6626603, upload-time = "2025-11-16T22:51:27Z" },
    { url = "https://files.pythonhosted.org/packages/5e/a6/9ca0eecc489640615642a6cbc0ca9e10df70df38c4d43f5a928ff18d8827/numpy-2.3.5-cp314-cp314-manylinux_2_27_aarch64.manylinux_2_28_aarch64.whl", hash = "sha256:727fd05b57df37dc0bcf1a27767a3d9a78cbbc92822445f32cc3436ba797337b", size = 14262696, upload-time = "2025-11-16T22:51:29.402Z" },
    { url = "https://files.pythonhosted.org/packages/c8/f6/07ec185b90ec9d7217a00eeeed7383b73d7e709dae2a9a021b051542a708/numpy-2.3.5-cp314-cp314-manylinux_2_27_x86_64.manylinux_2_28_x86_64.whl", hash = "sha256:fffe29a1ef00883599d1dc2c51aa2e5d80afe49523c261a74933df395c15c520", size = 16597350, upload-time = "2025-11-16T22:51:32.167Z" },
    { url = "https://files.pythonhosted.org/packages/75/37/164071d1dde6a1a84c9b8e5b414fa127981bad47adf3a6b7e23917e52190/numpy-2.3.5-cp314-cp314-musllinux_1_2_aarch64.whl", hash = "sha256:8f7f0e05112916223d3f438f293abf0727e1181b5983f413dfa2fefc4098245c", size = 16040190, upload-time = "2025-11-16T22:51:35.403Z" },
    { url = "https://files.pythonhosted.org/packages/08/3c/f18b82a406b04859eb026d204e4e1773eb41c5be58410f41ffa511d114ae/numpy-2.3.5-cp314-cp314-musllinux_1_2_x86_64.whl", hash = "sha256:2e2eb32ddb9ccb817d620ac1d8dae7c3f641c1e5f55f531a33e8ab97960a75b8", size = 18536749, upload-time = "2025-11-16T22:51:39.698Z" },
    { url = "https://files.pythonhosted.org/packages/40/79/f82f572bf44cf0023a2fe8588768e23e1592585020d638999f15158609e1/numpy-2.3.5-cp314-cp314-win32.whl", hash = "sha256:66f85ce62c70b843bab1fb14a05d5737741e74e28c7b8b5a064de10142fad248", size = 6335432, upload-time = "2025-11-16T22:51:42.476Z" },
    { url = "https://files.pythonhosted.org/packages/a3/2e/235b4d96619931192c91660805e5e49242389742a7a82c27665021db690c/numpy-2.3.5-cp314-cp314-win_amd64.whl", hash = "sha256:e6a0bc88393d65807d751a614207b7129a310ca4fe76a74e5c7da5fa5671417e", size = 12919388, upload-time = "2025-11-16T22:51:45.275Z" },
    { url = "https://files.pythonhosted.org/packages/07/2b/29fd75ce45d22a39c61aad74f3d718e7ab67ccf839ca8b60866054eb15f8/numpy-2.3.5-cp314-cp314-win_arm64.whl", hash = "sha256:aeffcab3d4b43712bb7a60b65f6044d444e75e563ff6180af8f98dd4b905dfd2", size = 10476651, upload-time = "2025-11-16T22:51:47.749Z" },
    { url = "https://files.pythonhosted.org/packages/17/e1/f6a721234ebd4d87084cfa68d081bcba2f5cfe1974f7de4e0e8b9b2a2ba1/numpy-2.3.5-cp314-cp314t-macosx_10_15_x86_64.whl", hash = "sha256:17531366a2e3a9e30762c000f2c43a9aaa05728712e25c11ce1dbe700c53ad41", size = 16834503, upload-time = "2025-11-16T22:51:50.443Z" },
    { url = "https://files.pythonhosted.org/packages/5c/1c/baf7ffdc3af9c356e1c135e57ab7cf8d247931b9554f55c467efe2c69eff/numpy-2.3.5-cp314-cp314t-macosx_11_0_arm64.whl", hash = "sha256:d21644de1b609825ede2f48be98dfde4656aefc713654eeee280e37cadc4e0ad", size = 12381612, upload-time = "2025-11-16T22:51:53.609Z" },
    { url = "https://files.pythonhosted.org/packages/74/91/f7f0295151407ddc9ba34e699013c32c3c91944f9b35fcf9281163dc1468/numpy-2.3.5-cp314-cp314t-macosx_14_0_arm64.whl", hash = "sha256:c804e3a5aba5460c73955c955bdbd5c08c354954e9270a2c1565f62e866bdc39", size = 5210042, upload-time = "2025-11-16T22:51:56.213Z" },
    { url = "https://files.pythonhosted.org/packages/2e/3b/78aebf345104ec50dd50a4d06ddeb46a9ff5261c33bcc58b1c4f12f85ec2/numpy-2.3.5-cp314-cp314t-macosx_14_0_x86_64.whl", hash = "sha256:cc0a57f895b96ec78969c34f682c602bf8da1a0270b09bc65673df2e7638ec20", size = 6724502, upload-time = "2025-11-16T22:51:58.584Z" },
    { url = "https://files.pythonhosted.org/packages/02/c6/7c34b528740512e57ef1b7c8337ab0b4f0bddf34c723b8996c675bc2bc91/numpy-2.3.5-cp314-cp314t-manylinux_2_27_aarch64.manylinux_2_28_aarch64.whl", hash = "sha256:900218e456384ea676e24ea6a0417f030a3b07306d29d7ad843957b40a9d8d52", size = 14308962, upload-time = "2025-11-16T22:52:01.698Z" },
    { url = "https://files.pythonhosted.org/packages/80/35/09d433c5262bc32d725bafc619e095b6a6651caf94027a03da624146f655/numpy-2.3.5-cp314-cp314t-manylinux_2_27_x86_64.manylinux_2_28_x86_64.whl", hash = "sha256:09a1bea522b25109bf8e6f3027bd810f7c1085c64a0c7ce050c1676ad0ba010b", size = 16655054, upload-time = "2025-11-16T22:52:04.267Z" },
    { url = "https://files.pythonhosted.org/packages/7a/ab/6a7b259703c09a88804fa2430b43d6457b692378f6b74b356155283566ac/numpy-2.3.5-cp314-cp314t-musllinux_1_2_aarch64.whl", hash = "sha256:04822c00b5fd0323c8166d66c701dc31b7fbd252c100acd708c48f763968d6a3", size = 16091613, upload-time = "2025-11-16T22:52:08.651Z" },
    { url = "https://files.pythonhosted.org/packages/c2/88/330da2071e8771e60d1038166ff9d73f29da37b01ec3eb43cb1427464e10/numpy-2.3.5-cp314-cp314t-musllinux_1_2_x86_64.whl", hash = "sha256:d6889ec4ec662a1a37eb4b4fb26b6100841804dac55bd9df579e326cdc146227", size = 18591147, upload-time = "2025-11-16T22:52:11.453Z" },
    { url = "https://files.pythonhosted.org/packages/51/41/851c4b4082402d9ea860c3626db5d5df47164a712cb23b54be028b184c1c/numpy-2.3.5-cp314-cp314t-win32.whl", hash = "sha256:93eebbcf1aafdf7e2ddd44c2923e2672e1010bddc014138b229e49725b4d6be5", size = 6479806, upload-time = "2025-11-16T22:52:14.641Z" },
    { url = "https://files.pythonhosted.org/packages/90/30/d48bde1dfd93332fa557cff1972fbc039e055a52021fbef4c2c4b1eefd17/numpy-2.3.5-cp314-cp314t-win_amd64.whl", hash = "sha256:c8a9958e88b65c3b27e22ca2a076311636850b612d6bbfb76e8d156aacde2aaf", size = 13105760, upload-time = "2025-11-16T22:52:17.975Z" },
    { url = "https://files.pythonhosted.org/packages/2d/fd/4b5eb0b3e888d86aee4d198c23acec7d214baaf17ea93c1adec94c9518b9/numpy-2.3.5-cp314-cp314t-win_arm64.whl", hash = "sha256:6203fdf9f3dc5bdaed7319ad8698e685c7a3be10819f41d32a0723e611733b42", size = 10545459, upload-time = "2025-11-16T22:52:20.55Z" },
    { url = "https://files.pythonhosted.org/packages/c6/65/f9dea8e109371ade9c782b4e4756a82edf9d3366bca495d84d79859a0b79/numpy-2.3.5-pp311-pypy311_pp73-macosx_10_15_x86_64.whl", hash = "sha256:f0963b55cdd70fad460fa4c1341f12f976bb26cb66021a5580329bd498988310", size = 16910689, upload-time = "2025-11-16T22:52:23.247Z" },
    { url = "https://files.pythonhosted.org/packages/00/4f/edb00032a8fb92ec0a679d3830368355da91a69cab6f3e9c21b64d0bb986/numpy-2.3.5-pp311-pypy311_pp73-macosx_11_0_arm64.whl", hash = "sha256:f4255143f5160d0de972d28c8f9665d882b5f61309d8362fdd3e103cf7bf010c", size = 12457053, upload-time = "2025-11-16T22:52:26.367Z" },
    { url = "https://files.pythonhosted.org/packages/16/a4/e8a53b5abd500a63836a29ebe145fc1ab1f2eefe1cfe59276020373ae0aa/numpy-2.3.5-pp311-pypy311_pp73-macosx_14_0_arm64.whl", hash = "sha256:a4b9159734b326535f4dd01d947f919c6eefd2d9827466a696c44ced82dfbc18", size = 5285635, upload-time = "2025-11-16T22:52:29.266Z" },
    { url = "https://files.pythonhosted.org/packages/a3/2f/37eeb9014d9c8b3e9c55bc599c68263ca44fdbc12a93e45a21d1d56df737/numpy-2.3.5-pp311-pypy311_pp73-macosx_14_0_x86_64.whl", hash = "sha256:2feae0d2c91d46e59fcd62784a3a83b3fb677fead592ce51b5a6fbb4f95965ff", size = 6801770, upload-time = "2025-11-16T22:52:31.421Z" },
    { url = "https://files.pythonhosted.org/packages/7d/e4/68d2f474df2cb671b2b6c2986a02e520671295647dad82484cde80ca427b/numpy-2.3.5-pp311-pypy311_pp73-manylinux_2_27_aarch64.manylinux_2_28_aarch64.whl", hash = "sha256:ffac52f28a7849ad7576293c0cb7b9f08304e8f7d738a8cb8a90ec4c55a998eb", size = 14391768, upload-time = "2025-11-16T22:52:33.593Z" },
    { url = "https://files.pythonhosted.org/packages/b8/50/94ccd8a2b141cb50651fddd4f6a48874acb3c91c8f0842b08a6afc4b0b21/numpy-2.3.5-pp311-pypy311_pp73-manylinux_2_27_x86_64.manylinux_2_28_x86_64.whl", hash = "sha256:63c0e9e7eea69588479ebf4a8a270d5ac22763cc5854e9a7eae952a3908103f7", size = 16729263, upload-time = "2025-11-16T22:52:36.369Z" },
    { url = "https://files.pythonhosted.org/packages/2d/ee/346fa473e666fe14c52fcdd19ec2424157290a032d4c41f98127bfb31ac7/numpy-2.3.5-pp311-pypy311_pp73-win_amd64.whl", hash = "sha256:f16417ec91f12f814b10bafe79ef77e70113a2f5f7018640e7425ff979253425", size = 12967213, upload-time = "2025-11-16T22:52:39.38Z" },
]

[[package]]
name = "packaging"
version = "25.0"
source = { registry = "https://pypi.org/simple" }
sdist = { url = "https://files.pythonhosted.org/packages/a1/d4/1fc4078c65507b51b96ca8f8c3ba19e6a61c8253c72794544580a7b6c24d/packaging-25.0.tar.gz", hash = "sha256:d443872c98d677bf60f6a1f2f8c1cb748e8fe762d2bf9d3148b5599295b0fc4f", size = 165727, upload-time = "2025-04-19T11:48:59.673Z" }
wheels = [
    { url = "https://files.pythonhosted.org/packages/20/12/38679034af332785aac8774540895e234f4d07f7545804097de4b666afd8/packaging-25.0-py3-none-any.whl", hash = "sha256:29572ef2b1f17581046b3a2227d5c611fb25ec70ca1ba8554b24b0e69331a484", size = 66469, upload-time = "2025-04-19T11:48:57.875Z" },
]

[[package]]
name = "pandas"
version = "2.3.3"
source = { registry = "https://pypi.org/simple" }
dependencies = [
    { name = "numpy", version = "2.2.6", source = { registry = "https://pypi.org/simple" }, marker = "python_full_version < '3.11'" },
    { name = "numpy", version = "2.3.5", source = { registry = "https://pypi.org/simple" }, marker = "python_full_version >= '3.11'" },
    { name = "python-dateutil" },
    { name = "pytz" },
    { name = "tzdata" },
]
sdist = { url = "https://files.pythonhosted.org/packages/33/01/d40b85317f86cf08d853a4f495195c73815fdf205eef3993821720274518/pandas-2.3.3.tar.gz", hash = "sha256:e05e1af93b977f7eafa636d043f9f94c7ee3ac81af99c13508215942e64c993b", size = 4495223, upload-time = "2025-09-29T23:34:51.853Z" }
wheels = [
    { url = "https://files.pythonhosted.org/packages/3d/f7/f425a00df4fcc22b292c6895c6831c0c8ae1d9fac1e024d16f98a9ce8749/pandas-2.3.3-cp310-cp310-macosx_10_9_x86_64.whl", hash = "sha256:376c6446ae31770764215a6c937f72d917f214b43560603cd60da6408f183b6c", size = 11555763, upload-time = "2025-09-29T23:16:53.287Z" },
    { url = "https://files.pythonhosted.org/packages/13/4f/66d99628ff8ce7857aca52fed8f0066ce209f96be2fede6cef9f84e8d04f/pandas-2.3.3-cp310-cp310-macosx_11_0_arm64.whl", hash = "sha256:e19d192383eab2f4ceb30b412b22ea30690c9e618f78870357ae1d682912015a", size = 10801217, upload-time = "2025-09-29T23:17:04.522Z" },
    { url = "https://files.pythonhosted.org/packages/1d/03/3fc4a529a7710f890a239cc496fc6d50ad4a0995657dccc1d64695adb9f4/pandas-2.3.3-cp310-cp310-manylinux_2_24_aarch64.manylinux_2_28_aarch64.whl", hash = "sha256:5caf26f64126b6c7aec964f74266f435afef1c1b13da3b0636c7518a1fa3e2b1", size = 12148791, upload-time = "2025-09-29T23:17:18.444Z" },
    { url = "https://files.pythonhosted.org/packages/40/a8/4dac1f8f8235e5d25b9955d02ff6f29396191d4e665d71122c3722ca83c5/pandas-2.3.3-cp310-cp310-manylinux_2_24_x86_64.manylinux_2_28_x86_64.whl", hash = "sha256:dd7478f1463441ae4ca7308a70e90b33470fa593429f9d4c578dd00d1fa78838", size = 12769373, upload-time = "2025-09-29T23:17:35.846Z" },
    { url = "https://files.pythonhosted.org/packages/df/91/82cc5169b6b25440a7fc0ef3a694582418d875c8e3ebf796a6d6470aa578/pandas-2.3.3-cp310-cp310-musllinux_1_2_aarch64.whl", hash = "sha256:4793891684806ae50d1288c9bae9330293ab4e083ccd1c5e383c34549c6e4250", size = 13200444, upload-time = "2025-09-29T23:17:49.341Z" },
    { url = "https://files.pythonhosted.org/packages/10/ae/89b3283800ab58f7af2952704078555fa60c807fff764395bb57ea0b0dbd/pandas-2.3.3-cp310-cp310-musllinux_1_2_x86_64.whl", hash = "sha256:28083c648d9a99a5dd035ec125d42439c6c1c525098c58af0fc38dd1a7a1b3d4", size = 13858459, upload-time = "2025-09-29T23:18:03.722Z" },
    { url = "https://files.pythonhosted.org/packages/85/72/530900610650f54a35a19476eca5104f38555afccda1aa11a92ee14cb21d/pandas-2.3.3-cp310-cp310-win_amd64.whl", hash = "sha256:503cf027cf9940d2ceaa1a93cfb5f8c8c7e6e90720a2850378f0b3f3b1e06826", size = 11346086, upload-time = "2025-09-29T23:18:18.505Z" },
    { url = "https://files.pythonhosted.org/packages/c1/fa/7ac648108144a095b4fb6aa3de1954689f7af60a14cf25583f4960ecb878/pandas-2.3.3-cp311-cp311-macosx_10_9_x86_64.whl", hash = "sha256:602b8615ebcc4a0c1751e71840428ddebeb142ec02c786e8ad6b1ce3c8dec523", size = 11578790, upload-time = "2025-09-29T23:18:30.065Z" },
    { url = "https://files.pythonhosted.org/packages/9b/35/74442388c6cf008882d4d4bdfc4109be87e9b8b7ccd097ad1e7f006e2e95/pandas-2.3.3-cp311-cp311-macosx_11_0_arm64.whl", hash = "sha256:8fe25fc7b623b0ef6b5009149627e34d2a4657e880948ec3c840e9402e5c1b45", size = 10833831, upload-time = "2025-09-29T23:38:56.071Z" },
    { url = "https://files.pythonhosted.org/packages/fe/e4/de154cbfeee13383ad58d23017da99390b91d73f8c11856f2095e813201b/pandas-2.3.3-cp311-cp311-manylinux_2_24_aarch64.manylinux_2_28_aarch64.whl", hash = "sha256:b468d3dad6ff947df92dcb32ede5b7bd41a9b3cceef0a30ed925f6d01fb8fa66", size = 12199267, upload-time = "2025-09-29T23:18:41.627Z" },
    { url = "https://files.pythonhosted.org/packages/bf/c9/63f8d545568d9ab91476b1818b4741f521646cbdd151c6efebf40d6de6f7/pandas-2.3.3-cp311-cp311-manylinux_2_24_x86_64.manylinux_2_28_x86_64.whl", hash = "sha256:b98560e98cb334799c0b07ca7967ac361a47326e9b4e5a7dfb5ab2b1c9d35a1b", size = 12789281, upload-time = "2025-09-29T23:18:56.834Z" },
    { url = "https://files.pythonhosted.org/packages/f2/00/a5ac8c7a0e67fd1a6059e40aa08fa1c52cc00709077d2300e210c3ce0322/pandas-2.3.3-cp311-cp311-musllinux_1_2_aarch64.whl", hash = "sha256:1d37b5848ba49824e5c30bedb9c830ab9b7751fd049bc7914533e01c65f79791", size = 13240453, upload-time = "2025-09-29T23:19:09.247Z" },
    { url = "https://files.pythonhosted.org/packages/27/4d/5c23a5bc7bd209231618dd9e606ce076272c9bc4f12023a70e03a86b4067/pandas-2.3.3-cp311-cp311-musllinux_1_2_x86_64.whl", hash = "sha256:db4301b2d1f926ae677a751eb2bd0e8c5f5319c9cb3f88b0becbbb0b07b34151", size = 13890361, upload-time = "2025-09-29T23:19:25.342Z" },
    { url = "https://files.pythonhosted.org/packages/8e/59/712db1d7040520de7a4965df15b774348980e6df45c129b8c64d0dbe74ef/pandas-2.3.3-cp311-cp311-win_amd64.whl", hash = "sha256:f086f6fe114e19d92014a1966f43a3e62285109afe874f067f5abbdcbb10e59c", size = 11348702, upload-time = "2025-09-29T23:19:38.296Z" },
    { url = "https://files.pythonhosted.org/packages/9c/fb/231d89e8637c808b997d172b18e9d4a4bc7bf31296196c260526055d1ea0/pandas-2.3.3-cp312-cp312-macosx_10_13_x86_64.whl", hash = "sha256:6d21f6d74eb1725c2efaa71a2bfc661a0689579b58e9c0ca58a739ff0b002b53", size = 11597846, upload-time = "2025-09-29T23:19:48.856Z" },
    { url = "https://files.pythonhosted.org/packages/5c/bd/bf8064d9cfa214294356c2d6702b716d3cf3bb24be59287a6a21e24cae6b/pandas-2.3.3-cp312-cp312-macosx_11_0_arm64.whl", hash = "sha256:3fd2f887589c7aa868e02632612ba39acb0b8948faf5cc58f0850e165bd46f35", size = 10729618, upload-time = "2025-09-29T23:39:08.659Z" },
    { url = "https://files.pythonhosted.org/packages/57/56/cf2dbe1a3f5271370669475ead12ce77c61726ffd19a35546e31aa8edf4e/pandas-2.3.3-cp312-cp312-manylinux_2_24_aarch64.manylinux_2_28_aarch64.whl", hash = "sha256:ecaf1e12bdc03c86ad4a7ea848d66c685cb6851d807a26aa245ca3d2017a1908", size = 11737212, upload-time = "2025-09-29T23:19:59.765Z" },
    { url = "https://files.pythonhosted.org/packages/e5/63/cd7d615331b328e287d8233ba9fdf191a9c2d11b6af0c7a59cfcec23de68/pandas-2.3.3-cp312-cp312-manylinux_2_24_x86_64.manylinux_2_28_x86_64.whl", hash = "sha256:b3d11d2fda7eb164ef27ffc14b4fcab16a80e1ce67e9f57e19ec0afaf715ba89", size = 12362693, upload-time = "2025-09-29T23:20:14.098Z" },
    { url = "https://files.pythonhosted.org/packages/a6/de/8b1895b107277d52f2b42d3a6806e69cfef0d5cf1d0ba343470b9d8e0a04/pandas-2.3.3-cp312-cp312-musllinux_1_2_aarch64.whl", hash = "sha256:a68e15f780eddf2b07d242e17a04aa187a7ee12b40b930bfdd78070556550e98", size = 12771002, upload-time = "2025-09-29T23:20:26.76Z" },
    { url = "https://files.pythonhosted.org/packages/87/21/84072af3187a677c5893b170ba2c8fbe450a6ff911234916da889b698220/pandas-2.3.3-cp312-cp312-musllinux_1_2_x86_64.whl", hash = "sha256:371a4ab48e950033bcf52b6527eccb564f52dc826c02afd9a1bc0ab731bba084", size = 13450971, upload-time = "2025-09-29T23:20:41.344Z" },
    { url = "https://files.pythonhosted.org/packages/86/41/585a168330ff063014880a80d744219dbf1dd7a1c706e75ab3425a987384/pandas-2.3.3-cp312-cp312-win_amd64.whl", hash = "sha256:a16dcec078a01eeef8ee61bf64074b4e524a2a3f4b3be9326420cabe59c4778b", size = 10992722, upload-time = "2025-09-29T23:20:54.139Z" },
    { url = "https://files.pythonhosted.org/packages/cd/4b/18b035ee18f97c1040d94debd8f2e737000ad70ccc8f5513f4eefad75f4b/pandas-2.3.3-cp313-cp313-macosx_10_13_x86_64.whl", hash = "sha256:56851a737e3470de7fa88e6131f41281ed440d29a9268dcbf0002da5ac366713", size = 11544671, upload-time = "2025-09-29T23:21:05.024Z" },
    { url = "https://files.pythonhosted.org/packages/31/94/72fac03573102779920099bcac1c3b05975c2cb5f01eac609faf34bed1ca/pandas-2.3.3-cp313-cp313-macosx_11_0_arm64.whl", hash = "sha256:bdcd9d1167f4885211e401b3036c0c8d9e274eee67ea8d0758a256d60704cfe8", size = 10680807, upload-time = "2025-09-29T23:21:15.979Z" },
    { url = "https://files.pythonhosted.org/packages/16/87/9472cf4a487d848476865321de18cc8c920b8cab98453ab79dbbc98db63a/pandas-2.3.3-cp313-cp313-manylinux_2_24_aarch64.manylinux_2_28_aarch64.whl", hash = "sha256:e32e7cc9af0f1cc15548288a51a3b681cc2a219faa838e995f7dc53dbab1062d", size = 11709872, upload-time = "2025-09-29T23:21:27.165Z" },
    { url = "https://files.pythonhosted.org/packages/15/07/284f757f63f8a8d69ed4472bfd85122bd086e637bf4ed09de572d575a693/pandas-2.3.3-cp313-cp313-manylinux_2_24_x86_64.manylinux_2_28_x86_64.whl", hash = "sha256:318d77e0e42a628c04dc56bcef4b40de67918f7041c2b061af1da41dcff670ac", size = 12306371, upload-time = "2025-09-29T23:21:40.532Z" },
    { url = "https://files.pythonhosted.org/packages/33/81/a3afc88fca4aa925804a27d2676d22dcd2031c2ebe08aabd0ae55b9ff282/pandas-2.3.3-cp313-cp313-musllinux_1_2_aarch64.whl", hash = "sha256:4e0a175408804d566144e170d0476b15d78458795bb18f1304fb94160cabf40c", size = 12765333, upload-time = "2025-09-29T23:21:55.77Z" },
    { url = "https://files.pythonhosted.org/packages/8d/0f/b4d4ae743a83742f1153464cf1a8ecfafc3ac59722a0b5c8602310cb7158/pandas-2.3.3-cp313-cp313-musllinux_1_2_x86_64.whl", hash = "sha256:93c2d9ab0fc11822b5eece72ec9587e172f63cff87c00b062f6e37448ced4493", size = 13418120, upload-time = "2025-09-29T23:22:10.109Z" },
    { url = "https://files.pythonhosted.org/packages/4f/c7/e54682c96a895d0c808453269e0b5928a07a127a15704fedb643e9b0a4c8/pandas-2.3.3-cp313-cp313-win_amd64.whl", hash = "sha256:f8bfc0e12dc78f777f323f55c58649591b2cd0c43534e8355c51d3fede5f4dee", size = 10993991, upload-time = "2025-09-29T23:25:04.889Z" },
    { url = "https://files.pythonhosted.org/packages/f9/ca/3f8d4f49740799189e1395812f3bf23b5e8fc7c190827d55a610da72ce55/pandas-2.3.3-cp313-cp313t-macosx_10_13_x86_64.whl", hash = "sha256:75ea25f9529fdec2d2e93a42c523962261e567d250b0013b16210e1d40d7c2e5", size = 12048227, upload-time = "2025-09-29T23:22:24.343Z" },
    { url = "https://files.pythonhosted.org/packages/0e/5a/f43efec3e8c0cc92c4663ccad372dbdff72b60bdb56b2749f04aa1d07d7e/pandas-2.3.3-cp313-cp313t-macosx_11_0_arm64.whl", hash = "sha256:74ecdf1d301e812db96a465a525952f4dde225fdb6d8e5a521d47e1f42041e21", size = 11411056, upload-time = "2025-09-29T23:22:37.762Z" },
    { url = "https://files.pythonhosted.org/packages/46/b1/85331edfc591208c9d1a63a06baa67b21d332e63b7a591a5ba42a10bb507/pandas-2.3.3-cp313-cp313t-manylinux_2_24_aarch64.manylinux_2_28_aarch64.whl", hash = "sha256:6435cb949cb34ec11cc9860246ccb2fdc9ecd742c12d3304989017d53f039a78", size = 11645189, upload-time = "2025-09-29T23:22:51.688Z" },
    { url = "https://files.pythonhosted.org/packages/44/23/78d645adc35d94d1ac4f2a3c4112ab6f5b8999f4898b8cdf01252f8df4a9/pandas-2.3.3-cp313-cp313t-manylinux_2_24_x86_64.manylinux_2_28_x86_64.whl", hash = "sha256:900f47d8f20860de523a1ac881c4c36d65efcb2eb850e6948140fa781736e110", size = 12121912, upload-time = "2025-09-29T23:23:05.042Z" },
    { url = "https://files.pythonhosted.org/packages/53/da/d10013df5e6aaef6b425aa0c32e1fc1f3e431e4bcabd420517dceadce354/pandas-2.3.3-cp313-cp313t-musllinux_1_2_aarch64.whl", hash = "sha256:a45c765238e2ed7d7c608fc5bc4a6f88b642f2f01e70c0c23d2224dd21829d86", size = 12712160, upload-time = "2025-09-29T23:23:28.57Z" },
    { url = "https://files.pythonhosted.org/packages/bd/17/e756653095a083d8a37cbd816cb87148debcfcd920129b25f99dd8d04271/pandas-2.3.3-cp313-cp313t-musllinux_1_2_x86_64.whl", hash = "sha256:c4fc4c21971a1a9f4bdb4c73978c7f7256caa3e62b323f70d6cb80db583350bc", size = 13199233, upload-time = "2025-09-29T23:24:24.876Z" },
    { url = "https://files.pythonhosted.org/packages/04/fd/74903979833db8390b73b3a8a7d30d146d710bd32703724dd9083950386f/pandas-2.3.3-cp314-cp314-macosx_10_13_x86_64.whl", hash = "sha256:ee15f284898e7b246df8087fc82b87b01686f98ee67d85a17b7ab44143a3a9a0", size = 11540635, upload-time = "2025-09-29T23:25:52.486Z" },
    { url = "https://files.pythonhosted.org/packages/21/00/266d6b357ad5e6d3ad55093a7e8efc7dd245f5a842b584db9f30b0f0a287/pandas-2.3.3-cp314-cp314-macosx_11_0_arm64.whl", hash = "sha256:1611aedd912e1ff81ff41c745822980c49ce4a7907537be8692c8dbc31924593", size = 10759079, upload-time = "2025-09-29T23:26:33.204Z" },
    { url = "https://files.pythonhosted.org/packages/ca/05/d01ef80a7a3a12b2f8bbf16daba1e17c98a2f039cbc8e2f77a2c5a63d382/pandas-2.3.3-cp314-cp314-manylinux_2_24_aarch64.manylinux_2_28_aarch64.whl", hash = "sha256:6d2cefc361461662ac48810cb14365a365ce864afe85ef1f447ff5a1e99ea81c", size = 11814049, upload-time = "2025-09-29T23:27:15.384Z" },
    { url = "https://files.pythonhosted.org/packages/15/b2/0e62f78c0c5ba7e3d2c5945a82456f4fac76c480940f805e0b97fcbc2f65/pandas-2.3.3-cp314-cp314-manylinux_2_24_x86_64.manylinux_2_28_x86_64.whl", hash = "sha256:ee67acbbf05014ea6c763beb097e03cd629961c8a632075eeb34247120abcb4b", size = 12332638, upload-time = "2025-09-29T23:27:51.625Z" },
    { url = "https://files.pythonhosted.org/packages/c5/33/dd70400631b62b9b29c3c93d2feee1d0964dc2bae2e5ad7a6c73a7f25325/pandas-2.3.3-cp314-cp314-musllinux_1_2_aarch64.whl", hash = "sha256:c46467899aaa4da076d5abc11084634e2d197e9460643dd455ac3db5856b24d6", size = 12886834, upload-time = "2025-09-29T23:28:21.289Z" },
    { url = "https://files.pythonhosted.org/packages/d3/18/b5d48f55821228d0d2692b34fd5034bb185e854bdb592e9c640f6290e012/pandas-2.3.3-cp314-cp314-musllinux_1_2_x86_64.whl", hash = "sha256:6253c72c6a1d990a410bc7de641d34053364ef8bcd3126f7e7450125887dffe3", size = 13409925, upload-time = "2025-09-29T23:28:58.261Z" },
    { url = "https://files.pythonhosted.org/packages/a6/3d/124ac75fcd0ecc09b8fdccb0246ef65e35b012030defb0e0eba2cbbbe948/pandas-2.3.3-cp314-cp314-win_amd64.whl", hash = "sha256:1b07204a219b3b7350abaae088f451860223a52cfb8a6c53358e7948735158e5", size = 11109071, upload-time = "2025-09-29T23:32:27.484Z" },
    { url = "https://files.pythonhosted.org/packages/89/9c/0e21c895c38a157e0faa1fb64587a9226d6dd46452cac4532d80c3c4a244/pandas-2.3.3-cp314-cp314t-macosx_10_13_x86_64.whl", hash = "sha256:2462b1a365b6109d275250baaae7b760fd25c726aaca0054649286bcfbb3e8ec", size = 12048504, upload-time = "2025-09-29T23:29:31.47Z" },
    { url = "https://files.pythonhosted.org/packages/d7/82/b69a1c95df796858777b68fbe6a81d37443a33319761d7c652ce77797475/pandas-2.3.3-cp314-cp314t-macosx_11_0_arm64.whl", hash = "sha256:0242fe9a49aa8b4d78a4fa03acb397a58833ef6199e9aa40a95f027bb3a1b6e7", size = 11410702, upload-time = "2025-09-29T23:29:54.591Z" },
    { url = "https://files.pythonhosted.org/packages/f9/88/702bde3ba0a94b8c73a0181e05144b10f13f29ebfc2150c3a79062a8195d/pandas-2.3.3-cp314-cp314t-manylinux_2_24_aarch64.manylinux_2_28_aarch64.whl", hash = "sha256:a21d830e78df0a515db2b3d2f5570610f5e6bd2e27749770e8bb7b524b89b450", size = 11634535, upload-time = "2025-09-29T23:30:21.003Z" },
    { url = "https://files.pythonhosted.org/packages/a4/1e/1bac1a839d12e6a82ec6cb40cda2edde64a2013a66963293696bbf31fbbb/pandas-2.3.3-cp314-cp314t-manylinux_2_24_x86_64.manylinux_2_28_x86_64.whl", hash = "sha256:2e3ebdb170b5ef78f19bfb71b0dc5dc58775032361fa188e814959b74d726dd5", size = 12121582, upload-time = "2025-09-29T23:30:43.391Z" },
    { url = "https://files.pythonhosted.org/packages/44/91/483de934193e12a3b1d6ae7c8645d083ff88dec75f46e827562f1e4b4da6/pandas-2.3.3-cp314-cp314t-musllinux_1_2_aarch64.whl", hash = "sha256:d051c0e065b94b7a3cea50eb1ec32e912cd96dba41647eb24104b6c6c14c5788", size = 12699963, upload-time = "2025-09-29T23:31:10.009Z" },
    { url = "https://files.pythonhosted.org/packages/70/44/5191d2e4026f86a2a109053e194d3ba7a31a2d10a9c2348368c63ed4e85a/pandas-2.3.3-cp314-cp314t-musllinux_1_2_x86_64.whl", hash = "sha256:3869faf4bd07b3b66a9f462417d0ca3a9df29a9f6abd5d0d0dbab15dac7abe87", size = 13202175, upload-time = "2025-09-29T23:31:59.173Z" },
]

[[package]]
name = "parso"
version = "0.8.5"
source = { registry = "https://pypi.org/simple" }
sdist = { url = "https://files.pythonhosted.org/packages/d4/de/53e0bcf53d13e005bd8c92e7855142494f41171b34c2536b86187474184d/parso-0.8.5.tar.gz", hash = "sha256:034d7354a9a018bdce352f48b2a8a450f05e9d6ee85db84764e9b6bd96dafe5a", size = 401205, upload-time = "2025-08-23T15:15:28.028Z" }
wheels = [
    { url = "https://files.pythonhosted.org/packages/16/32/f8e3c85d1d5250232a5d3477a2a28cc291968ff175caeadaf3cc19ce0e4a/parso-0.8.5-py2.py3-none-any.whl", hash = "sha256:646204b5ee239c396d040b90f9e272e9a8017c630092bf59980beb62fd033887", size = 106668, upload-time = "2025-08-23T15:15:25.663Z" },
]

[[package]]
name = "pathspec"
version = "0.12.1"
source = { registry = "https://pypi.org/simple" }
sdist = { url = "https://files.pythonhosted.org/packages/ca/bc/f35b8446f4531a7cb215605d100cd88b7ac6f44ab3fc94870c120ab3adbf/pathspec-0.12.1.tar.gz", hash = "sha256:a482d51503a1ab33b1c67a6c3813a26953dbdc71c31dacaef9a838c4e29f5712", size = 51043, upload-time = "2023-12-10T22:30:45Z" }
wheels = [
    { url = "https://files.pythonhosted.org/packages/cc/20/ff623b09d963f88bfde16306a54e12ee5ea43e9b597108672ff3a408aad6/pathspec-0.12.1-py3-none-any.whl", hash = "sha256:a0d503e138a4c123b27490a4f7beda6a01c6f288df0e4a8b79c7eb0dc7b4cc08", size = 31191, upload-time = "2023-12-10T22:30:43.14Z" },
]

[[package]]
name = "pexpect"
version = "4.9.0"
source = { registry = "https://pypi.org/simple" }
dependencies = [
    { name = "ptyprocess" },
]
sdist = { url = "https://files.pythonhosted.org/packages/42/92/cc564bf6381ff43ce1f4d06852fc19a2f11d180f23dc32d9588bee2f149d/pexpect-4.9.0.tar.gz", hash = "sha256:ee7d41123f3c9911050ea2c2dac107568dc43b2d3b0c7557a33212c398ead30f", size = 166450, upload-time = "2023-11-25T09:07:26.339Z" }
wheels = [
    { url = "https://files.pythonhosted.org/packages/9e/c3/059298687310d527a58bb01f3b1965787ee3b40dce76752eda8b44e9a2c5/pexpect-4.9.0-py2.py3-none-any.whl", hash = "sha256:7236d1e080e4936be2dc3e326cec0af72acf9212a7e1d060210e70a47e253523", size = 63772, upload-time = "2023-11-25T06:56:14.81Z" },
]

[[package]]
name = "pillow"
version = "12.0.0"
source = { registry = "https://pypi.org/simple" }
sdist = { url = "https://files.pythonhosted.org/packages/5a/b0/cace85a1b0c9775a9f8f5d5423c8261c858760e2466c79b2dd184638b056/pillow-12.0.0.tar.gz", hash = "sha256:87d4f8125c9988bfbed67af47dd7a953e2fc7b0cc1e7800ec6d2080d490bb353", size = 47008828, upload-time = "2025-10-15T18:24:14.008Z" }
wheels = [
    { url = "https://files.pythonhosted.org/packages/5d/08/26e68b6b5da219c2a2cb7b563af008b53bb8e6b6fcb3fa40715fcdb2523a/pillow-12.0.0-cp310-cp310-macosx_10_10_x86_64.whl", hash = "sha256:3adfb466bbc544b926d50fe8f4a4e6abd8c6bffd28a26177594e6e9b2b76572b", size = 5289809, upload-time = "2025-10-15T18:21:27.791Z" },
    { url = "https://files.pythonhosted.org/packages/cb/e9/4e58fb097fb74c7b4758a680aacd558810a417d1edaa7000142976ef9d2f/pillow-12.0.0-cp310-cp310-macosx_11_0_arm64.whl", hash = "sha256:1ac11e8ea4f611c3c0147424eae514028b5e9077dd99ab91e1bd7bc33ff145e1", size = 4650606, upload-time = "2025-10-15T18:21:29.823Z" },
    { url = "https://files.pythonhosted.org/packages/4b/e0/1fa492aa9f77b3bc6d471c468e62bfea1823056bf7e5e4f1914d7ab2565e/pillow-12.0.0-cp310-cp310-manylinux2014_aarch64.manylinux_2_17_aarch64.whl", hash = "sha256:d49e2314c373f4c2b39446fb1a45ed333c850e09d0c59ac79b72eb3b95397363", size = 6221023, upload-time = "2025-10-15T18:21:31.415Z" },
    { url = "https://files.pythonhosted.org/packages/c1/09/4de7cd03e33734ccd0c876f0251401f1314e819cbfd89a0fcb6e77927cc6/pillow-12.0.0-cp310-cp310-manylinux2014_x86_64.manylinux_2_17_x86_64.whl", hash = "sha256:c7b2a63fd6d5246349f3d3f37b14430d73ee7e8173154461785e43036ffa96ca", size = 8024937, upload-time = "2025-10-15T18:21:33.453Z" },
    { url = "https://files.pythonhosted.org/packages/2e/69/0688e7c1390666592876d9d474f5e135abb4acb39dcb583c4dc5490f1aff/pillow-12.0.0-cp310-cp310-manylinux_2_27_aarch64.manylinux_2_28_aarch64.whl", hash = "sha256:d64317d2587c70324b79861babb9c09f71fbb780bad212018874b2c013d8600e", size = 6334139, upload-time = "2025-10-15T18:21:35.395Z" },
    { url = "https://files.pythonhosted.org/packages/ed/1c/880921e98f525b9b44ce747ad1ea8f73fd7e992bafe3ca5e5644bf433dea/pillow-12.0.0-cp310-cp310-manylinux_2_27_x86_64.manylinux_2_28_x86_64.whl", hash = "sha256:d77153e14b709fd8b8af6f66a3afbb9ed6e9fc5ccf0b6b7e1ced7b036a228782", size = 7026074, upload-time = "2025-10-15T18:21:37.219Z" },
    { url = "https://files.pythonhosted.org/packages/28/03/96f718331b19b355610ef4ebdbbde3557c726513030665071fd025745671/pillow-12.0.0-cp310-cp310-musllinux_1_2_aarch64.whl", hash = "sha256:32ed80ea8a90ee3e6fa08c21e2e091bba6eda8eccc83dbc34c95169507a91f10", size = 6448852, upload-time = "2025-10-15T18:21:39.168Z" },
    { url = "https://files.pythonhosted.org/packages/3a/a0/6a193b3f0cc9437b122978d2c5cbce59510ccf9a5b48825096ed7472da2f/pillow-12.0.0-cp310-cp310-musllinux_1_2_x86_64.whl", hash = "sha256:c828a1ae702fc712978bda0320ba1b9893d99be0badf2647f693cc01cf0f04fa", size = 7117058, upload-time = "2025-10-15T18:21:40.997Z" },
    { url = "https://files.pythonhosted.org/packages/a7/c4/043192375eaa4463254e8e61f0e2ec9a846b983929a8d0a7122e0a6d6fff/pillow-12.0.0-cp310-cp310-win32.whl", hash = "sha256:bd87e140e45399c818fac4247880b9ce719e4783d767e030a883a970be632275", size = 6295431, upload-time = "2025-10-15T18:21:42.518Z" },
    { url = "https://files.pythonhosted.org/packages/92/c6/c2f2fc7e56301c21827e689bb8b0b465f1b52878b57471a070678c0c33cd/pillow-12.0.0-cp310-cp310-win_amd64.whl", hash = "sha256:455247ac8a4cfb7b9bc45b7e432d10421aea9fc2e74d285ba4072688a74c2e9d", size = 7000412, upload-time = "2025-10-15T18:21:44.404Z" },
    { url = "https://files.pythonhosted.org/packages/b2/d2/5f675067ba82da7a1c238a73b32e3fd78d67f9d9f80fbadd33a40b9c0481/pillow-12.0.0-cp310-cp310-win_arm64.whl", hash = "sha256:6ace95230bfb7cd79ef66caa064bbe2f2a1e63d93471c3a2e1f1348d9f22d6b7", size = 2435903, upload-time = "2025-10-15T18:21:46.29Z" },
    { url = "https://files.pythonhosted.org/packages/0e/5a/a2f6773b64edb921a756eb0729068acad9fc5208a53f4a349396e9436721/pillow-12.0.0-cp311-cp311-macosx_10_10_x86_64.whl", hash = "sha256:0fd00cac9c03256c8b2ff58f162ebcd2587ad3e1f2e397eab718c47e24d231cc", size = 5289798, upload-time = "2025-10-15T18:21:47.763Z" },
    { url = "https://files.pythonhosted.org/packages/2e/05/069b1f8a2e4b5a37493da6c5868531c3f77b85e716ad7a590ef87d58730d/pillow-12.0.0-cp311-cp311-macosx_11_0_arm64.whl", hash = "sha256:a3475b96f5908b3b16c47533daaa87380c491357d197564e0ba34ae75c0f3257", size = 4650589, upload-time = "2025-10-15T18:21:49.515Z" },
    { url = "https://files.pythonhosted.org/packages/61/e3/2c820d6e9a36432503ead175ae294f96861b07600a7156154a086ba7111a/pillow-12.0.0-cp311-cp311-manylinux2014_aarch64.manylinux_2_17_aarch64.whl", hash = "sha256:110486b79f2d112cf6add83b28b627e369219388f64ef2f960fef9ebaf54c642", size = 6230472, upload-time = "2025-10-15T18:21:51.052Z" },
    { url = "https://files.pythonhosted.org/packages/4f/89/63427f51c64209c5e23d4d52071c8d0f21024d3a8a487737caaf614a5795/pillow-12.0.0-cp311-cp311-manylinux2014_x86_64.manylinux_2_17_x86_64.whl", hash = "sha256:5269cc1caeedb67e6f7269a42014f381f45e2e7cd42d834ede3c703a1d915fe3", size = 8033887, upload-time = "2025-10-15T18:21:52.604Z" },
    { url = "https://files.pythonhosted.org/packages/f6/1b/c9711318d4901093c15840f268ad649459cd81984c9ec9887756cca049a5/pillow-12.0.0-cp311-cp311-manylinux_2_27_aarch64.manylinux_2_28_aarch64.whl", hash = "sha256:aa5129de4e174daccbc59d0a3b6d20eaf24417d59851c07ebb37aeb02947987c", size = 6343964, upload-time = "2025-10-15T18:21:54.619Z" },
    { url = "https://files.pythonhosted.org/packages/41/1e/db9470f2d030b4995083044cd8738cdd1bf773106819f6d8ba12597d5352/pillow-12.0.0-cp311-cp311-manylinux_2_27_x86_64.manylinux_2_28_x86_64.whl", hash = "sha256:bee2a6db3a7242ea309aa7ee8e2780726fed67ff4e5b40169f2c940e7eb09227", size = 7034756, upload-time = "2025-10-15T18:21:56.151Z" },
    { url = "https://files.pythonhosted.org/packages/cc/b0/6177a8bdd5ee4ed87cba2de5a3cc1db55ffbbec6176784ce5bb75aa96798/pillow-12.0.0-cp311-cp311-musllinux_1_2_aarch64.whl", hash = "sha256:90387104ee8400a7b4598253b4c406f8958f59fcf983a6cea2b50d59f7d63d0b", size = 6458075, upload-time = "2025-10-15T18:21:57.759Z" },
    { url = "https://files.pythonhosted.org/packages/bc/5e/61537aa6fa977922c6a03253a0e727e6e4a72381a80d63ad8eec350684f2/pillow-12.0.0-cp311-cp311-musllinux_1_2_x86_64.whl", hash = "sha256:bc91a56697869546d1b8f0a3ff35224557ae7f881050e99f615e0119bf934b4e", size = 7125955, upload-time = "2025-10-15T18:21:59.372Z" },
    { url = "https://files.pythonhosted.org/packages/1f/3d/d5033539344ee3cbd9a4d69e12e63ca3a44a739eb2d4c8da350a3d38edd7/pillow-12.0.0-cp311-cp311-win32.whl", hash = "sha256:27f95b12453d165099c84f8a8bfdfd46b9e4bda9e0e4b65f0635430027f55739", size = 6298440, upload-time = "2025-10-15T18:22:00.982Z" },
    { url = "https://files.pythonhosted.org/packages/4d/42/aaca386de5cc8bd8a0254516957c1f265e3521c91515b16e286c662854c4/pillow-12.0.0-cp311-cp311-win_amd64.whl", hash = "sha256:b583dc9070312190192631373c6c8ed277254aa6e6084b74bdd0a6d3b221608e", size = 6999256, upload-time = "2025-10-15T18:22:02.617Z" },
    { url = "https://files.pythonhosted.org/packages/ba/f1/9197c9c2d5708b785f631a6dfbfa8eb3fb9672837cb92ae9af812c13b4ed/pillow-12.0.0-cp311-cp311-win_arm64.whl", hash = "sha256:759de84a33be3b178a64c8ba28ad5c135900359e85fb662bc6e403ad4407791d", size = 2436025, upload-time = "2025-10-15T18:22:04.598Z" },
    { url = "https://files.pythonhosted.org/packages/2c/90/4fcce2c22caf044e660a198d740e7fbc14395619e3cb1abad12192c0826c/pillow-12.0.0-cp312-cp312-macosx_10_13_x86_64.whl", hash = "sha256:53561a4ddc36facb432fae7a9d8afbfaf94795414f5cdc5fc52f28c1dca90371", size = 5249377, upload-time = "2025-10-15T18:22:05.993Z" },
    { url = "https://files.pythonhosted.org/packages/fd/e0/ed960067543d080691d47d6938ebccbf3976a931c9567ab2fbfab983a5dd/pillow-12.0.0-cp312-cp312-macosx_11_0_arm64.whl", hash = "sha256:71db6b4c1653045dacc1585c1b0d184004f0d7e694c7b34ac165ca70c0838082", size = 4650343, upload-time = "2025-10-15T18:22:07.718Z" },
    { url = "https://files.pythonhosted.org/packages/e7/a1/f81fdeddcb99c044bf7d6faa47e12850f13cee0849537a7d27eeab5534d4/pillow-12.0.0-cp312-cp312-manylinux2014_aarch64.manylinux_2_17_aarch64.whl", hash = "sha256:2fa5f0b6716fc88f11380b88b31fe591a06c6315e955c096c35715788b339e3f", size = 6232981, upload-time = "2025-10-15T18:22:09.287Z" },
    { url = "https://files.pythonhosted.org/packages/88/e1/9098d3ce341a8750b55b0e00c03f1630d6178f38ac191c81c97a3b047b44/pillow-12.0.0-cp312-cp312-manylinux2014_x86_64.manylinux_2_17_x86_64.whl", hash = "sha256:82240051c6ca513c616f7f9da06e871f61bfd7805f566275841af15015b8f98d", size = 8041399, upload-time = "2025-10-15T18:22:10.872Z" },
    { url = "https://files.pythonhosted.org/packages/a7/62/a22e8d3b602ae8cc01446d0c57a54e982737f44b6f2e1e019a925143771d/pillow-12.0.0-cp312-cp312-manylinux_2_27_aarch64.manylinux_2_28_aarch64.whl", hash = "sha256:55f818bd74fe2f11d4d7cbc65880a843c4075e0ac7226bc1a23261dbea531953", size = 6347740, upload-time = "2025-10-15T18:22:12.769Z" },
    { url = "https://files.pythonhosted.org/packages/4f/87/424511bdcd02c8d7acf9f65caa09f291a519b16bd83c3fb3374b3d4ae951/pillow-12.0.0-cp312-cp312-manylinux_2_27_x86_64.manylinux_2_28_x86_64.whl", hash = "sha256:b87843e225e74576437fd5b6a4c2205d422754f84a06942cfaf1dc32243e45a8", size = 7040201, upload-time = "2025-10-15T18:22:14.813Z" },
    { url = "https://files.pythonhosted.org/packages/dc/4d/435c8ac688c54d11755aedfdd9f29c9eeddf68d150fe42d1d3dbd2365149/pillow-12.0.0-cp312-cp312-musllinux_1_2_aarch64.whl", hash = "sha256:c607c90ba67533e1b2355b821fef6764d1dd2cbe26b8c1005ae84f7aea25ff79", size = 6462334, upload-time = "2025-10-15T18:22:16.375Z" },
    { url = "https://files.pythonhosted.org/packages/2b/f2/ad34167a8059a59b8ad10bc5c72d4d9b35acc6b7c0877af8ac885b5f2044/pillow-12.0.0-cp312-cp312-musllinux_1_2_x86_64.whl", hash = "sha256:21f241bdd5080a15bc86d3466a9f6074a9c2c2b314100dd896ac81ee6db2f1ba", size = 7134162, upload-time = "2025-10-15T18:22:17.996Z" },
    { url = "https://files.pythonhosted.org/packages/0c/b1/a7391df6adacf0a5c2cf6ac1cf1fcc1369e7d439d28f637a847f8803beb3/pillow-12.0.0-cp312-cp312-win32.whl", hash = "sha256:dd333073e0cacdc3089525c7df7d39b211bcdf31fc2824e49d01c6b6187b07d0", size = 6298769, upload-time = "2025-10-15T18:22:19.923Z" },
    { url = "https://files.pythonhosted.org/packages/a2/0b/d87733741526541c909bbf159e338dcace4f982daac6e5a8d6be225ca32d/pillow-12.0.0-cp312-cp312-win_amd64.whl", hash = "sha256:9fe611163f6303d1619bbcb653540a4d60f9e55e622d60a3108be0d5b441017a", size = 7001107, upload-time = "2025-10-15T18:22:21.644Z" },
    { url = "https://files.pythonhosted.org/packages/bc/96/aaa61ce33cc98421fb6088af2a03be4157b1e7e0e87087c888e2370a7f45/pillow-12.0.0-cp312-cp312-win_arm64.whl", hash = "sha256:7dfb439562f234f7d57b1ac6bc8fe7f838a4bd49c79230e0f6a1da93e82f1fad", size = 2436012, upload-time = "2025-10-15T18:22:23.621Z" },
    { url = "https://files.pythonhosted.org/packages/62/f2/de993bb2d21b33a98d031ecf6a978e4b61da207bef02f7b43093774c480d/pillow-12.0.0-cp313-cp313-ios_13_0_arm64_iphoneos.whl", hash = "sha256:0869154a2d0546545cde61d1789a6524319fc1897d9ee31218eae7a60ccc5643", size = 4045493, upload-time = "2025-10-15T18:22:25.758Z" },
    { url = "https://files.pythonhosted.org/packages/0e/b6/bc8d0c4c9f6f111a783d045310945deb769b806d7574764234ffd50bc5ea/pillow-12.0.0-cp313-cp313-ios_13_0_arm64_iphonesimulator.whl", hash = "sha256:a7921c5a6d31b3d756ec980f2f47c0cfdbce0fc48c22a39347a895f41f4a6ea4", size = 4120461, upload-time = "2025-10-15T18:22:27.286Z" },
    { url = "https://files.pythonhosted.org/packages/5d/57/d60d343709366a353dc56adb4ee1e7d8a2cc34e3fbc22905f4167cfec119/pillow-12.0.0-cp313-cp313-ios_13_0_x86_64_iphonesimulator.whl", hash = "sha256:1ee80a59f6ce048ae13cda1abf7fbd2a34ab9ee7d401c46be3ca685d1999a399", size = 3576912, upload-time = "2025-10-15T18:22:28.751Z" },
    { url = "https://files.pythonhosted.org/packages/a4/a4/a0a31467e3f83b94d37568294b01d22b43ae3c5d85f2811769b9c66389dd/pillow-12.0.0-cp313-cp313-macosx_10_13_x86_64.whl", hash = "sha256:c50f36a62a22d350c96e49ad02d0da41dbd17ddc2e29750dbdba4323f85eb4a5", size = 5249132, upload-time = "2025-10-15T18:22:30.641Z" },
    { url = "https://files.pythonhosted.org/packages/83/06/48eab21dd561de2914242711434c0c0eb992ed08ff3f6107a5f44527f5e9/pillow-12.0.0-cp313-cp313-macosx_11_0_arm64.whl", hash = "sha256:5193fde9a5f23c331ea26d0cf171fbf67e3f247585f50c08b3e205c7aeb4589b", size = 4650099, upload-time = "2025-10-15T18:22:32.73Z" },
    { url = "https://files.pythonhosted.org/packages/fc/bd/69ed99fd46a8dba7c1887156d3572fe4484e3f031405fcc5a92e31c04035/pillow-12.0.0-cp313-cp313-manylinux2014_aarch64.manylinux_2_17_aarch64.whl", hash = "sha256:bde737cff1a975b70652b62d626f7785e0480918dece11e8fef3c0cf057351c3", size = 6230808, upload-time = "2025-10-15T18:22:34.337Z" },
    { url = "https://files.pythonhosted.org/packages/ea/94/8fad659bcdbf86ed70099cb60ae40be6acca434bbc8c4c0d4ef356d7e0de/pillow-12.0.0-cp313-cp313-manylinux2014_x86_64.manylinux_2_17_x86_64.whl", hash = "sha256:a6597ff2b61d121172f5844b53f21467f7082f5fb385a9a29c01414463f93b07", size = 8037804, upload-time = "2025-10-15T18:22:36.402Z" },
    { url = "https://files.pythonhosted.org/packages/20/39/c685d05c06deecfd4e2d1950e9a908aa2ca8bc4e6c3b12d93b9cafbd7837/pillow-12.0.0-cp313-cp313-manylinux_2_27_aarch64.manylinux_2_28_aarch64.whl", hash = "sha256:0b817e7035ea7f6b942c13aa03bb554fc44fea70838ea21f8eb31c638326584e", size = 6345553, upload-time = "2025-10-15T18:22:38.066Z" },
    { url = "https://files.pythonhosted.org/packages/38/57/755dbd06530a27a5ed74f8cb0a7a44a21722ebf318edbe67ddbd7fb28f88/pillow-12.0.0-cp313-cp313-manylinux_2_27_x86_64.manylinux_2_28_x86_64.whl", hash = "sha256:f4f1231b7dec408e8670264ce63e9c71409d9583dd21d32c163e25213ee2a344", size = 7037729, upload-time = "2025-10-15T18:22:39.769Z" },
    { url = "https://files.pythonhosted.org/packages/ca/b6/7e94f4c41d238615674d06ed677c14883103dce1c52e4af16f000338cfd7/pillow-12.0.0-cp313-cp313-musllinux_1_2_aarch64.whl", hash = "sha256:6e51b71417049ad6ab14c49608b4a24d8fb3fe605e5dfabfe523b58064dc3d27", size = 6459789, upload-time = "2025-10-15T18:22:41.437Z" },
    { url = "https://files.pythonhosted.org/packages/9c/14/4448bb0b5e0f22dd865290536d20ec8a23b64e2d04280b89139f09a36bb6/pillow-12.0.0-cp313-cp313-musllinux_1_2_x86_64.whl", hash = "sha256:d120c38a42c234dc9a8c5de7ceaaf899cf33561956acb4941653f8bdc657aa79", size = 7130917, upload-time = "2025-10-15T18:22:43.152Z" },
    { url = "https://files.pythonhosted.org/packages/dd/ca/16c6926cc1c015845745d5c16c9358e24282f1e588237a4c36d2b30f182f/pillow-12.0.0-cp313-cp313-win32.whl", hash = "sha256:4cc6b3b2efff105c6a1656cfe59da4fdde2cda9af1c5e0b58529b24525d0a098", size = 6302391, upload-time = "2025-10-15T18:22:44.753Z" },
    { url = "https://files.pythonhosted.org/packages/6d/2a/dd43dcfd6dae9b6a49ee28a8eedb98c7d5ff2de94a5d834565164667b97b/pillow-12.0.0-cp313-cp313-win_amd64.whl", hash = "sha256:4cf7fed4b4580601c4345ceb5d4cbf5a980d030fd5ad07c4d2ec589f95f09905", size = 7007477, upload-time = "2025-10-15T18:22:46.838Z" },
    { url = "https://files.pythonhosted.org/packages/77/f0/72ea067f4b5ae5ead653053212af05ce3705807906ba3f3e8f58ddf617e6/pillow-12.0.0-cp313-cp313-win_arm64.whl", hash = "sha256:9f0b04c6b8584c2c193babcccc908b38ed29524b29dd464bc8801bf10d746a3a", size = 2435918, upload-time = "2025-10-15T18:22:48.399Z" },
    { url = "https://files.pythonhosted.org/packages/f5/5e/9046b423735c21f0487ea6cb5b10f89ea8f8dfbe32576fe052b5ba9d4e5b/pillow-12.0.0-cp313-cp313t-macosx_10_13_x86_64.whl", hash = "sha256:7fa22993bac7b77b78cae22bad1e2a987ddf0d9015c63358032f84a53f23cdc3", size = 5251406, upload-time = "2025-10-15T18:22:49.905Z" },
    { url = "https://files.pythonhosted.org/packages/12/66/982ceebcdb13c97270ef7a56c3969635b4ee7cd45227fa707c94719229c5/pillow-12.0.0-cp313-cp313t-macosx_11_0_arm64.whl", hash = "sha256:f135c702ac42262573fe9714dfe99c944b4ba307af5eb507abef1667e2cbbced", size = 4653218, upload-time = "2025-10-15T18:22:51.587Z" },
    { url = "https://files.pythonhosted.org/packages/16/b3/81e625524688c31859450119bf12674619429cab3119eec0e30a7a1029cb/pillow-12.0.0-cp313-cp313t-manylinux2014_aarch64.manylinux_2_17_aarch64.whl", hash = "sha256:c85de1136429c524e55cfa4e033b4a7940ac5c8ee4d9401cc2d1bf48154bbc7b", size = 6266564, upload-time = "2025-10-15T18:22:53.215Z" },
    { url = "https://files.pythonhosted.org/packages/98/59/dfb38f2a41240d2408096e1a76c671d0a105a4a8471b1871c6902719450c/pillow-12.0.0-cp313-cp313t-manylinux2014_x86_64.manylinux_2_17_x86_64.whl", hash = "sha256:38df9b4bfd3db902c9c2bd369bcacaf9d935b2fff73709429d95cc41554f7b3d", size = 8069260, upload-time = "2025-10-15T18:22:54.933Z" },
    { url = "https://files.pythonhosted.org/packages/dc/3d/378dbea5cd1874b94c312425ca77b0f47776c78e0df2df751b820c8c1d6c/pillow-12.0.0-cp313-cp313t-manylinux_2_27_aarch64.manylinux_2_28_aarch64.whl", hash = "sha256:7d87ef5795da03d742bf49439f9ca4d027cde49c82c5371ba52464aee266699a", size = 6379248, upload-time = "2025-10-15T18:22:56.605Z" },
    { url = "https://files.pythonhosted.org/packages/84/b0/d525ef47d71590f1621510327acec75ae58c721dc071b17d8d652ca494d8/pillow-12.0.0-cp313-cp313t-manylinux_2_27_x86_64.manylinux_2_28_x86_64.whl", hash = "sha256:aff9e4d82d082ff9513bdd6acd4f5bd359f5b2c870907d2b0a9c5e10d40c88fe", size = 7066043, upload-time = "2025-10-15T18:22:58.53Z" },
    { url = "https://files.pythonhosted.org/packages/61/2c/aced60e9cf9d0cde341d54bf7932c9ffc33ddb4a1595798b3a5150c7ec4e/pillow-12.0.0-cp313-cp313t-musllinux_1_2_aarch64.whl", hash = "sha256:8d8ca2b210ada074d57fcee40c30446c9562e542fc46aedc19baf758a93532ee", size = 6490915, upload-time = "2025-10-15T18:23:00.582Z" },
    { url = "https://files.pythonhosted.org/packages/ef/26/69dcb9b91f4e59f8f34b2332a4a0a951b44f547c4ed39d3e4dcfcff48f89/pillow-12.0.0-cp313-cp313t-musllinux_1_2_x86_64.whl", hash = "sha256:99a7f72fb6249302aa62245680754862a44179b545ded638cf1fef59befb57ef", size = 7157998, upload-time = "2025-10-15T18:23:02.627Z" },
    { url = "https://files.pythonhosted.org/packages/61/2b/726235842220ca95fa441ddf55dd2382b52ab5b8d9c0596fe6b3f23dafe8/pillow-12.0.0-cp313-cp313t-win32.whl", hash = "sha256:4078242472387600b2ce8d93ade8899c12bf33fa89e55ec89fe126e9d6d5d9e9", size = 6306201, upload-time = "2025-10-15T18:23:04.709Z" },
    { url = "https://files.pythonhosted.org/packages/c0/3d/2afaf4e840b2df71344ababf2f8edd75a705ce500e5dc1e7227808312ae1/pillow-12.0.0-cp313-cp313t-win_amd64.whl", hash = "sha256:2c54c1a783d6d60595d3514f0efe9b37c8808746a66920315bfd34a938d7994b", size = 7013165, upload-time = "2025-10-15T18:23:06.46Z" },
    { url = "https://files.pythonhosted.org/packages/6f/75/3fa09aa5cf6ed04bee3fa575798ddf1ce0bace8edb47249c798077a81f7f/pillow-12.0.0-cp313-cp313t-win_arm64.whl", hash = "sha256:26d9f7d2b604cd23aba3e9faf795787456ac25634d82cd060556998e39c6fa47", size = 2437834, upload-time = "2025-10-15T18:23:08.194Z" },
    { url = "https://files.pythonhosted.org/packages/54/2a/9a8c6ba2c2c07b71bec92cf63e03370ca5e5f5c5b119b742bcc0cde3f9c5/pillow-12.0.0-cp314-cp314-ios_13_0_arm64_iphoneos.whl", hash = "sha256:beeae3f27f62308f1ddbcfb0690bf44b10732f2ef43758f169d5e9303165d3f9", size = 4045531, upload-time = "2025-10-15T18:23:10.121Z" },
    { url = "https://files.pythonhosted.org/packages/84/54/836fdbf1bfb3d66a59f0189ff0b9f5f666cee09c6188309300df04ad71fa/pillow-12.0.0-cp314-cp314-ios_13_0_arm64_iphonesimulator.whl", hash = "sha256:d4827615da15cd59784ce39d3388275ec093ae3ee8d7f0c089b76fa87af756c2", size = 4120554, upload-time = "2025-10-15T18:23:12.14Z" },
    { url = "https://files.pythonhosted.org/packages/0d/cd/16aec9f0da4793e98e6b54778a5fbce4f375c6646fe662e80600b8797379/pillow-12.0.0-cp314-cp314-ios_13_0_x86_64_iphonesimulator.whl", hash = "sha256:3e42edad50b6909089750e65c91aa09aaf1e0a71310d383f11321b27c224ed8a", size = 3576812, upload-time = "2025-10-15T18:23:13.962Z" },
    { url = "https://files.pythonhosted.org/packages/f6/b7/13957fda356dc46339298b351cae0d327704986337c3c69bb54628c88155/pillow-12.0.0-cp314-cp314-macosx_10_15_x86_64.whl", hash = "sha256:e5d8efac84c9afcb40914ab49ba063d94f5dbdf5066db4482c66a992f47a3a3b", size = 5252689, upload-time = "2025-10-15T18:23:15.562Z" },
    { url = "https://files.pythonhosted.org/packages/fc/f5/eae31a306341d8f331f43edb2e9122c7661b975433de5e447939ae61c5da/pillow-12.0.0-cp314-cp314-macosx_11_0_arm64.whl", hash = "sha256:266cd5f2b63ff316d5a1bba46268e603c9caf5606d44f38c2873c380950576ad", size = 4650186, upload-time = "2025-10-15T18:23:17.379Z" },
    { url = "https://files.pythonhosted.org/packages/86/62/2a88339aa40c4c77e79108facbd307d6091e2c0eb5b8d3cf4977cfca2fe6/pillow-12.0.0-cp314-cp314-manylinux2014_aarch64.manylinux_2_17_aarch64.whl", hash = "sha256:58eea5ebe51504057dd95c5b77d21700b77615ab0243d8152793dc00eb4faf01", size = 6230308, upload-time = "2025-10-15T18:23:18.971Z" },
    { url = "https://files.pythonhosted.org/packages/c7/33/5425a8992bcb32d1cb9fa3dd39a89e613d09a22f2c8083b7bf43c455f760/pillow-12.0.0-cp314-cp314-manylinux2014_x86_64.manylinux_2_17_x86_64.whl", hash = "sha256:f13711b1a5ba512d647a0e4ba79280d3a9a045aaf7e0cc6fbe96b91d4cdf6b0c", size = 8039222, upload-time = "2025-10-15T18:23:20.909Z" },
    { url = "https://files.pythonhosted.org/packages/d8/61/3f5d3b35c5728f37953d3eec5b5f3e77111949523bd2dd7f31a851e50690/pillow-12.0.0-cp314-cp314-manylinux_2_27_aarch64.manylinux_2_28_aarch64.whl", hash = "sha256:6846bd2d116ff42cba6b646edf5bf61d37e5cbd256425fa089fee4ff5c07a99e", size = 6346657, upload-time = "2025-10-15T18:23:23.077Z" },
    { url = "https://files.pythonhosted.org/packages/3a/be/ee90a3d79271227e0f0a33c453531efd6ed14b2e708596ba5dd9be948da3/pillow-12.0.0-cp314-cp314-manylinux_2_27_x86_64.manylinux_2_28_x86_64.whl", hash = "sha256:c98fa880d695de164b4135a52fd2e9cd7b7c90a9d8ac5e9e443a24a95ef9248e", size = 7038482, upload-time = "2025-10-15T18:23:25.005Z" },
    { url = "https://files.pythonhosted.org/packages/44/34/a16b6a4d1ad727de390e9bd9f19f5f669e079e5826ec0f329010ddea492f/pillow-12.0.0-cp314-cp314-musllinux_1_2_aarch64.whl", hash = "sha256:fa3ed2a29a9e9d2d488b4da81dcb54720ac3104a20bf0bd273f1e4648aff5af9", size = 6461416, upload-time = "2025-10-15T18:23:27.009Z" },
    { url = "https://files.pythonhosted.org/packages/b6/39/1aa5850d2ade7d7ba9f54e4e4c17077244ff7a2d9e25998c38a29749eb3f/pillow-12.0.0-cp314-cp314-musllinux_1_2_x86_64.whl", hash = "sha256:d034140032870024e6b9892c692fe2968493790dd57208b2c37e3fb35f6df3ab", size = 7131584, upload-time = "2025-10-15T18:23:29.752Z" },
    { url = "https://files.pythonhosted.org/packages/bf/db/4fae862f8fad0167073a7733973bfa955f47e2cac3dc3e3e6257d10fab4a/pillow-12.0.0-cp314-cp314-win32.whl", hash = "sha256:1b1b133e6e16105f524a8dec491e0586d072948ce15c9b914e41cdadd209052b", size = 6400621, upload-time = "2025-10-15T18:23:32.06Z" },
    { url = "https://files.pythonhosted.org/packages/2b/24/b350c31543fb0107ab2599464d7e28e6f856027aadda995022e695313d94/pillow-12.0.0-cp314-cp314-win_amd64.whl", hash = "sha256:8dc232e39d409036af549c86f24aed8273a40ffa459981146829a324e0848b4b", size = 7142916, upload-time = "2025-10-15T18:23:34.71Z" },
    { url = "https://files.pythonhosted.org/packages/0f/9b/0ba5a6fd9351793996ef7487c4fdbde8d3f5f75dbedc093bb598648fddf0/pillow-12.0.0-cp314-cp314-win_arm64.whl", hash = "sha256:d52610d51e265a51518692045e372a4c363056130d922a7351429ac9f27e70b0", size = 2523836, upload-time = "2025-10-15T18:23:36.967Z" },
    { url = "https://files.pythonhosted.org/packages/f5/7a/ceee0840aebc579af529b523d530840338ecf63992395842e54edc805987/pillow-12.0.0-cp314-cp314t-macosx_10_15_x86_64.whl", hash = "sha256:1979f4566bb96c1e50a62d9831e2ea2d1211761e5662afc545fa766f996632f6", size = 5255092, upload-time = "2025-10-15T18:23:38.573Z" },
    { url = "https://files.pythonhosted.org/packages/44/76/20776057b4bfd1aef4eeca992ebde0f53a4dce874f3ae693d0ec90a4f79b/pillow-12.0.0-cp314-cp314t-macosx_11_0_arm64.whl", hash = "sha256:b2e4b27a6e15b04832fe9bf292b94b5ca156016bbc1ea9c2c20098a0320d6cf6", size = 4653158, upload-time = "2025-10-15T18:23:40.238Z" },
    { url = "https://files.pythonhosted.org/packages/82/3f/d9ff92ace07be8836b4e7e87e6a4c7a8318d47c2f1463ffcf121fc57d9cb/pillow-12.0.0-cp314-cp314t-manylinux2014_aarch64.manylinux_2_17_aarch64.whl", hash = "sha256:fb3096c30df99fd01c7bf8e544f392103d0795b9f98ba71a8054bcbf56b255f1", size = 6267882, upload-time = "2025-10-15T18:23:42.434Z" },
    { url = "https://files.pythonhosted.org/packages/9f/7a/4f7ff87f00d3ad33ba21af78bfcd2f032107710baf8280e3722ceec28cda/pillow-12.0.0-cp314-cp314t-manylinux2014_x86_64.manylinux_2_17_x86_64.whl", hash = "sha256:7438839e9e053ef79f7112c881cef684013855016f928b168b81ed5835f3e75e", size = 8071001, upload-time = "2025-10-15T18:23:44.29Z" },
    { url = "https://files.pythonhosted.org/packages/75/87/fcea108944a52dad8cca0715ae6247e271eb80459364a98518f1e4f480c1/pillow-12.0.0-cp314-cp314t-manylinux_2_27_aarch64.manylinux_2_28_aarch64.whl", hash = "sha256:5d5c411a8eaa2299322b647cd932586b1427367fd3184ffbb8f7a219ea2041ca", size = 6380146, upload-time = "2025-10-15T18:23:46.065Z" },
    { url = "https://files.pythonhosted.org/packages/91/52/0d31b5e571ef5fd111d2978b84603fce26aba1b6092f28e941cb46570745/pillow-12.0.0-cp314-cp314t-manylinux_2_27_x86_64.manylinux_2_28_x86_64.whl", hash = "sha256:d7e091d464ac59d2c7ad8e7e08105eaf9dafbc3883fd7265ffccc2baad6ac925", size = 7067344, upload-time = "2025-10-15T18:23:47.898Z" },
    { url = "https://files.pythonhosted.org/packages/7b/f4/2dd3d721f875f928d48e83bb30a434dee75a2531bca839bb996bb0aa5a91/pillow-12.0.0-cp314-cp314t-musllinux_1_2_aarch64.whl", hash = "sha256:792a2c0be4dcc18af9d4a2dfd8a11a17d5e25274a1062b0ec1c2d79c76f3e7f8", size = 6491864, upload-time = "2025-10-15T18:23:49.607Z" },
    { url = "https://files.pythonhosted.org/packages/30/4b/667dfcf3d61fc309ba5a15b141845cece5915e39b99c1ceab0f34bf1d124/pillow-12.0.0-cp314-cp314t-musllinux_1_2_x86_64.whl", hash = "sha256:afbefa430092f71a9593a99ab6a4e7538bc9eabbf7bf94f91510d3503943edc4", size = 7158911, upload-time = "2025-10-15T18:23:51.351Z" },
    { url = "https://files.pythonhosted.org/packages/a2/2f/16cabcc6426c32218ace36bf0d55955e813f2958afddbf1d391849fee9d1/pillow-12.0.0-cp314-cp314t-win32.whl", hash = "sha256:3830c769decf88f1289680a59d4f4c46c72573446352e2befec9a8512104fa52", size = 6408045, upload-time = "2025-10-15T18:23:53.177Z" },
    { url = "https://files.pythonhosted.org/packages/35/73/e29aa0c9c666cf787628d3f0dcf379f4791fba79f4936d02f8b37165bdf8/pillow-12.0.0-cp314-cp314t-win_amd64.whl", hash = "sha256:905b0365b210c73afb0ebe9101a32572152dfd1c144c7e28968a331b9217b94a", size = 7148282, upload-time = "2025-10-15T18:23:55.316Z" },
    { url = "https://files.pythonhosted.org/packages/c1/70/6b41bdcddf541b437bbb9f47f94d2db5d9ddef6c37ccab8c9107743748a4/pillow-12.0.0-cp314-cp314t-win_arm64.whl", hash = "sha256:99353a06902c2e43b43e8ff74ee65a7d90307d82370604746738a1e0661ccca7", size = 2525630, upload-time = "2025-10-15T18:23:57.149Z" },
    { url = "https://files.pythonhosted.org/packages/1d/b3/582327e6c9f86d037b63beebe981425d6811104cb443e8193824ef1a2f27/pillow-12.0.0-pp311-pypy311_pp73-macosx_10_15_x86_64.whl", hash = "sha256:b22bd8c974942477156be55a768f7aa37c46904c175be4e158b6a86e3a6b7ca8", size = 5215068, upload-time = "2025-10-15T18:23:59.594Z" },
    { url = "https://files.pythonhosted.org/packages/fd/d6/67748211d119f3b6540baf90f92fae73ae51d5217b171b0e8b5f7e5d558f/pillow-12.0.0-pp311-pypy311_pp73-macosx_11_0_arm64.whl", hash = "sha256:805ebf596939e48dbb2e4922a1d3852cfc25c38160751ce02da93058b48d252a", size = 4614994, upload-time = "2025-10-15T18:24:01.669Z" },
    { url = "https://files.pythonhosted.org/packages/2d/e1/f8281e5d844c41872b273b9f2c34a4bf64ca08905668c8ae730eedc7c9fa/pillow-12.0.0-pp311-pypy311_pp73-manylinux2014_aarch64.manylinux_2_17_aarch64.whl", hash = "sha256:cae81479f77420d217def5f54b5b9d279804d17e982e0f2fa19b1d1e14ab5197", size = 5246639, upload-time = "2025-10-15T18:24:03.403Z" },
    { url = "https://files.pythonhosted.org/packages/94/5a/0d8ab8ffe8a102ff5df60d0de5af309015163bf710c7bb3e8311dd3b3ad0/pillow-12.0.0-pp311-pypy311_pp73-manylinux2014_x86_64.manylinux_2_17_x86_64.whl", hash = "sha256:aeaefa96c768fc66818730b952a862235d68825c178f1b3ffd4efd7ad2edcb7c", size = 6986839, upload-time = "2025-10-15T18:24:05.344Z" },
    { url = "https://files.pythonhosted.org/packages/20/2e/3434380e8110b76cd9eb00a363c484b050f949b4bbe84ba770bb8508a02c/pillow-12.0.0-pp311-pypy311_pp73-manylinux_2_27_aarch64.manylinux_2_28_aarch64.whl", hash = "sha256:09f2d0abef9e4e2f349305a4f8cc784a8a6c2f58a8c4892eea13b10a943bd26e", size = 5313505, upload-time = "2025-10-15T18:24:07.137Z" },
    { url = "https://files.pythonhosted.org/packages/57/ca/5a9d38900d9d74785141d6580950fe705de68af735ff6e727cb911b64740/pillow-12.0.0-pp311-pypy311_pp73-manylinux_2_27_x86_64.manylinux_2_28_x86_64.whl", hash = "sha256:bdee52571a343d721fb2eb3b090a82d959ff37fc631e3f70422e0c2e029f3e76", size = 5963654, upload-time = "2025-10-15T18:24:09.579Z" },
    { url = "https://files.pythonhosted.org/packages/95/7e/f896623c3c635a90537ac093c6a618ebe1a90d87206e42309cb5d98a1b9e/pillow-12.0.0-pp311-pypy311_pp73-win_amd64.whl", hash = "sha256:b290fd8aa38422444d4b50d579de197557f182ef1068b75f5aa8558638b8d0a5", size = 6997850, upload-time = "2025-10-15T18:24:11.495Z" },
]

[[package]]
name = "pluggy"
version = "1.6.0"
source = { registry = "https://pypi.org/simple" }
sdist = { url = "https://files.pythonhosted.org/packages/f9/e2/3e91f31a7d2b083fe6ef3fa267035b518369d9511ffab804f839851d2779/pluggy-1.6.0.tar.gz", hash = "sha256:7dcc130b76258d33b90f61b658791dede3486c3e6bfb003ee5c9bfb396dd22f3", size = 69412, upload-time = "2025-05-15T12:30:07.975Z" }
wheels = [
    { url = "https://files.pythonhosted.org/packages/54/20/4d324d65cc6d9205fabedc306948156824eb9f0ee1633355a8f7ec5c66bf/pluggy-1.6.0-py3-none-any.whl", hash = "sha256:e920276dd6813095e9377c0bc5566d94c932c33b27a3e3945d8389c374dd4746", size = 20538, upload-time = "2025-05-15T12:30:06.134Z" },
]

[[package]]
name = "prompt-toolkit"
version = "3.0.52"
source = { registry = "https://pypi.org/simple" }
dependencies = [
    { name = "wcwidth" },
]
sdist = { url = "https://files.pythonhosted.org/packages/a1/96/06e01a7b38dce6fe1db213e061a4602dd6032a8a97ef6c1a862537732421/prompt_toolkit-3.0.52.tar.gz", hash = "sha256:28cde192929c8e7321de85de1ddbe736f1375148b02f2e17edd840042b1be855", size = 434198, upload-time = "2025-08-27T15:24:02.057Z" }
wheels = [
    { url = "https://files.pythonhosted.org/packages/84/03/0d3ce49e2505ae70cf43bc5bb3033955d2fc9f932163e84dc0779cc47f48/prompt_toolkit-3.0.52-py3-none-any.whl", hash = "sha256:9aac639a3bbd33284347de5ad8d68ecc044b91a762dc39b7c21095fcd6a19955", size = 391431, upload-time = "2025-08-27T15:23:59.498Z" },
]

[[package]]
name = "ptyprocess"
version = "0.7.0"
source = { registry = "https://pypi.org/simple" }
sdist = { url = "https://files.pythonhosted.org/packages/20/e5/16ff212c1e452235a90aeb09066144d0c5a6a8c0834397e03f5224495c4e/ptyprocess-0.7.0.tar.gz", hash = "sha256:5c5d0a3b48ceee0b48485e0c26037c0acd7d29765ca3fbb5cb3831d347423220", size = 70762, upload-time = "2020-12-28T15:15:30.155Z" }
wheels = [
    { url = "https://files.pythonhosted.org/packages/22/a6/858897256d0deac81a172289110f31629fc4cee19b6f01283303e18c8db3/ptyprocess-0.7.0-py2.py3-none-any.whl", hash = "sha256:4b41f3967fce3af57cc7e94b888626c18bf37a083e3651ca8feeb66d492fef35", size = 13993, upload-time = "2020-12-28T15:15:28.35Z" },
]

[[package]]
name = "pure-eval"
version = "0.2.3"
source = { registry = "https://pypi.org/simple" }
sdist = { url = "https://files.pythonhosted.org/packages/cd/05/0a34433a064256a578f1783a10da6df098ceaa4a57bbeaa96a6c0352786b/pure_eval-0.2.3.tar.gz", hash = "sha256:5f4e983f40564c576c7c8635ae88db5956bb2229d7e9237d03b3c0b0190eaf42", size = 19752, upload-time = "2024-07-21T12:58:21.801Z" }
wheels = [
    { url = "https://files.pythonhosted.org/packages/8e/37/efad0257dc6e593a18957422533ff0f87ede7c9c6ea010a2177d738fb82f/pure_eval-0.2.3-py3-none-any.whl", hash = "sha256:1db8e35b67b3d218d818ae653e27f06c3aa420901fa7b081ca98cbedc874e0d0", size = 11842, upload-time = "2024-07-21T12:58:20.04Z" },
]

[[package]]
name = "pydantic"
version = "2.12.4"
source = { registry = "https://pypi.org/simple" }
dependencies = [
    { name = "annotated-types" },
    { name = "pydantic-core" },
    { name = "typing-extensions" },
    { name = "typing-inspection" },
]
sdist = { url = "https://files.pythonhosted.org/packages/96/ad/a17bc283d7d81837c061c49e3eaa27a45991759a1b7eae1031921c6bd924/pydantic-2.12.4.tar.gz", hash = "sha256:0f8cb9555000a4b5b617f66bfd2566264c4984b27589d3b845685983e8ea85ac", size = 821038, upload-time = "2025-11-05T10:50:08.59Z" }
wheels = [
    { url = "https://files.pythonhosted.org/packages/82/2f/e68750da9b04856e2a7ec56fc6f034a5a79775e9b9a81882252789873798/pydantic-2.12.4-py3-none-any.whl", hash = "sha256:92d3d202a745d46f9be6df459ac5a064fdaa3c1c4cd8adcfa332ccf3c05f871e", size = 463400, upload-time = "2025-11-05T10:50:06.732Z" },
]

[[package]]
name = "pydantic-core"
version = "2.41.5"
source = { registry = "https://pypi.org/simple" }
dependencies = [
    { name = "typing-extensions" },
]
sdist = { url = "https://files.pythonhosted.org/packages/71/70/23b021c950c2addd24ec408e9ab05d59b035b39d97cdc1130e1bce647bb6/pydantic_core-2.41.5.tar.gz", hash = "sha256:08daa51ea16ad373ffd5e7606252cc32f07bc72b28284b6bc9c6df804816476e", size = 460952, upload-time = "2025-11-04T13:43:49.098Z" }
wheels = [
    { url = "https://files.pythonhosted.org/packages/c6/90/32c9941e728d564b411d574d8ee0cf09b12ec978cb22b294995bae5549a5/pydantic_core-2.41.5-cp310-cp310-macosx_10_12_x86_64.whl", hash = "sha256:77b63866ca88d804225eaa4af3e664c5faf3568cea95360d21f4725ab6e07146", size = 2107298, upload-time = "2025-11-04T13:39:04.116Z" },
    { url = "https://files.pythonhosted.org/packages/fb/a8/61c96a77fe28993d9a6fb0f4127e05430a267b235a124545d79fea46dd65/pydantic_core-2.41.5-cp310-cp310-macosx_11_0_arm64.whl", hash = "sha256:dfa8a0c812ac681395907e71e1274819dec685fec28273a28905df579ef137e2", size = 1901475, upload-time = "2025-11-04T13:39:06.055Z" },
    { url = "https://files.pythonhosted.org/packages/5d/b6/338abf60225acc18cdc08b4faef592d0310923d19a87fba1faf05af5346e/pydantic_core-2.41.5-cp310-cp310-manylinux_2_17_aarch64.manylinux2014_aarch64.whl", hash = "sha256:5921a4d3ca3aee735d9fd163808f5e8dd6c6972101e4adbda9a4667908849b97", size = 1918815, upload-time = "2025-11-04T13:39:10.41Z" },
    { url = "https://files.pythonhosted.org/packages/d1/1c/2ed0433e682983d8e8cba9c8d8ef274d4791ec6a6f24c58935b90e780e0a/pydantic_core-2.41.5-cp310-cp310-manylinux_2_17_armv7l.manylinux2014_armv7l.whl", hash = "sha256:e25c479382d26a2a41b7ebea1043564a937db462816ea07afa8a44c0866d52f9", size = 2065567, upload-time = "2025-11-04T13:39:12.244Z" },
    { url = "https://files.pythonhosted.org/packages/b3/24/cf84974ee7d6eae06b9e63289b7b8f6549d416b5c199ca2d7ce13bbcf619/pydantic_core-2.41.5-cp310-cp310-manylinux_2_17_ppc64le.manylinux2014_ppc64le.whl", hash = "sha256:f547144f2966e1e16ae626d8ce72b4cfa0caedc7fa28052001c94fb2fcaa1c52", size = 2230442, upload-time = "2025-11-04T13:39:13.962Z" },
    { url = "https://files.pythonhosted.org/packages/fd/21/4e287865504b3edc0136c89c9c09431be326168b1eb7841911cbc877a995/pydantic_core-2.41.5-cp310-cp310-manylinux_2_17_s390x.manylinux2014_s390x.whl", hash = "sha256:6f52298fbd394f9ed112d56f3d11aabd0d5bd27beb3084cc3d8ad069483b8941", size = 2350956, upload-time = "2025-11-04T13:39:15.889Z" },
    { url = "https://files.pythonhosted.org/packages/a8/76/7727ef2ffa4b62fcab916686a68a0426b9b790139720e1934e8ba797e238/pydantic_core-2.41.5-cp310-cp310-manylinux_2_17_x86_64.manylinux2014_x86_64.whl", hash = "sha256:100baa204bb412b74fe285fb0f3a385256dad1d1879f0a5cb1499ed2e83d132a", size = 2068253, upload-time = "2025-11-04T13:39:17.403Z" },
    { url = "https://files.pythonhosted.org/packages/d5/8c/a4abfc79604bcb4c748e18975c44f94f756f08fb04218d5cb87eb0d3a63e/pydantic_core-2.41.5-cp310-cp310-manylinux_2_5_i686.manylinux1_i686.whl", hash = "sha256:05a2c8852530ad2812cb7914dc61a1125dc4e06252ee98e5638a12da6cc6fb6c", size = 2177050, upload-time = "2025-11-04T13:39:19.351Z" },
    { url = "https://files.pythonhosted.org/packages/67/b1/de2e9a9a79b480f9cb0b6e8b6ba4c50b18d4e89852426364c66aa82bb7b3/pydantic_core-2.41.5-cp310-cp310-musllinux_1_1_aarch64.whl", hash = "sha256:29452c56df2ed968d18d7e21f4ab0ac55e71dc59524872f6fc57dcf4a3249ed2", size = 2147178, upload-time = "2025-11-04T13:39:21Z" },
    { url = "https://files.pythonhosted.org/packages/16/c1/dfb33f837a47b20417500efaa0378adc6635b3c79e8369ff7a03c494b4ac/pydantic_core-2.41.5-cp310-cp310-musllinux_1_1_armv7l.whl", hash = "sha256:d5160812ea7a8a2ffbe233d8da666880cad0cbaf5d4de74ae15c313213d62556", size = 2341833, upload-time = "2025-11-04T13:39:22.606Z" },
    { url = "https://files.pythonhosted.org/packages/47/36/00f398642a0f4b815a9a558c4f1dca1b4020a7d49562807d7bc9ff279a6c/pydantic_core-2.41.5-cp310-cp310-musllinux_1_1_x86_64.whl", hash = "sha256:df3959765b553b9440adfd3c795617c352154e497a4eaf3752555cfb5da8fc49", size = 2321156, upload-time = "2025-11-04T13:39:25.843Z" },
    { url = "https://files.pythonhosted.org/packages/7e/70/cad3acd89fde2010807354d978725ae111ddf6d0ea46d1ea1775b5c1bd0c/pydantic_core-2.41.5-cp310-cp310-win32.whl", hash = "sha256:1f8d33a7f4d5a7889e60dc39856d76d09333d8a6ed0f5f1190635cbec70ec4ba", size = 1989378, upload-time = "2025-11-04T13:39:27.92Z" },
    { url = "https://files.pythonhosted.org/packages/76/92/d338652464c6c367e5608e4488201702cd1cbb0f33f7b6a85a60fe5f3720/pydantic_core-2.41.5-cp310-cp310-win_amd64.whl", hash = "sha256:62de39db01b8d593e45871af2af9e497295db8d73b085f6bfd0b18c83c70a8f9", size = 2013622, upload-time = "2025-11-04T13:39:29.848Z" },
    { url = "https://files.pythonhosted.org/packages/e8/72/74a989dd9f2084b3d9530b0915fdda64ac48831c30dbf7c72a41a5232db8/pydantic_core-2.41.5-cp311-cp311-macosx_10_12_x86_64.whl", hash = "sha256:a3a52f6156e73e7ccb0f8cced536adccb7042be67cb45f9562e12b319c119da6", size = 2105873, upload-time = "2025-11-04T13:39:31.373Z" },
    { url = "https://files.pythonhosted.org/packages/12/44/37e403fd9455708b3b942949e1d7febc02167662bf1a7da5b78ee1ea2842/pydantic_core-2.41.5-cp311-cp311-macosx_11_0_arm64.whl", hash = "sha256:7f3bf998340c6d4b0c9a2f02d6a400e51f123b59565d74dc60d252ce888c260b", size = 1899826, upload-time = "2025-11-04T13:39:32.897Z" },
    { url = "https://files.pythonhosted.org/packages/33/7f/1d5cab3ccf44c1935a359d51a8a2a9e1a654b744b5e7f80d41b88d501eec/pydantic_core-2.41.5-cp311-cp311-manylinux_2_17_aarch64.manylinux2014_aarch64.whl", hash = "sha256:378bec5c66998815d224c9ca994f1e14c0c21cb95d2f52b6021cc0b2a58f2a5a", size = 1917869, upload-time = "2025-11-04T13:39:34.469Z" },
    { url = "https://files.pythonhosted.org/packages/6e/6a/30d94a9674a7fe4f4744052ed6c5e083424510be1e93da5bc47569d11810/pydantic_core-2.41.5-cp311-cp311-manylinux_2_17_armv7l.manylinux2014_armv7l.whl", hash = "sha256:e7b576130c69225432866fe2f4a469a85a54ade141d96fd396dffcf607b558f8", size = 2063890, upload-time = "2025-11-04T13:39:36.053Z" },
    { url = "https://files.pythonhosted.org/packages/50/be/76e5d46203fcb2750e542f32e6c371ffa9b8ad17364cf94bb0818dbfb50c/pydantic_core-2.41.5-cp311-cp311-manylinux_2_17_ppc64le.manylinux2014_ppc64le.whl", hash = "sha256:6cb58b9c66f7e4179a2d5e0f849c48eff5c1fca560994d6eb6543abf955a149e", size = 2229740, upload-time = "2025-11-04T13:39:37.753Z" },
    { url = "https://files.pythonhosted.org/packages/d3/ee/fed784df0144793489f87db310a6bbf8118d7b630ed07aa180d6067e653a/pydantic_core-2.41.5-cp311-cp311-manylinux_2_17_s390x.manylinux2014_s390x.whl", hash = "sha256:88942d3a3dff3afc8288c21e565e476fc278902ae4d6d134f1eeda118cc830b1", size = 2350021, upload-time = "2025-11-04T13:39:40.94Z" },
    { url = "https://files.pythonhosted.org/packages/c8/be/8fed28dd0a180dca19e72c233cbf58efa36df055e5b9d90d64fd1740b828/pydantic_core-2.41.5-cp311-cp311-manylinux_2_17_x86_64.manylinux2014_x86_64.whl", hash = "sha256:f31d95a179f8d64d90f6831d71fa93290893a33148d890ba15de25642c5d075b", size = 2066378, upload-time = "2025-11-04T13:39:42.523Z" },
    { url = "https://files.pythonhosted.org/packages/b0/3b/698cf8ae1d536a010e05121b4958b1257f0b5522085e335360e53a6b1c8b/pydantic_core-2.41.5-cp311-cp311-manylinux_2_5_i686.manylinux1_i686.whl", hash = "sha256:c1df3d34aced70add6f867a8cf413e299177e0c22660cc767218373d0779487b", size = 2175761, upload-time = "2025-11-04T13:39:44.553Z" },
    { url = "https://files.pythonhosted.org/packages/b8/ba/15d537423939553116dea94ce02f9c31be0fa9d0b806d427e0308ec17145/pydantic_core-2.41.5-cp311-cp311-musllinux_1_1_aarch64.whl", hash = "sha256:4009935984bd36bd2c774e13f9a09563ce8de4abaa7226f5108262fa3e637284", size = 2146303, upload-time = "2025-11-04T13:39:46.238Z" },
    { url = "https://files.pythonhosted.org/packages/58/7f/0de669bf37d206723795f9c90c82966726a2ab06c336deba4735b55af431/pydantic_core-2.41.5-cp311-cp311-musllinux_1_1_armv7l.whl", hash = "sha256:34a64bc3441dc1213096a20fe27e8e128bd3ff89921706e83c0b1ac971276594", size = 2340355, upload-time = "2025-11-04T13:39:48.002Z" },
    { url = "https://files.pythonhosted.org/packages/e5/de/e7482c435b83d7e3c3ee5ee4451f6e8973cff0eb6007d2872ce6383f6398/pydantic_core-2.41.5-cp311-cp311-musllinux_1_1_x86_64.whl", hash = "sha256:c9e19dd6e28fdcaa5a1de679aec4141f691023916427ef9bae8584f9c2fb3b0e", size = 2319875, upload-time = "2025-11-04T13:39:49.705Z" },
    { url = "https://files.pythonhosted.org/packages/fe/e6/8c9e81bb6dd7560e33b9053351c29f30c8194b72f2d6932888581f503482/pydantic_core-2.41.5-cp311-cp311-win32.whl", hash = "sha256:2c010c6ded393148374c0f6f0bf89d206bf3217f201faa0635dcd56bd1520f6b", size = 1987549, upload-time = "2025-11-04T13:39:51.842Z" },
    { url = "https://files.pythonhosted.org/packages/11/66/f14d1d978ea94d1bc21fc98fcf570f9542fe55bfcc40269d4e1a21c19bf7/pydantic_core-2.41.5-cp311-cp311-win_amd64.whl", hash = "sha256:76ee27c6e9c7f16f47db7a94157112a2f3a00e958bc626e2f4ee8bec5c328fbe", size = 2011305, upload-time = "2025-11-04T13:39:53.485Z" },
    { url = "https://files.pythonhosted.org/packages/56/d8/0e271434e8efd03186c5386671328154ee349ff0354d83c74f5caaf096ed/pydantic_core-2.41.5-cp311-cp311-win_arm64.whl", hash = "sha256:4bc36bbc0b7584de96561184ad7f012478987882ebf9f9c389b23f432ea3d90f", size = 1972902, upload-time = "2025-11-04T13:39:56.488Z" },
    { url = "https://files.pythonhosted.org/packages/5f/5d/5f6c63eebb5afee93bcaae4ce9a898f3373ca23df3ccaef086d0233a35a7/pydantic_core-2.41.5-cp312-cp312-macosx_10_12_x86_64.whl", hash = "sha256:f41a7489d32336dbf2199c8c0a215390a751c5b014c2c1c5366e817202e9cdf7", size = 2110990, upload-time = "2025-11-04T13:39:58.079Z" },
    { url = "https://files.pythonhosted.org/packages/aa/32/9c2e8ccb57c01111e0fd091f236c7b371c1bccea0fa85247ac55b1e2b6b6/pydantic_core-2.41.5-cp312-cp312-macosx_11_0_arm64.whl", hash = "sha256:070259a8818988b9a84a449a2a7337c7f430a22acc0859c6b110aa7212a6d9c0", size = 1896003, upload-time = "2025-11-04T13:39:59.956Z" },
    { url = "https://files.pythonhosted.org/packages/68/b8/a01b53cb0e59139fbc9e4fda3e9724ede8de279097179be4ff31f1abb65a/pydantic_core-2.41.5-cp312-cp312-manylinux_2_17_aarch64.manylinux2014_aarch64.whl", hash = "sha256:e96cea19e34778f8d59fe40775a7a574d95816eb150850a85a7a4c8f4b94ac69", size = 1919200, upload-time = "2025-11-04T13:40:02.241Z" },
    { url = "https://files.pythonhosted.org/packages/38/de/8c36b5198a29bdaade07b5985e80a233a5ac27137846f3bc2d3b40a47360/pydantic_core-2.41.5-cp312-cp312-manylinux_2_17_armv7l.manylinux2014_armv7l.whl", hash = "sha256:ed2e99c456e3fadd05c991f8f437ef902e00eedf34320ba2b0842bd1c3ca3a75", size = 2052578, upload-time = "2025-11-04T13:40:04.401Z" },
    { url = "https://files.pythonhosted.org/packages/00/b5/0e8e4b5b081eac6cb3dbb7e60a65907549a1ce035a724368c330112adfdd/pydantic_core-2.41.5-cp312-cp312-manylinux_2_17_ppc64le.manylinux2014_ppc64le.whl", hash = "sha256:65840751b72fbfd82c3c640cff9284545342a4f1eb1586ad0636955b261b0b05", size = 2208504, upload-time = "2025-11-04T13:40:06.072Z" },
    { url = "https://files.pythonhosted.org/packages/77/56/87a61aad59c7c5b9dc8caad5a41a5545cba3810c3e828708b3d7404f6cef/pydantic_core-2.41.5-cp312-cp312-manylinux_2_17_s390x.manylinux2014_s390x.whl", hash = "sha256:e536c98a7626a98feb2d3eaf75944ef6f3dbee447e1f841eae16f2f0a72d8ddc", size = 2335816, upload-time = "2025-11-04T13:40:07.835Z" },
    { url = "https://files.pythonhosted.org/packages/0d/76/941cc9f73529988688a665a5c0ecff1112b3d95ab48f81db5f7606f522d3/pydantic_core-2.41.5-cp312-cp312-manylinux_2_17_x86_64.manylinux2014_x86_64.whl", hash = "sha256:eceb81a8d74f9267ef4081e246ffd6d129da5d87e37a77c9bde550cb04870c1c", size = 2075366, upload-time = "2025-11-04T13:40:09.804Z" },
    { url = "https://files.pythonhosted.org/packages/d3/43/ebef01f69baa07a482844faaa0a591bad1ef129253ffd0cdaa9d8a7f72d3/pydantic_core-2.41.5-cp312-cp312-manylinux_2_5_i686.manylinux1_i686.whl", hash = "sha256:d38548150c39b74aeeb0ce8ee1d8e82696f4a4e16ddc6de7b1d8823f7de4b9b5", size = 2171698, upload-time = "2025-11-04T13:40:12.004Z" },
    { url = "https://files.pythonhosted.org/packages/b1/87/41f3202e4193e3bacfc2c065fab7706ebe81af46a83d3e27605029c1f5a6/pydantic_core-2.41.5-cp312-cp312-musllinux_1_1_aarch64.whl", hash = "sha256:c23e27686783f60290e36827f9c626e63154b82b116d7fe9adba1fda36da706c", size = 2132603, upload-time = "2025-11-04T13:40:13.868Z" },
    { url = "https://files.pythonhosted.org/packages/49/7d/4c00df99cb12070b6bccdef4a195255e6020a550d572768d92cc54dba91a/pydantic_core-2.41.5-cp312-cp312-musllinux_1_1_armv7l.whl", hash = "sha256:482c982f814460eabe1d3bb0adfdc583387bd4691ef00b90575ca0d2b6fe2294", size = 2329591, upload-time = "2025-11-04T13:40:15.672Z" },
    { url = "https://files.pythonhosted.org/packages/cc/6a/ebf4b1d65d458f3cda6a7335d141305dfa19bdc61140a884d165a8a1bbc7/pydantic_core-2.41.5-cp312-cp312-musllinux_1_1_x86_64.whl", hash = "sha256:bfea2a5f0b4d8d43adf9d7b8bf019fb46fdd10a2e5cde477fbcb9d1fa08c68e1", size = 2319068, upload-time = "2025-11-04T13:40:17.532Z" },
    { url = "https://files.pythonhosted.org/packages/49/3b/774f2b5cd4192d5ab75870ce4381fd89cf218af999515baf07e7206753f0/pydantic_core-2.41.5-cp312-cp312-win32.whl", hash = "sha256:b74557b16e390ec12dca509bce9264c3bbd128f8a2c376eaa68003d7f327276d", size = 1985908, upload-time = "2025-11-04T13:40:19.309Z" },
    { url = "https://files.pythonhosted.org/packages/86/45/00173a033c801cacf67c190fef088789394feaf88a98a7035b0e40d53dc9/pydantic_core-2.41.5-cp312-cp312-win_amd64.whl", hash = "sha256:1962293292865bca8e54702b08a4f26da73adc83dd1fcf26fbc875b35d81c815", size = 2020145, upload-time = "2025-11-04T13:40:21.548Z" },
    { url = "https://files.pythonhosted.org/packages/f9/22/91fbc821fa6d261b376a3f73809f907cec5ca6025642c463d3488aad22fb/pydantic_core-2.41.5-cp312-cp312-win_arm64.whl", hash = "sha256:1746d4a3d9a794cacae06a5eaaccb4b8643a131d45fbc9af23e353dc0a5ba5c3", size = 1976179, upload-time = "2025-11-04T13:40:23.393Z" },
    { url = "https://files.pythonhosted.org/packages/87/06/8806241ff1f70d9939f9af039c6c35f2360cf16e93c2ca76f184e76b1564/pydantic_core-2.41.5-cp313-cp313-macosx_10_12_x86_64.whl", hash = "sha256:941103c9be18ac8daf7b7adca8228f8ed6bb7a1849020f643b3a14d15b1924d9", size = 2120403, upload-time = "2025-11-04T13:40:25.248Z" },
    { url = "https://files.pythonhosted.org/packages/94/02/abfa0e0bda67faa65fef1c84971c7e45928e108fe24333c81f3bfe35d5f5/pydantic_core-2.41.5-cp313-cp313-macosx_11_0_arm64.whl", hash = "sha256:112e305c3314f40c93998e567879e887a3160bb8689ef3d2c04b6cc62c33ac34", size = 1896206, upload-time = "2025-11-04T13:40:27.099Z" },
    { url = "https://files.pythonhosted.org/packages/15/df/a4c740c0943e93e6500f9eb23f4ca7ec9bf71b19e608ae5b579678c8d02f/pydantic_core-2.41.5-cp313-cp313-manylinux_2_17_aarch64.manylinux2014_aarch64.whl", hash = "sha256:0cbaad15cb0c90aa221d43c00e77bb33c93e8d36e0bf74760cd00e732d10a6a0", size = 1919307, upload-time = "2025-11-04T13:40:29.806Z" },
    { url = "https://files.pythonhosted.org/packages/9a/e3/6324802931ae1d123528988e0e86587c2072ac2e5394b4bc2bc34b61ff6e/pydantic_core-2.41.5-cp313-cp313-manylinux_2_17_armv7l.manylinux2014_armv7l.whl", hash = "sha256:03ca43e12fab6023fc79d28ca6b39b05f794ad08ec2feccc59a339b02f2b3d33", size = 2063258, upload-time = "2025-11-04T13:40:33.544Z" },
    { url = "https://files.pythonhosted.org/packages/c9/d4/2230d7151d4957dd79c3044ea26346c148c98fbf0ee6ebd41056f2d62ab5/pydantic_core-2.41.5-cp313-cp313-manylinux_2_17_ppc64le.manylinux2014_ppc64le.whl", hash = "sha256:dc799088c08fa04e43144b164feb0c13f9a0bc40503f8df3e9fde58a3c0c101e", size = 2214917, upload-time = "2025-11-04T13:40:35.479Z" },
    { url = "https://files.pythonhosted.org/packages/e6/9f/eaac5df17a3672fef0081b6c1bb0b82b33ee89aa5cec0d7b05f52fd4a1fa/pydantic_core-2.41.5-cp313-cp313-manylinux_2_17_s390x.manylinux2014_s390x.whl", hash = "sha256:97aeba56665b4c3235a0e52b2c2f5ae9cd071b8a8310ad27bddb3f7fb30e9aa2", size = 2332186, upload-time = "2025-11-04T13:40:37.436Z" },
    { url = "https://files.pythonhosted.org/packages/cf/4e/35a80cae583a37cf15604b44240e45c05e04e86f9cfd766623149297e971/pydantic_core-2.41.5-cp313-cp313-manylinux_2_17_x86_64.manylinux2014_x86_64.whl", hash = "sha256:406bf18d345822d6c21366031003612b9c77b3e29ffdb0f612367352aab7d586", size = 2073164, upload-time = "2025-11-04T13:40:40.289Z" },
    { url = "https://files.pythonhosted.org/packages/bf/e3/f6e262673c6140dd3305d144d032f7bd5f7497d3871c1428521f19f9efa2/pydantic_core-2.41.5-cp313-cp313-manylinux_2_5_i686.manylinux1_i686.whl", hash = "sha256:b93590ae81f7010dbe380cdeab6f515902ebcbefe0b9327cc4804d74e93ae69d", size = 2179146, upload-time = "2025-11-04T13:40:42.809Z" },
    { url = "https://files.pythonhosted.org/packages/75/c7/20bd7fc05f0c6ea2056a4565c6f36f8968c0924f19b7d97bbfea55780e73/pydantic_core-2.41.5-cp313-cp313-musllinux_1_1_aarch64.whl", hash = "sha256:01a3d0ab748ee531f4ea6c3e48ad9dac84ddba4b0d82291f87248f2f9de8d740", size = 2137788, upload-time = "2025-11-04T13:40:44.752Z" },
    { url = "https://files.pythonhosted.org/packages/3a/8d/34318ef985c45196e004bc46c6eab2eda437e744c124ef0dbe1ff2c9d06b/pydantic_core-2.41.5-cp313-cp313-musllinux_1_1_armv7l.whl", hash = "sha256:6561e94ba9dacc9c61bce40e2d6bdc3bfaa0259d3ff36ace3b1e6901936d2e3e", size = 2340133, upload-time = "2025-11-04T13:40:46.66Z" },
    { url = "https://files.pythonhosted.org/packages/9c/59/013626bf8c78a5a5d9350d12e7697d3d4de951a75565496abd40ccd46bee/pydantic_core-2.41.5-cp313-cp313-musllinux_1_1_x86_64.whl", hash = "sha256:915c3d10f81bec3a74fbd4faebe8391013ba61e5a1a8d48c4455b923bdda7858", size = 2324852, upload-time = "2025-11-04T13:40:48.575Z" },
    { url = "https://files.pythonhosted.org/packages/1a/d9/c248c103856f807ef70c18a4f986693a46a8ffe1602e5d361485da502d20/pydantic_core-2.41.5-cp313-cp313-win32.whl", hash = "sha256:650ae77860b45cfa6e2cdafc42618ceafab3a2d9a3811fcfbd3bbf8ac3c40d36", size = 1994679, upload-time = "2025-11-04T13:40:50.619Z" },
    { url = "https://files.pythonhosted.org/packages/9e/8b/341991b158ddab181cff136acd2552c9f35bd30380422a639c0671e99a91/pydantic_core-2.41.5-cp313-cp313-win_amd64.whl", hash = "sha256:79ec52ec461e99e13791ec6508c722742ad745571f234ea6255bed38c6480f11", size = 2019766, upload-time = "2025-11-04T13:40:52.631Z" },
    { url = "https://files.pythonhosted.org/packages/73/7d/f2f9db34af103bea3e09735bb40b021788a5e834c81eedb541991badf8f5/pydantic_core-2.41.5-cp313-cp313-win_arm64.whl", hash = "sha256:3f84d5c1b4ab906093bdc1ff10484838aca54ef08de4afa9de0f5f14d69639cd", size = 1981005, upload-time = "2025-11-04T13:40:54.734Z" },
    { url = "https://files.pythonhosted.org/packages/ea/28/46b7c5c9635ae96ea0fbb779e271a38129df2550f763937659ee6c5dbc65/pydantic_core-2.41.5-cp314-cp314-macosx_10_12_x86_64.whl", hash = "sha256:3f37a19d7ebcdd20b96485056ba9e8b304e27d9904d233d7b1015db320e51f0a", size = 2119622, upload-time = "2025-11-04T13:40:56.68Z" },
    { url = "https://files.pythonhosted.org/packages/74/1a/145646e5687e8d9a1e8d09acb278c8535ebe9e972e1f162ed338a622f193/pydantic_core-2.41.5-cp314-cp314-macosx_11_0_arm64.whl", hash = "sha256:1d1d9764366c73f996edd17abb6d9d7649a7eb690006ab6adbda117717099b14", size = 1891725, upload-time = "2025-11-04T13:40:58.807Z" },
    { url = "https://files.pythonhosted.org/packages/23/04/e89c29e267b8060b40dca97bfc64a19b2a3cf99018167ea1677d96368273/pydantic_core-2.41.5-cp314-cp314-manylinux_2_17_aarch64.manylinux2014_aarch64.whl", hash = "sha256:25e1c2af0fce638d5f1988b686f3b3ea8cd7de5f244ca147c777769e798a9cd1", size = 1915040, upload-time = "2025-11-04T13:41:00.853Z" },
    { url = "https://files.pythonhosted.org/packages/84/a3/15a82ac7bd97992a82257f777b3583d3e84bdb06ba6858f745daa2ec8a85/pydantic_core-2.41.5-cp314-cp314-manylinux_2_17_armv7l.manylinux2014_armv7l.whl", hash = "sha256:506d766a8727beef16b7adaeb8ee6217c64fc813646b424d0804d67c16eddb66", size = 2063691, upload-time = "2025-11-04T13:41:03.504Z" },
    { url = "https://files.pythonhosted.org/packages/74/9b/0046701313c6ef08c0c1cf0e028c67c770a4e1275ca73131563c5f2a310a/pydantic_core-2.41.5-cp314-cp314-manylinux_2_17_ppc64le.manylinux2014_ppc64le.whl", hash = "sha256:4819fa52133c9aa3c387b3328f25c1facc356491e6135b459f1de698ff64d869", size = 2213897, upload-time = "2025-11-04T13:41:05.804Z" },
    { url = "https://files.pythonhosted.org/packages/8a/cd/6bac76ecd1b27e75a95ca3a9a559c643b3afcd2dd62086d4b7a32a18b169/pydantic_core-2.41.5-cp314-cp314-manylinux_2_17_s390x.manylinux2014_s390x.whl", hash = "sha256:2b761d210c9ea91feda40d25b4efe82a1707da2ef62901466a42492c028553a2", size = 2333302, upload-time = "2025-11-04T13:41:07.809Z" },
    { url = "https://files.pythonhosted.org/packages/4c/d2/ef2074dc020dd6e109611a8be4449b98cd25e1b9b8a303c2f0fca2f2bcf7/pydantic_core-2.41.5-cp314-cp314-manylinux_2_17_x86_64.manylinux2014_x86_64.whl", hash = "sha256:22f0fb8c1c583a3b6f24df2470833b40207e907b90c928cc8d3594b76f874375", size = 2064877, upload-time = "2025-11-04T13:41:09.827Z" },
    { url = "https://files.pythonhosted.org/packages/18/66/e9db17a9a763d72f03de903883c057b2592c09509ccfe468187f2a2eef29/pydantic_core-2.41.5-cp314-cp314-manylinux_2_5_i686.manylinux1_i686.whl", hash = "sha256:2782c870e99878c634505236d81e5443092fba820f0373997ff75f90f68cd553", size = 2180680, upload-time = "2025-11-04T13:41:12.379Z" },
    { url = "https://files.pythonhosted.org/packages/d3/9e/3ce66cebb929f3ced22be85d4c2399b8e85b622db77dad36b73c5387f8f8/pydantic_core-2.41.5-cp314-cp314-musllinux_1_1_aarch64.whl", hash = "sha256:0177272f88ab8312479336e1d777f6b124537d47f2123f89cb37e0accea97f90", size = 2138960, upload-time = "2025-11-04T13:41:14.627Z" },
    { url = "https://files.pythonhosted.org/packages/a6/62/205a998f4327d2079326b01abee48e502ea739d174f0a89295c481a2272e/pydantic_core-2.41.5-cp314-cp314-musllinux_1_1_armv7l.whl", hash = "sha256:63510af5e38f8955b8ee5687740d6ebf7c2a0886d15a6d65c32814613681bc07", size = 2339102, upload-time = "2025-11-04T13:41:16.868Z" },
    { url = "https://files.pythonhosted.org/packages/3c/0d/f05e79471e889d74d3d88f5bd20d0ed189ad94c2423d81ff8d0000aab4ff/pydantic_core-2.41.5-cp314-cp314-musllinux_1_1_x86_64.whl", hash = "sha256:e56ba91f47764cc14f1daacd723e3e82d1a89d783f0f5afe9c364b8bb491ccdb", size = 2326039, upload-time = "2025-11-04T13:41:18.934Z" },
    { url = "https://files.pythonhosted.org/packages/ec/e1/e08a6208bb100da7e0c4b288eed624a703f4d129bde2da475721a80cab32/pydantic_core-2.41.5-cp314-cp314-win32.whl", hash = "sha256:aec5cf2fd867b4ff45b9959f8b20ea3993fc93e63c7363fe6851424c8a7e7c23", size = 1995126, upload-time = "2025-11-04T13:41:21.418Z" },
    { url = "https://files.pythonhosted.org/packages/48/5d/56ba7b24e9557f99c9237e29f5c09913c81eeb2f3217e40e922353668092/pydantic_core-2.41.5-cp314-cp314-win_amd64.whl", hash = "sha256:8e7c86f27c585ef37c35e56a96363ab8de4e549a95512445b85c96d3e2f7c1bf", size = 2015489, upload-time = "2025-11-04T13:41:24.076Z" },
    { url = "https://files.pythonhosted.org/packages/4e/bb/f7a190991ec9e3e0ba22e4993d8755bbc4a32925c0b5b42775c03e8148f9/pydantic_core-2.41.5-cp314-cp314-win_arm64.whl", hash = "sha256:e672ba74fbc2dc8eea59fb6d4aed6845e6905fc2a8afe93175d94a83ba2a01a0", size = 1977288, upload-time = "2025-11-04T13:41:26.33Z" },
    { url = "https://files.pythonhosted.org/packages/92/ed/77542d0c51538e32e15afe7899d79efce4b81eee631d99850edc2f5e9349/pydantic_core-2.41.5-cp314-cp314t-macosx_10_12_x86_64.whl", hash = "sha256:8566def80554c3faa0e65ac30ab0932b9e3a5cd7f8323764303d468e5c37595a", size = 2120255, upload-time = "2025-11-04T13:41:28.569Z" },
    { url = "https://files.pythonhosted.org/packages/bb/3d/6913dde84d5be21e284439676168b28d8bbba5600d838b9dca99de0fad71/pydantic_core-2.41.5-cp314-cp314t-macosx_11_0_arm64.whl", hash = "sha256:b80aa5095cd3109962a298ce14110ae16b8c1aece8b72f9dafe81cf597ad80b3", size = 1863760, upload-time = "2025-11-04T13:41:31.055Z" },
    { url = "https://files.pythonhosted.org/packages/5a/f0/e5e6b99d4191da102f2b0eb9687aaa7f5bea5d9964071a84effc3e40f997/pydantic_core-2.41.5-cp314-cp314t-manylinux_2_17_aarch64.manylinux2014_aarch64.whl", hash = "sha256:3006c3dd9ba34b0c094c544c6006cc79e87d8612999f1a5d43b769b89181f23c", size = 1878092, upload-time = "2025-11-04T13:41:33.21Z" },
    { url = "https://files.pythonhosted.org/packages/71/48/36fb760642d568925953bcc8116455513d6e34c4beaa37544118c36aba6d/pydantic_core-2.41.5-cp314-cp314t-manylinux_2_17_armv7l.manylinux2014_armv7l.whl", hash = "sha256:72f6c8b11857a856bcfa48c86f5368439f74453563f951e473514579d44aa612", size = 2053385, upload-time = "2025-11-04T13:41:35.508Z" },
    { url = "https://files.pythonhosted.org/packages/20/25/92dc684dd8eb75a234bc1c764b4210cf2646479d54b47bf46061657292a8/pydantic_core-2.41.5-cp314-cp314t-manylinux_2_17_ppc64le.manylinux2014_ppc64le.whl", hash = "sha256:5cb1b2f9742240e4bb26b652a5aeb840aa4b417c7748b6f8387927bc6e45e40d", size = 2218832, upload-time = "2025-11-04T13:41:37.732Z" },
    { url = "https://files.pythonhosted.org/packages/e2/09/f53e0b05023d3e30357d82eb35835d0f6340ca344720a4599cd663dca599/pydantic_core-2.41.5-cp314-cp314t-manylinux_2_17_s390x.manylinux2014_s390x.whl", hash = "sha256:bd3d54f38609ff308209bd43acea66061494157703364ae40c951f83ba99a1a9", size = 2327585, upload-time = "2025-11-04T13:41:40Z" },
    { url = "https://files.pythonhosted.org/packages/aa/4e/2ae1aa85d6af35a39b236b1b1641de73f5a6ac4d5a7509f77b814885760c/pydantic_core-2.41.5-cp314-cp314t-manylinux_2_17_x86_64.manylinux2014_x86_64.whl", hash = "sha256:2ff4321e56e879ee8d2a879501c8e469414d948f4aba74a2d4593184eb326660", size = 2041078, upload-time = "2025-11-04T13:41:42.323Z" },
    { url = "https://files.pythonhosted.org/packages/cd/13/2e215f17f0ef326fc72afe94776edb77525142c693767fc347ed6288728d/pydantic_core-2.41.5-cp314-cp314t-manylinux_2_5_i686.manylinux1_i686.whl", hash = "sha256:d0d2568a8c11bf8225044aa94409e21da0cb09dcdafe9ecd10250b2baad531a9", size = 2173914, upload-time = "2025-11-04T13:41:45.221Z" },
    { url = "https://files.pythonhosted.org/packages/02/7a/f999a6dcbcd0e5660bc348a3991c8915ce6599f4f2c6ac22f01d7a10816c/pydantic_core-2.41.5-cp314-cp314t-musllinux_1_1_aarch64.whl", hash = "sha256:a39455728aabd58ceabb03c90e12f71fd30fa69615760a075b9fec596456ccc3", size = 2129560, upload-time = "2025-11-04T13:41:47.474Z" },
    { url = "https://files.pythonhosted.org/packages/3a/b1/6c990ac65e3b4c079a4fb9f5b05f5b013afa0f4ed6780a3dd236d2cbdc64/pydantic_core-2.41.5-cp314-cp314t-musllinux_1_1_armv7l.whl", hash = "sha256:239edca560d05757817c13dc17c50766136d21f7cd0fac50295499ae24f90fdf", size = 2329244, upload-time = "2025-11-04T13:41:49.992Z" },
    { url = "https://files.pythonhosted.org/packages/d9/02/3c562f3a51afd4d88fff8dffb1771b30cfdfd79befd9883ee094f5b6c0d8/pydantic_core-2.41.5-cp314-cp314t-musllinux_1_1_x86_64.whl", hash = "sha256:2a5e06546e19f24c6a96a129142a75cee553cc018ffee48a460059b1185f4470", size = 2331955, upload-time = "2025-11-04T13:41:54.079Z" },
    { url = "https://files.pythonhosted.org/packages/5c/96/5fb7d8c3c17bc8c62fdb031c47d77a1af698f1d7a406b0f79aaa1338f9ad/pydantic_core-2.41.5-cp314-cp314t-win32.whl", hash = "sha256:b4ececa40ac28afa90871c2cc2b9ffd2ff0bf749380fbdf57d165fd23da353aa", size = 1988906, upload-time = "2025-11-04T13:41:56.606Z" },
    { url = "https://files.pythonhosted.org/packages/22/ed/182129d83032702912c2e2d8bbe33c036f342cc735737064668585dac28f/pydantic_core-2.41.5-cp314-cp314t-win_amd64.whl", hash = "sha256:80aa89cad80b32a912a65332f64a4450ed00966111b6615ca6816153d3585a8c", size = 1981607, upload-time = "2025-11-04T13:41:58.889Z" },
    { url = "https://files.pythonhosted.org/packages/9f/ed/068e41660b832bb0b1aa5b58011dea2a3fe0ba7861ff38c4d4904c1c1a99/pydantic_core-2.41.5-cp314-cp314t-win_arm64.whl", hash = "sha256:35b44f37a3199f771c3eaa53051bc8a70cd7b54f333531c59e29fd4db5d15008", size = 1974769, upload-time = "2025-11-04T13:42:01.186Z" },
    { url = "https://files.pythonhosted.org/packages/11/72/90fda5ee3b97e51c494938a4a44c3a35a9c96c19bba12372fb9c634d6f57/pydantic_core-2.41.5-graalpy311-graalpy242_311_native-macosx_10_12_x86_64.whl", hash = "sha256:b96d5f26b05d03cc60f11a7761a5ded1741da411e7fe0909e27a5e6a0cb7b034", size = 2115441, upload-time = "2025-11-04T13:42:39.557Z" },
    { url = "https://files.pythonhosted.org/packages/1f/53/8942f884fa33f50794f119012dc6a1a02ac43a56407adaac20463df8e98f/pydantic_core-2.41.5-graalpy311-graalpy242_311_native-macosx_11_0_arm64.whl", hash = "sha256:634e8609e89ceecea15e2d61bc9ac3718caaaa71963717bf3c8f38bfde64242c", size = 1930291, upload-time = "2025-11-04T13:42:42.169Z" },
    { url = "https://files.pythonhosted.org/packages/79/c8/ecb9ed9cd942bce09fc888ee960b52654fbdbede4ba6c2d6e0d3b1d8b49c/pydantic_core-2.41.5-graalpy311-graalpy242_311_native-manylinux_2_17_aarch64.manylinux2014_aarch64.whl", hash = "sha256:93e8740d7503eb008aa2df04d3b9735f845d43ae845e6dcd2be0b55a2da43cd2", size = 1948632, upload-time = "2025-11-04T13:42:44.564Z" },
    { url = "https://files.pythonhosted.org/packages/2e/1b/687711069de7efa6af934e74f601e2a4307365e8fdc404703afc453eab26/pydantic_core-2.41.5-graalpy311-graalpy242_311_native-manylinux_2_17_x86_64.manylinux2014_x86_64.whl", hash = "sha256:f15489ba13d61f670dcc96772e733aad1a6f9c429cc27574c6cdaed82d0146ad", size = 2138905, upload-time = "2025-11-04T13:42:47.156Z" },
    { url = "https://files.pythonhosted.org/packages/09/32/59b0c7e63e277fa7911c2fc70ccfb45ce4b98991e7ef37110663437005af/pydantic_core-2.41.5-graalpy312-graalpy250_312_native-macosx_10_12_x86_64.whl", hash = "sha256:7da7087d756b19037bc2c06edc6c170eeef3c3bafcb8f532ff17d64dc427adfd", size = 2110495, upload-time = "2025-11-04T13:42:49.689Z" },
    { url = "https://files.pythonhosted.org/packages/aa/81/05e400037eaf55ad400bcd318c05bb345b57e708887f07ddb2d20e3f0e98/pydantic_core-2.41.5-graalpy312-graalpy250_312_native-macosx_11_0_arm64.whl", hash = "sha256:aabf5777b5c8ca26f7824cb4a120a740c9588ed58df9b2d196ce92fba42ff8dc", size = 1915388, upload-time = "2025-11-04T13:42:52.215Z" },
    { url = "https://files.pythonhosted.org/packages/6e/0d/e3549b2399f71d56476b77dbf3cf8937cec5cd70536bdc0e374a421d0599/pydantic_core-2.41.5-graalpy312-graalpy250_312_native-manylinux_2_17_aarch64.manylinux2014_aarch64.whl", hash = "sha256:c007fe8a43d43b3969e8469004e9845944f1a80e6acd47c150856bb87f230c56", size = 1942879, upload-time = "2025-11-04T13:42:56.483Z" },
    { url = "https://files.pythonhosted.org/packages/f7/07/34573da085946b6a313d7c42f82f16e8920bfd730665de2d11c0c37a74b5/pydantic_core-2.41.5-graalpy312-graalpy250_312_native-manylinux_2_17_x86_64.manylinux2014_x86_64.whl", hash = "sha256:76d0819de158cd855d1cbb8fcafdf6f5cf1eb8e470abe056d5d161106e38062b", size = 2139017, upload-time = "2025-11-04T13:42:59.471Z" },
    { url = "https://files.pythonhosted.org/packages/e6/b0/1a2aa41e3b5a4ba11420aba2d091b2d17959c8d1519ece3627c371951e73/pydantic_core-2.41.5-pp310-pypy310_pp73-macosx_10_12_x86_64.whl", hash = "sha256:b5819cd790dbf0c5eb9f82c73c16b39a65dd6dd4d1439dcdea7816ec9adddab8", size = 2103351, upload-time = "2025-11-04T13:43:02.058Z" },
    { url = "https://files.pythonhosted.org/packages/a4/ee/31b1f0020baaf6d091c87900ae05c6aeae101fa4e188e1613c80e4f1ea31/pydantic_core-2.41.5-pp310-pypy310_pp73-macosx_11_0_arm64.whl", hash = "sha256:5a4e67afbc95fa5c34cf27d9089bca7fcab4e51e57278d710320a70b956d1b9a", size = 1925363, upload-time = "2025-11-04T13:43:05.159Z" },
    { url = "https://files.pythonhosted.org/packages/e1/89/ab8e86208467e467a80deaca4e434adac37b10a9d134cd2f99b28a01e483/pydantic_core-2.41.5-pp310-pypy310_pp73-manylinux_2_17_x86_64.manylinux2014_x86_64.whl", hash = "sha256:ece5c59f0ce7d001e017643d8d24da587ea1f74f6993467d85ae8a5ef9d4f42b", size = 2135615, upload-time = "2025-11-04T13:43:08.116Z" },
    { url = "https://files.pythonhosted.org/packages/99/0a/99a53d06dd0348b2008f2f30884b34719c323f16c3be4e6cc1203b74a91d/pydantic_core-2.41.5-pp310-pypy310_pp73-manylinux_2_5_i686.manylinux1_i686.whl", hash = "sha256:16f80f7abe3351f8ea6858914ddc8c77e02578544a0ebc15b4c2e1a0e813b0b2", size = 2175369, upload-time = "2025-11-04T13:43:12.49Z" },
    { url = "https://files.pythonhosted.org/packages/6d/94/30ca3b73c6d485b9bb0bc66e611cff4a7138ff9736b7e66bcf0852151636/pydantic_core-2.41.5-pp310-pypy310_pp73-musllinux_1_1_aarch64.whl", hash = "sha256:33cb885e759a705b426baada1fe68cbb0a2e68e34c5d0d0289a364cf01709093", size = 2144218, upload-time = "2025-11-04T13:43:15.431Z" },
    { url = "https://files.pythonhosted.org/packages/87/57/31b4f8e12680b739a91f472b5671294236b82586889ef764b5fbc6669238/pydantic_core-2.41.5-pp310-pypy310_pp73-musllinux_1_1_armv7l.whl", hash = "sha256:c8d8b4eb992936023be7dee581270af5c6e0697a8559895f527f5b7105ecd36a", size = 2329951, upload-time = "2025-11-04T13:43:18.062Z" },
    { url = "https://files.pythonhosted.org/packages/7d/73/3c2c8edef77b8f7310e6fb012dbc4b8551386ed575b9eb6fb2506e28a7eb/pydantic_core-2.41.5-pp310-pypy310_pp73-musllinux_1_1_x86_64.whl", hash = "sha256:242a206cd0318f95cd21bdacff3fcc3aab23e79bba5cac3db5a841c9ef9c6963", size = 2318428, upload-time = "2025-11-04T13:43:20.679Z" },
    { url = "https://files.pythonhosted.org/packages/2f/02/8559b1f26ee0d502c74f9cca5c0d2fd97e967e083e006bbbb4e97f3a043a/pydantic_core-2.41.5-pp310-pypy310_pp73-win_amd64.whl", hash = "sha256:d3a978c4f57a597908b7e697229d996d77a6d3c94901e9edee593adada95ce1a", size = 2147009, upload-time = "2025-11-04T13:43:23.286Z" },
    { url = "https://files.pythonhosted.org/packages/5f/9b/1b3f0e9f9305839d7e84912f9e8bfbd191ed1b1ef48083609f0dabde978c/pydantic_core-2.41.5-pp311-pypy311_pp73-macosx_10_12_x86_64.whl", hash = "sha256:b2379fa7ed44ddecb5bfe4e48577d752db9fc10be00a6b7446e9663ba143de26", size = 2101980, upload-time = "2025-11-04T13:43:25.97Z" },
    { url = "https://files.pythonhosted.org/packages/a4/ed/d71fefcb4263df0da6a85b5d8a7508360f2f2e9b3bf5814be9c8bccdccc1/pydantic_core-2.41.5-pp311-pypy311_pp73-macosx_11_0_arm64.whl", hash = "sha256:266fb4cbf5e3cbd0b53669a6d1b039c45e3ce651fd5442eff4d07c2cc8d66808", size = 1923865, upload-time = "2025-11-04T13:43:28.763Z" },
    { url = "https://files.pythonhosted.org/packages/ce/3a/626b38db460d675f873e4444b4bb030453bbe7b4ba55df821d026a0493c4/pydantic_core-2.41.5-pp311-pypy311_pp73-manylinux_2_17_x86_64.manylinux2014_x86_64.whl", hash = "sha256:58133647260ea01e4d0500089a8c4f07bd7aa6ce109682b1426394988d8aaacc", size = 2134256, upload-time = "2025-11-04T13:43:31.71Z" },
    { url = "https://files.pythonhosted.org/packages/83/d9/8412d7f06f616bbc053d30cb4e5f76786af3221462ad5eee1f202021eb4e/pydantic_core-2.41.5-pp311-pypy311_pp73-manylinux_2_5_i686.manylinux1_i686.whl", hash = "sha256:287dad91cfb551c363dc62899a80e9e14da1f0e2b6ebde82c806612ca2a13ef1", size = 2174762, upload-time = "2025-11-04T13:43:34.744Z" },
    { url = "https://files.pythonhosted.org/packages/55/4c/162d906b8e3ba3a99354e20faa1b49a85206c47de97a639510a0e673f5da/pydantic_core-2.41.5-pp311-pypy311_pp73-musllinux_1_1_aarch64.whl", hash = "sha256:03b77d184b9eb40240ae9fd676ca364ce1085f203e1b1256f8ab9984dca80a84", size = 2143141, upload-time = "2025-11-04T13:43:37.701Z" },
    { url = "https://files.pythonhosted.org/packages/1f/f2/f11dd73284122713f5f89fc940f370d035fa8e1e078d446b3313955157fe/pydantic_core-2.41.5-pp311-pypy311_pp73-musllinux_1_1_armv7l.whl", hash = "sha256:a668ce24de96165bb239160b3d854943128f4334822900534f2fe947930e5770", size = 2330317, upload-time = "2025-11-04T13:43:40.406Z" },
    { url = "https://files.pythonhosted.org/packages/88/9d/b06ca6acfe4abb296110fb1273a4d848a0bfb2ff65f3ee92127b3244e16b/pydantic_core-2.41.5-pp311-pypy311_pp73-musllinux_1_1_x86_64.whl", hash = "sha256:f14f8f046c14563f8eb3f45f499cc658ab8d10072961e07225e507adb700e93f", size = 2316992, upload-time = "2025-11-04T13:43:43.602Z" },
    { url = "https://files.pythonhosted.org/packages/36/c7/cfc8e811f061c841d7990b0201912c3556bfeb99cdcb7ed24adc8d6f8704/pydantic_core-2.41.5-pp311-pypy311_pp73-win_amd64.whl", hash = "sha256:56121965f7a4dc965bff783d70b907ddf3d57f6eba29b6d2e5dabfaf07799c51", size = 2145302, upload-time = "2025-11-04T13:43:46.64Z" },
]

[[package]]
name = "pydata-sphinx-theme"
version = "0.16.1"
source = { registry = "https://pypi.org/simple" }
dependencies = [
    { name = "accessible-pygments", marker = "python_full_version >= '3.12'" },
    { name = "babel", marker = "python_full_version >= '3.12'" },
    { name = "beautifulsoup4", marker = "python_full_version >= '3.12'" },
    { name = "docutils", marker = "python_full_version >= '3.12'" },
    { name = "pygments", marker = "python_full_version >= '3.12'" },
    { name = "sphinx", marker = "python_full_version >= '3.12'" },
    { name = "typing-extensions", marker = "python_full_version >= '3.12'" },
]
sdist = { url = "https://files.pythonhosted.org/packages/00/20/bb50f9de3a6de69e6abd6b087b52fa2418a0418b19597601605f855ad044/pydata_sphinx_theme-0.16.1.tar.gz", hash = "sha256:a08b7f0b7f70387219dc659bff0893a7554d5eb39b59d3b8ef37b8401b7642d7", size = 2412693, upload-time = "2024-12-17T10:53:39.537Z" }
wheels = [
    { url = "https://files.pythonhosted.org/packages/e2/0d/8ba33fa83a7dcde13eb3c1c2a0c1cc29950a048bfed6d9b0d8b6bd710b4c/pydata_sphinx_theme-0.16.1-py3-none-any.whl", hash = "sha256:225331e8ac4b32682c18fcac5a57a6f717c4e632cea5dd0e247b55155faeccde", size = 6723264, upload-time = "2024-12-17T10:53:35.645Z" },
]

[[package]]
name = "pygments"
version = "2.19.2"
source = { registry = "https://pypi.org/simple" }
sdist = { url = "https://files.pythonhosted.org/packages/b0/77/a5b8c569bf593b0140bde72ea885a803b82086995367bf2037de0159d924/pygments-2.19.2.tar.gz", hash = "sha256:636cb2477cec7f8952536970bc533bc43743542f70392ae026374600add5b887", size = 4968631, upload-time = "2025-06-21T13:39:12.283Z" }
wheels = [
    { url = "https://files.pythonhosted.org/packages/c7/21/705964c7812476f378728bdf590ca4b771ec72385c533964653c68e86bdc/pygments-2.19.2-py3-none-any.whl", hash = "sha256:86540386c03d588bb81d44bc3928634ff26449851e99741617ecb9037ee5ec0b", size = 1225217, upload-time = "2025-06-21T13:39:07.939Z" },
]

[[package]]
name = "pyquery"
version = "2.0.1"
source = { registry = "https://pypi.org/simple" }
dependencies = [
    { name = "cssselect" },
    { name = "lxml" },
]
sdist = { url = "https://files.pythonhosted.org/packages/ae/48/79e774ea00b671d08867f06d9258203be81834236c150ac00e942d8fc4db/pyquery-2.0.1.tar.gz", hash = "sha256:0194bb2706b12d037db12c51928fe9ebb36b72d9e719565daba5a6c595322faf", size = 44999, upload-time = "2024-08-30T08:12:24.289Z" }
wheels = [
    { url = "https://files.pythonhosted.org/packages/76/f5/5067b48012967ea166b9bd0a015b69e0560e4c6e7c06f28d9bab8f9dd10b/pyquery-2.0.1-py3-none-any.whl", hash = "sha256:aedfa0bd0eb9afc94b3ddbec8f375a6362b32bc9662f46e3e0d866483f4771b0", size = 22573, upload-time = "2024-08-30T08:12:22.586Z" },
]

[[package]]
name = "pytest"
version = "9.0.1"
source = { registry = "https://pypi.org/simple" }
dependencies = [
    { name = "colorama", marker = "sys_platform == 'win32'" },
    { name = "exceptiongroup", marker = "python_full_version < '3.11'" },
    { name = "iniconfig" },
    { name = "packaging" },
    { name = "pluggy" },
    { name = "pygments" },
    { name = "tomli", marker = "python_full_version < '3.11'" },
]
sdist = { url = "https://files.pythonhosted.org/packages/07/56/f013048ac4bc4c1d9be45afd4ab209ea62822fb1598f40687e6bf45dcea4/pytest-9.0.1.tar.gz", hash = "sha256:3e9c069ea73583e255c3b21cf46b8d3c56f6e3a1a8f6da94ccb0fcf57b9d73c8", size = 1564125, upload-time = "2025-11-12T13:05:09.333Z" }
wheels = [
    { url = "https://files.pythonhosted.org/packages/0b/8b/6300fb80f858cda1c51ffa17075df5d846757081d11ab4aa35cef9e6258b/pytest-9.0.1-py3-none-any.whl", hash = "sha256:67be0030d194df2dfa7b556f2e56fb3c3315bd5c8822c6951162b92b32ce7dad", size = 373668, upload-time = "2025-11-12T13:05:07.379Z" },
]

[[package]]
name = "pytest-cov"
version = "7.0.0"
source = { registry = "https://pypi.org/simple" }
dependencies = [
    { name = "coverage", extra = ["toml"] },
    { name = "pluggy" },
    { name = "pytest" },
]
sdist = { url = "https://files.pythonhosted.org/packages/5e/f7/c933acc76f5208b3b00089573cf6a2bc26dc80a8aece8f52bb7d6b1855ca/pytest_cov-7.0.0.tar.gz", hash = "sha256:33c97eda2e049a0c5298e91f519302a1334c26ac65c1a483d6206fd458361af1", size = 54328, upload-time = "2025-09-09T10:57:02.113Z" }
wheels = [
    { url = "https://files.pythonhosted.org/packages/ee/49/1377b49de7d0c1ce41292161ea0f721913fa8722c19fb9c1e3aa0367eecb/pytest_cov-7.0.0-py3-none-any.whl", hash = "sha256:3b8e9558b16cc1479da72058bdecf8073661c7f57f7d3c5f22a1c23507f2d861", size = 22424, upload-time = "2025-09-09T10:57:00.695Z" },
]

[[package]]
name = "pytest-xdist"
version = "3.8.0"
source = { registry = "https://pypi.org/simple" }
dependencies = [
    { name = "execnet" },
    { name = "pytest" },
]
sdist = { url = "https://files.pythonhosted.org/packages/78/b4/439b179d1ff526791eb921115fca8e44e596a13efeda518b9d845a619450/pytest_xdist-3.8.0.tar.gz", hash = "sha256:7e578125ec9bc6050861aa93f2d59f1d8d085595d6551c2c90b6f4fad8d3a9f1", size = 88069, upload-time = "2025-07-01T13:30:59.346Z" }
wheels = [
    { url = "https://files.pythonhosted.org/packages/ca/31/d4e37e9e550c2b92a9cbc2e4d0b7420a27224968580b5a447f420847c975/pytest_xdist-3.8.0-py3-none-any.whl", hash = "sha256:202ca578cfeb7370784a8c33d6d05bc6e13b4f25b5053c30a152269fd10f0b88", size = 46396, upload-time = "2025-07-01T13:30:56.632Z" },
]

[[package]]
name = "python-datauri"
version = "3.0.2"
source = { registry = "https://pypi.org/simple" }
dependencies = [
    { name = "cached-property" },
    { name = "typing-extensions" },
]
sdist = { url = "https://files.pythonhosted.org/packages/7c/3b/8a9a2ec12424a8617678d663fa70de43d917d3590416d3a2b9c7fc065d5b/python_datauri-3.0.2.tar.gz", hash = "sha256:d77c37f1f734fc035de424e643464990b2b840e9b8c7c1817c11fca19b71eeb7", size = 9746, upload-time = "2025-01-03T16:22:56.143Z" }
wheels = [
    { url = "https://files.pythonhosted.org/packages/bc/b6/3332df034d7f322506f2267517b051cd3605e129ecc7f9d46a6fbd540279/python_datauri-3.0.2-py2.py3-none-any.whl", hash = "sha256:b365690a1d7d1b7777009eb11a86bd069db4f194e50f4f871a47302f0587c144", size = 5803, upload-time = "2025-01-03T16:22:53.899Z" },
]

[[package]]
name = "python-dateutil"
version = "2.9.0.post0"
source = { registry = "https://pypi.org/simple" }
dependencies = [
    { name = "six" },
]
sdist = { url = "https://files.pythonhosted.org/packages/66/c0/0c8b6ad9f17a802ee498c46e004a0eb49bc148f2fd230864601a86dcf6db/python-dateutil-2.9.0.post0.tar.gz", hash = "sha256:37dd54208da7e1cd875388217d5e00ebd4179249f90fb72437e91a35459a0ad3", size = 342432, upload-time = "2024-03-01T18:36:20.211Z" }
wheels = [
    { url = "https://files.pythonhosted.org/packages/ec/57/56b9bcc3c9c6a792fcbaf139543cee77261f3651ca9da0c93f5c1221264b/python_dateutil-2.9.0.post0-py2.py3-none-any.whl", hash = "sha256:a8b2bc7bffae282281c8140a97d3aa9c14da0b136dfe83f850eea9a5f7470427", size = 229892, upload-time = "2024-03-01T18:36:18.57Z" },
]

[[package]]
name = "pytz"
version = "2025.2"
source = { registry = "https://pypi.org/simple" }
sdist = { url = "https://files.pythonhosted.org/packages/f8/bf/abbd3cdfb8fbc7fb3d4d38d320f2441b1e7cbe29be4f23797b4a2b5d8aac/pytz-2025.2.tar.gz", hash = "sha256:360b9e3dbb49a209c21ad61809c7fb453643e048b38924c765813546746e81c3", size = 320884, upload-time = "2025-03-25T02:25:00.538Z" }
wheels = [
    { url = "https://files.pythonhosted.org/packages/81/c4/34e93fe5f5429d7570ec1fa436f1986fb1f00c3e0f43a589fe2bbcd22c3f/pytz-2025.2-py2.py3-none-any.whl", hash = "sha256:5ddf76296dd8c44c26eb8f4b6f35488f3ccbf6fbbd7adee0b7262d43f0ec2f00", size = 509225, upload-time = "2025-03-25T02:24:58.468Z" },
]

[[package]]
name = "pyyaml"
version = "6.0.3"
source = { registry = "https://pypi.org/simple" }
sdist = { url = "https://files.pythonhosted.org/packages/05/8e/961c0007c59b8dd7729d542c61a4d537767a59645b82a0b521206e1e25c2/pyyaml-6.0.3.tar.gz", hash = "sha256:d76623373421df22fb4cf8817020cbb7ef15c725b9d5e45f17e189bfc384190f", size = 130960, upload-time = "2025-09-25T21:33:16.546Z" }
wheels = [
    { url = "https://files.pythonhosted.org/packages/f4/a0/39350dd17dd6d6c6507025c0e53aef67a9293a6d37d3511f23ea510d5800/pyyaml-6.0.3-cp310-cp310-macosx_10_13_x86_64.whl", hash = "sha256:214ed4befebe12df36bcc8bc2b64b396ca31be9304b8f59e25c11cf94a4c033b", size = 184227, upload-time = "2025-09-25T21:31:46.04Z" },
    { url = "https://files.pythonhosted.org/packages/05/14/52d505b5c59ce73244f59c7a50ecf47093ce4765f116cdb98286a71eeca2/pyyaml-6.0.3-cp310-cp310-macosx_11_0_arm64.whl", hash = "sha256:02ea2dfa234451bbb8772601d7b8e426c2bfa197136796224e50e35a78777956", size = 174019, upload-time = "2025-09-25T21:31:47.706Z" },
    { url = "https://files.pythonhosted.org/packages/43/f7/0e6a5ae5599c838c696adb4e6330a59f463265bfa1e116cfd1fbb0abaaae/pyyaml-6.0.3-cp310-cp310-manylinux2014_aarch64.manylinux_2_17_aarch64.manylinux_2_28_aarch64.whl", hash = "sha256:b30236e45cf30d2b8e7b3e85881719e98507abed1011bf463a8fa23e9c3e98a8", size = 740646, upload-time = "2025-09-25T21:31:49.21Z" },
    { url = "https://files.pythonhosted.org/packages/2f/3a/61b9db1d28f00f8fd0ae760459a5c4bf1b941baf714e207b6eb0657d2578/pyyaml-6.0.3-cp310-cp310-manylinux2014_s390x.manylinux_2_17_s390x.manylinux_2_28_s390x.whl", hash = "sha256:66291b10affd76d76f54fad28e22e51719ef9ba22b29e1d7d03d6777a9174198", size = 840793, upload-time = "2025-09-25T21:31:50.735Z" },
    { url = "https://files.pythonhosted.org/packages/7a/1e/7acc4f0e74c4b3d9531e24739e0ab832a5edf40e64fbae1a9c01941cabd7/pyyaml-6.0.3-cp310-cp310-manylinux2014_x86_64.manylinux_2_17_x86_64.manylinux_2_28_x86_64.whl", hash = "sha256:9c7708761fccb9397fe64bbc0395abcae8c4bf7b0eac081e12b809bf47700d0b", size = 770293, upload-time = "2025-09-25T21:31:51.828Z" },
    { url = "https://files.pythonhosted.org/packages/8b/ef/abd085f06853af0cd59fa5f913d61a8eab65d7639ff2a658d18a25d6a89d/pyyaml-6.0.3-cp310-cp310-musllinux_1_2_aarch64.whl", hash = "sha256:418cf3f2111bc80e0933b2cd8cd04f286338bb88bdc7bc8e6dd775ebde60b5e0", size = 732872, upload-time = "2025-09-25T21:31:53.282Z" },
    { url = "https://files.pythonhosted.org/packages/1f/15/2bc9c8faf6450a8b3c9fc5448ed869c599c0a74ba2669772b1f3a0040180/pyyaml-6.0.3-cp310-cp310-musllinux_1_2_x86_64.whl", hash = "sha256:5e0b74767e5f8c593e8c9b5912019159ed0533c70051e9cce3e8b6aa699fcd69", size = 758828, upload-time = "2025-09-25T21:31:54.807Z" },
    { url = "https://files.pythonhosted.org/packages/a3/00/531e92e88c00f4333ce359e50c19b8d1de9fe8d581b1534e35ccfbc5f393/pyyaml-6.0.3-cp310-cp310-win32.whl", hash = "sha256:28c8d926f98f432f88adc23edf2e6d4921ac26fb084b028c733d01868d19007e", size = 142415, upload-time = "2025-09-25T21:31:55.885Z" },
    { url = "https://files.pythonhosted.org/packages/2a/fa/926c003379b19fca39dd4634818b00dec6c62d87faf628d1394e137354d4/pyyaml-6.0.3-cp310-cp310-win_amd64.whl", hash = "sha256:bdb2c67c6c1390b63c6ff89f210c8fd09d9a1217a465701eac7316313c915e4c", size = 158561, upload-time = "2025-09-25T21:31:57.406Z" },
    { url = "https://files.pythonhosted.org/packages/6d/16/a95b6757765b7b031c9374925bb718d55e0a9ba8a1b6a12d25962ea44347/pyyaml-6.0.3-cp311-cp311-macosx_10_13_x86_64.whl", hash = "sha256:44edc647873928551a01e7a563d7452ccdebee747728c1080d881d68af7b997e", size = 185826, upload-time = "2025-09-25T21:31:58.655Z" },
    { url = "https://files.pythonhosted.org/packages/16/19/13de8e4377ed53079ee996e1ab0a9c33ec2faf808a4647b7b4c0d46dd239/pyyaml-6.0.3-cp311-cp311-macosx_11_0_arm64.whl", hash = "sha256:652cb6edd41e718550aad172851962662ff2681490a8a711af6a4d288dd96824", size = 175577, upload-time = "2025-09-25T21:32:00.088Z" },
    { url = "https://files.pythonhosted.org/packages/0c/62/d2eb46264d4b157dae1275b573017abec435397aa59cbcdab6fc978a8af4/pyyaml-6.0.3-cp311-cp311-manylinux2014_aarch64.manylinux_2_17_aarch64.manylinux_2_28_aarch64.whl", hash = "sha256:10892704fc220243f5305762e276552a0395f7beb4dbf9b14ec8fd43b57f126c", size = 775556, upload-time = "2025-09-25T21:32:01.31Z" },
    { url = "https://files.pythonhosted.org/packages/10/cb/16c3f2cf3266edd25aaa00d6c4350381c8b012ed6f5276675b9eba8d9ff4/pyyaml-6.0.3-cp311-cp311-manylinux2014_s390x.manylinux_2_17_s390x.manylinux_2_28_s390x.whl", hash = "sha256:850774a7879607d3a6f50d36d04f00ee69e7fc816450e5f7e58d7f17f1ae5c00", size = 882114, upload-time = "2025-09-25T21:32:03.376Z" },
    { url = "https://files.pythonhosted.org/packages/71/60/917329f640924b18ff085ab889a11c763e0b573da888e8404ff486657602/pyyaml-6.0.3-cp311-cp311-manylinux2014_x86_64.manylinux_2_17_x86_64.manylinux_2_28_x86_64.whl", hash = "sha256:b8bb0864c5a28024fac8a632c443c87c5aa6f215c0b126c449ae1a150412f31d", size = 806638, upload-time = "2025-09-25T21:32:04.553Z" },
    { url = "https://files.pythonhosted.org/packages/dd/6f/529b0f316a9fd167281a6c3826b5583e6192dba792dd55e3203d3f8e655a/pyyaml-6.0.3-cp311-cp311-musllinux_1_2_aarch64.whl", hash = "sha256:1d37d57ad971609cf3c53ba6a7e365e40660e3be0e5175fa9f2365a379d6095a", size = 767463, upload-time = "2025-09-25T21:32:06.152Z" },
    { url = "https://files.pythonhosted.org/packages/f2/6a/b627b4e0c1dd03718543519ffb2f1deea4a1e6d42fbab8021936a4d22589/pyyaml-6.0.3-cp311-cp311-musllinux_1_2_x86_64.whl", hash = "sha256:37503bfbfc9d2c40b344d06b2199cf0e96e97957ab1c1b546fd4f87e53e5d3e4", size = 794986, upload-time = "2025-09-25T21:32:07.367Z" },
    { url = "https://files.pythonhosted.org/packages/45/91/47a6e1c42d9ee337c4839208f30d9f09caa9f720ec7582917b264defc875/pyyaml-6.0.3-cp311-cp311-win32.whl", hash = "sha256:8098f252adfa6c80ab48096053f512f2321f0b998f98150cea9bd23d83e1467b", size = 142543, upload-time = "2025-09-25T21:32:08.95Z" },
    { url = "https://files.pythonhosted.org/packages/da/e3/ea007450a105ae919a72393cb06f122f288ef60bba2dc64b26e2646fa315/pyyaml-6.0.3-cp311-cp311-win_amd64.whl", hash = "sha256:9f3bfb4965eb874431221a3ff3fdcddc7e74e3b07799e0e84ca4a0f867d449bf", size = 158763, upload-time = "2025-09-25T21:32:09.96Z" },
    { url = "https://files.pythonhosted.org/packages/d1/33/422b98d2195232ca1826284a76852ad5a86fe23e31b009c9886b2d0fb8b2/pyyaml-6.0.3-cp312-cp312-macosx_10_13_x86_64.whl", hash = "sha256:7f047e29dcae44602496db43be01ad42fc6f1cc0d8cd6c83d342306c32270196", size = 182063, upload-time = "2025-09-25T21:32:11.445Z" },
    { url = "https://files.pythonhosted.org/packages/89/a0/6cf41a19a1f2f3feab0e9c0b74134aa2ce6849093d5517a0c550fe37a648/pyyaml-6.0.3-cp312-cp312-macosx_11_0_arm64.whl", hash = "sha256:fc09d0aa354569bc501d4e787133afc08552722d3ab34836a80547331bb5d4a0", size = 173973, upload-time = "2025-09-25T21:32:12.492Z" },
    { url = "https://files.pythonhosted.org/packages/ed/23/7a778b6bd0b9a8039df8b1b1d80e2e2ad78aa04171592c8a5c43a56a6af4/pyyaml-6.0.3-cp312-cp312-manylinux2014_aarch64.manylinux_2_17_aarch64.manylinux_2_28_aarch64.whl", hash = "sha256:9149cad251584d5fb4981be1ecde53a1ca46c891a79788c0df828d2f166bda28", size = 775116, upload-time = "2025-09-25T21:32:13.652Z" },
    { url = "https://files.pythonhosted.org/packages/65/30/d7353c338e12baef4ecc1b09e877c1970bd3382789c159b4f89d6a70dc09/pyyaml-6.0.3-cp312-cp312-manylinux2014_s390x.manylinux_2_17_s390x.manylinux_2_28_s390x.whl", hash = "sha256:5fdec68f91a0c6739b380c83b951e2c72ac0197ace422360e6d5a959d8d97b2c", size = 844011, upload-time = "2025-09-25T21:32:15.21Z" },
    { url = "https://files.pythonhosted.org/packages/8b/9d/b3589d3877982d4f2329302ef98a8026e7f4443c765c46cfecc8858c6b4b/pyyaml-6.0.3-cp312-cp312-manylinux2014_x86_64.manylinux_2_17_x86_64.manylinux_2_28_x86_64.whl", hash = "sha256:ba1cc08a7ccde2d2ec775841541641e4548226580ab850948cbfda66a1befcdc", size = 807870, upload-time = "2025-09-25T21:32:16.431Z" },
    { url = "https://files.pythonhosted.org/packages/05/c0/b3be26a015601b822b97d9149ff8cb5ead58c66f981e04fedf4e762f4bd4/pyyaml-6.0.3-cp312-cp312-musllinux_1_2_aarch64.whl", hash = "sha256:8dc52c23056b9ddd46818a57b78404882310fb473d63f17b07d5c40421e47f8e", size = 761089, upload-time = "2025-09-25T21:32:17.56Z" },
    { url = "https://files.pythonhosted.org/packages/be/8e/98435a21d1d4b46590d5459a22d88128103f8da4c2d4cb8f14f2a96504e1/pyyaml-6.0.3-cp312-cp312-musllinux_1_2_x86_64.whl", hash = "sha256:41715c910c881bc081f1e8872880d3c650acf13dfa8214bad49ed4cede7c34ea", size = 790181, upload-time = "2025-09-25T21:32:18.834Z" },
    { url = "https://files.pythonhosted.org/packages/74/93/7baea19427dcfbe1e5a372d81473250b379f04b1bd3c4c5ff825e2327202/pyyaml-6.0.3-cp312-cp312-win32.whl", hash = "sha256:96b533f0e99f6579b3d4d4995707cf36df9100d67e0c8303a0c55b27b5f99bc5", size = 137658, upload-time = "2025-09-25T21:32:20.209Z" },
    { url = "https://files.pythonhosted.org/packages/86/bf/899e81e4cce32febab4fb42bb97dcdf66bc135272882d1987881a4b519e9/pyyaml-6.0.3-cp312-cp312-win_amd64.whl", hash = "sha256:5fcd34e47f6e0b794d17de1b4ff496c00986e1c83f7ab2fb8fcfe9616ff7477b", size = 154003, upload-time = "2025-09-25T21:32:21.167Z" },
    { url = "https://files.pythonhosted.org/packages/1a/08/67bd04656199bbb51dbed1439b7f27601dfb576fb864099c7ef0c3e55531/pyyaml-6.0.3-cp312-cp312-win_arm64.whl", hash = "sha256:64386e5e707d03a7e172c0701abfb7e10f0fb753ee1d773128192742712a98fd", size = 140344, upload-time = "2025-09-25T21:32:22.617Z" },
    { url = "https://files.pythonhosted.org/packages/d1/11/0fd08f8192109f7169db964b5707a2f1e8b745d4e239b784a5a1dd80d1db/pyyaml-6.0.3-cp313-cp313-macosx_10_13_x86_64.whl", hash = "sha256:8da9669d359f02c0b91ccc01cac4a67f16afec0dac22c2ad09f46bee0697eba8", size = 181669, upload-time = "2025-09-25T21:32:23.673Z" },
    { url = "https://files.pythonhosted.org/packages/b1/16/95309993f1d3748cd644e02e38b75d50cbc0d9561d21f390a76242ce073f/pyyaml-6.0.3-cp313-cp313-macosx_11_0_arm64.whl", hash = "sha256:2283a07e2c21a2aa78d9c4442724ec1eb15f5e42a723b99cb3d822d48f5f7ad1", size = 173252, upload-time = "2025-09-25T21:32:25.149Z" },
    { url = "https://files.pythonhosted.org/packages/50/31/b20f376d3f810b9b2371e72ef5adb33879b25edb7a6d072cb7ca0c486398/pyyaml-6.0.3-cp313-cp313-manylinux2014_aarch64.manylinux_2_17_aarch64.manylinux_2_28_aarch64.whl", hash = "sha256:ee2922902c45ae8ccada2c5b501ab86c36525b883eff4255313a253a3160861c", size = 767081, upload-time = "2025-09-25T21:32:26.575Z" },
    { url = "https://files.pythonhosted.org/packages/49/1e/a55ca81e949270d5d4432fbbd19dfea5321eda7c41a849d443dc92fd1ff7/pyyaml-6.0.3-cp313-cp313-manylinux2014_s390x.manylinux_2_17_s390x.manylinux_2_28_s390x.whl", hash = "sha256:a33284e20b78bd4a18c8c2282d549d10bc8408a2a7ff57653c0cf0b9be0afce5", size = 841159, upload-time = "2025-09-25T21:32:27.727Z" },
    { url = "https://files.pythonhosted.org/packages/74/27/e5b8f34d02d9995b80abcef563ea1f8b56d20134d8f4e5e81733b1feceb2/pyyaml-6.0.3-cp313-cp313-manylinux2014_x86_64.manylinux_2_17_x86_64.manylinux_2_28_x86_64.whl", hash = "sha256:0f29edc409a6392443abf94b9cf89ce99889a1dd5376d94316ae5145dfedd5d6", size = 801626, upload-time = "2025-09-25T21:32:28.878Z" },
    { url = "https://files.pythonhosted.org/packages/f9/11/ba845c23988798f40e52ba45f34849aa8a1f2d4af4b798588010792ebad6/pyyaml-6.0.3-cp313-cp313-musllinux_1_2_aarch64.whl", hash = "sha256:f7057c9a337546edc7973c0d3ba84ddcdf0daa14533c2065749c9075001090e6", size = 753613, upload-time = "2025-09-25T21:32:30.178Z" },
    { url = "https://files.pythonhosted.org/packages/3d/e0/7966e1a7bfc0a45bf0a7fb6b98ea03fc9b8d84fa7f2229e9659680b69ee3/pyyaml-6.0.3-cp313-cp313-musllinux_1_2_x86_64.whl", hash = "sha256:eda16858a3cab07b80edaf74336ece1f986ba330fdb8ee0d6c0d68fe82bc96be", size = 794115, upload-time = "2025-09-25T21:32:31.353Z" },
    { url = "https://files.pythonhosted.org/packages/de/94/980b50a6531b3019e45ddeada0626d45fa85cbe22300844a7983285bed3b/pyyaml-6.0.3-cp313-cp313-win32.whl", hash = "sha256:d0eae10f8159e8fdad514efdc92d74fd8d682c933a6dd088030f3834bc8e6b26", size = 137427, upload-time = "2025-09-25T21:32:32.58Z" },
    { url = "https://files.pythonhosted.org/packages/97/c9/39d5b874e8b28845e4ec2202b5da735d0199dbe5b8fb85f91398814a9a46/pyyaml-6.0.3-cp313-cp313-win_amd64.whl", hash = "sha256:79005a0d97d5ddabfeeea4cf676af11e647e41d81c9a7722a193022accdb6b7c", size = 154090, upload-time = "2025-09-25T21:32:33.659Z" },
    { url = "https://files.pythonhosted.org/packages/73/e8/2bdf3ca2090f68bb3d75b44da7bbc71843b19c9f2b9cb9b0f4ab7a5a4329/pyyaml-6.0.3-cp313-cp313-win_arm64.whl", hash = "sha256:5498cd1645aa724a7c71c8f378eb29ebe23da2fc0d7a08071d89469bf1d2defb", size = 140246, upload-time = "2025-09-25T21:32:34.663Z" },
    { url = "https://files.pythonhosted.org/packages/9d/8c/f4bd7f6465179953d3ac9bc44ac1a8a3e6122cf8ada906b4f96c60172d43/pyyaml-6.0.3-cp314-cp314-macosx_10_13_x86_64.whl", hash = "sha256:8d1fab6bb153a416f9aeb4b8763bc0f22a5586065f86f7664fc23339fc1c1fac", size = 181814, upload-time = "2025-09-25T21:32:35.712Z" },
    { url = "https://files.pythonhosted.org/packages/bd/9c/4d95bb87eb2063d20db7b60faa3840c1b18025517ae857371c4dd55a6b3a/pyyaml-6.0.3-cp314-cp314-macosx_11_0_arm64.whl", hash = "sha256:34d5fcd24b8445fadc33f9cf348c1047101756fd760b4dacb5c3e99755703310", size = 173809, upload-time = "2025-09-25T21:32:36.789Z" },
    { url = "https://files.pythonhosted.org/packages/92/b5/47e807c2623074914e29dabd16cbbdd4bf5e9b2db9f8090fa64411fc5382/pyyaml-6.0.3-cp314-cp314-manylinux2014_aarch64.manylinux_2_17_aarch64.manylinux_2_28_aarch64.whl", hash = "sha256:501a031947e3a9025ed4405a168e6ef5ae3126c59f90ce0cd6f2bfc477be31b7", size = 766454, upload-time = "2025-09-25T21:32:37.966Z" },
    { url = "https://files.pythonhosted.org/packages/02/9e/e5e9b168be58564121efb3de6859c452fccde0ab093d8438905899a3a483/pyyaml-6.0.3-cp314-cp314-manylinux2014_s390x.manylinux_2_17_s390x.manylinux_2_28_s390x.whl", hash = "sha256:b3bc83488de33889877a0f2543ade9f70c67d66d9ebb4ac959502e12de895788", size = 836355, upload-time = "2025-09-25T21:32:39.178Z" },
    { url = "https://files.pythonhosted.org/packages/88/f9/16491d7ed2a919954993e48aa941b200f38040928474c9e85ea9e64222c3/pyyaml-6.0.3-cp314-cp314-manylinux2014_x86_64.manylinux_2_17_x86_64.manylinux_2_28_x86_64.whl", hash = "sha256:c458b6d084f9b935061bc36216e8a69a7e293a2f1e68bf956dcd9e6cbcd143f5", size = 794175, upload-time = "2025-09-25T21:32:40.865Z" },
    { url = "https://files.pythonhosted.org/packages/dd/3f/5989debef34dc6397317802b527dbbafb2b4760878a53d4166579111411e/pyyaml-6.0.3-cp314-cp314-musllinux_1_2_aarch64.whl", hash = "sha256:7c6610def4f163542a622a73fb39f534f8c101d690126992300bf3207eab9764", size = 755228, upload-time = "2025-09-25T21:32:42.084Z" },
    { url = "https://files.pythonhosted.org/packages/d7/ce/af88a49043cd2e265be63d083fc75b27b6ed062f5f9fd6cdc223ad62f03e/pyyaml-6.0.3-cp314-cp314-musllinux_1_2_x86_64.whl", hash = "sha256:5190d403f121660ce8d1d2c1bb2ef1bd05b5f68533fc5c2ea899bd15f4399b35", size = 789194, upload-time = "2025-09-25T21:32:43.362Z" },
    { url = "https://files.pythonhosted.org/packages/23/20/bb6982b26a40bb43951265ba29d4c246ef0ff59c9fdcdf0ed04e0687de4d/pyyaml-6.0.3-cp314-cp314-win_amd64.whl", hash = "sha256:4a2e8cebe2ff6ab7d1050ecd59c25d4c8bd7e6f400f5f82b96557ac0abafd0ac", size = 156429, upload-time = "2025-09-25T21:32:57.844Z" },
    { url = "https://files.pythonhosted.org/packages/f4/f4/a4541072bb9422c8a883ab55255f918fa378ecf083f5b85e87fc2b4eda1b/pyyaml-6.0.3-cp314-cp314-win_arm64.whl", hash = "sha256:93dda82c9c22deb0a405ea4dc5f2d0cda384168e466364dec6255b293923b2f3", size = 143912, upload-time = "2025-09-25T21:32:59.247Z" },
    { url = "https://files.pythonhosted.org/packages/7c/f9/07dd09ae774e4616edf6cda684ee78f97777bdd15847253637a6f052a62f/pyyaml-6.0.3-cp314-cp314t-macosx_10_13_x86_64.whl", hash = "sha256:02893d100e99e03eda1c8fd5c441d8c60103fd175728e23e431db1b589cf5ab3", size = 189108, upload-time = "2025-09-25T21:32:44.377Z" },
    { url = "https://files.pythonhosted.org/packages/4e/78/8d08c9fb7ce09ad8c38ad533c1191cf27f7ae1effe5bb9400a46d9437fcf/pyyaml-6.0.3-cp314-cp314t-macosx_11_0_arm64.whl", hash = "sha256:c1ff362665ae507275af2853520967820d9124984e0f7466736aea23d8611fba", size = 183641, upload-time = "2025-09-25T21:32:45.407Z" },
    { url = "https://files.pythonhosted.org/packages/7b/5b/3babb19104a46945cf816d047db2788bcaf8c94527a805610b0289a01c6b/pyyaml-6.0.3-cp314-cp314t-manylinux2014_aarch64.manylinux_2_17_aarch64.manylinux_2_28_aarch64.whl", hash = "sha256:6adc77889b628398debc7b65c073bcb99c4a0237b248cacaf3fe8a557563ef6c", size = 831901, upload-time = "2025-09-25T21:32:48.83Z" },
    { url = "https://files.pythonhosted.org/packages/8b/cc/dff0684d8dc44da4d22a13f35f073d558c268780ce3c6ba1b87055bb0b87/pyyaml-6.0.3-cp314-cp314t-manylinux2014_s390x.manylinux_2_17_s390x.manylinux_2_28_s390x.whl", hash = "sha256:a80cb027f6b349846a3bf6d73b5e95e782175e52f22108cfa17876aaeff93702", size = 861132, upload-time = "2025-09-25T21:32:50.149Z" },
    { url = "https://files.pythonhosted.org/packages/b1/5e/f77dc6b9036943e285ba76b49e118d9ea929885becb0a29ba8a7c75e29fe/pyyaml-6.0.3-cp314-cp314t-manylinux2014_x86_64.manylinux_2_17_x86_64.manylinux_2_28_x86_64.whl", hash = "sha256:00c4bdeba853cc34e7dd471f16b4114f4162dc03e6b7afcc2128711f0eca823c", size = 839261, upload-time = "2025-09-25T21:32:51.808Z" },
    { url = "https://files.pythonhosted.org/packages/ce/88/a9db1376aa2a228197c58b37302f284b5617f56a5d959fd1763fb1675ce6/pyyaml-6.0.3-cp314-cp314t-musllinux_1_2_aarch64.whl", hash = "sha256:66e1674c3ef6f541c35191caae2d429b967b99e02040f5ba928632d9a7f0f065", size = 805272, upload-time = "2025-09-25T21:32:52.941Z" },
    { url = "https://files.pythonhosted.org/packages/da/92/1446574745d74df0c92e6aa4a7b0b3130706a4142b2d1a5869f2eaa423c6/pyyaml-6.0.3-cp314-cp314t-musllinux_1_2_x86_64.whl", hash = "sha256:16249ee61e95f858e83976573de0f5b2893b3677ba71c9dd36b9cf8be9ac6d65", size = 829923, upload-time = "2025-09-25T21:32:54.537Z" },
    { url = "https://files.pythonhosted.org/packages/f0/7a/1c7270340330e575b92f397352af856a8c06f230aa3e76f86b39d01b416a/pyyaml-6.0.3-cp314-cp314t-win_amd64.whl", hash = "sha256:4ad1906908f2f5ae4e5a8ddfce73c320c2a1429ec52eafd27138b7f1cbe341c9", size = 174062, upload-time = "2025-09-25T21:32:55.767Z" },
    { url = "https://files.pythonhosted.org/packages/f1/12/de94a39c2ef588c7e6455cfbe7343d3b2dc9d6b6b2f40c4c6565744c873d/pyyaml-6.0.3-cp314-cp314t-win_arm64.whl", hash = "sha256:ebc55a14a21cb14062aa4162f906cd962b28e2e9ea38f9b4391244cd8de4ae0b", size = 149341, upload-time = "2025-09-25T21:32:56.828Z" },
]

[[package]]
name = "requests"
version = "2.32.5"
source = { registry = "https://pypi.org/simple" }
dependencies = [
    { name = "certifi" },
    { name = "charset-normalizer" },
    { name = "idna" },
    { name = "urllib3" },
]
sdist = { url = "https://files.pythonhosted.org/packages/c9/74/b3ff8e6c8446842c3f5c837e9c3dfcfe2018ea6ecef224c710c85ef728f4/requests-2.32.5.tar.gz", hash = "sha256:dbba0bac56e100853db0ea71b82b4dfd5fe2bf6d3754a8893c3af500cec7d7cf", size = 134517, upload-time = "2025-08-18T20:46:02.573Z" }
wheels = [
    { url = "https://files.pythonhosted.org/packages/1e/db/4254e3eabe8020b458f1a747140d32277ec7a271daf1d235b70dc0b4e6e3/requests-2.32.5-py3-none-any.whl", hash = "sha256:2462f94637a34fd532264295e186976db0f5d453d1cdd31473c85a6a161affb6", size = 64738, upload-time = "2025-08-18T20:46:00.542Z" },
]

[[package]]
name = "roman-numerals-py"
version = "3.1.0"
source = { registry = "https://pypi.org/simple" }
sdist = { url = "https://files.pythonhosted.org/packages/30/76/48fd56d17c5bdbdf65609abbc67288728a98ed4c02919428d4f52d23b24b/roman_numerals_py-3.1.0.tar.gz", hash = "sha256:be4bf804f083a4ce001b5eb7e3c0862479d10f94c936f6c4e5f250aa5ff5bd2d", size = 9017, upload-time = "2025-02-22T07:34:54.333Z" }
wheels = [
    { url = "https://files.pythonhosted.org/packages/53/97/d2cbbaa10c9b826af0e10fdf836e1bf344d9f0abb873ebc34d1f49642d3f/roman_numerals_py-3.1.0-py3-none-any.whl", hash = "sha256:9da2ad2fb670bcf24e81070ceb3be72f6c11c440d73bd579fbeca1e9f330954c", size = 7742, upload-time = "2025-02-22T07:34:52.422Z" },
]

[[package]]
name = "ruff"
version = "0.14.5"
source = { registry = "https://pypi.org/simple" }
sdist = { url = "https://files.pythonhosted.org/packages/82/fa/fbb67a5780ae0f704876cb8ac92d6d76da41da4dc72b7ed3565ab18f2f52/ruff-0.14.5.tar.gz", hash = "sha256:8d3b48d7d8aad423d3137af7ab6c8b1e38e4de104800f0d596990f6ada1a9fc1", size = 5615944, upload-time = "2025-11-13T19:58:51.155Z" }
wheels = [
    { url = "https://files.pythonhosted.org/packages/68/31/c07e9c535248d10836a94e4f4e8c5a31a1beed6f169b31405b227872d4f4/ruff-0.14.5-py3-none-linux_armv6l.whl", hash = "sha256:f3b8248123b586de44a8018bcc9fefe31d23dda57a34e6f0e1e53bd51fd63594", size = 13171630, upload-time = "2025-11-13T19:57:54.894Z" },
    { url = "https://files.pythonhosted.org/packages/8e/5c/283c62516dca697cd604c2796d1487396b7a436b2f0ecc3fd412aca470e0/ruff-0.14.5-py3-none-macosx_10_12_x86_64.whl", hash = "sha256:f7a75236570318c7a30edd7f5491945f0169de738d945ca8784500b517163a72", size = 13413925, upload-time = "2025-11-13T19:57:59.181Z" },
    { url = "https://files.pythonhosted.org/packages/b6/f3/aa319f4afc22cb6fcba2b9cdfc0f03bbf747e59ab7a8c5e90173857a1361/ruff-0.14.5-py3-none-macosx_11_0_arm64.whl", hash = "sha256:6d146132d1ee115f8802356a2dc9a634dbf58184c51bff21f313e8cd1c74899a", size = 12574040, upload-time = "2025-11-13T19:58:02.056Z" },
    { url = "https://files.pythonhosted.org/packages/f9/7f/cb5845fcc7c7e88ed57f58670189fc2ff517fe2134c3821e77e29fd3b0c8/ruff-0.14.5-py3-none-manylinux_2_17_aarch64.manylinux2014_aarch64.whl", hash = "sha256:e2380596653dcd20b057794d55681571a257a42327da8894b93bbd6111aa801f", size = 13009755, upload-time = "2025-11-13T19:58:05.172Z" },
    { url = "https://files.pythonhosted.org/packages/21/d2/bcbedbb6bcb9253085981730687ddc0cc7b2e18e8dc13cf4453de905d7a0/ruff-0.14.5-py3-none-manylinux_2_17_armv7l.manylinux2014_armv7l.whl", hash = "sha256:2d1fa985a42b1f075a098fa1ab9d472b712bdb17ad87a8ec86e45e7fa6273e68", size = 12937641, upload-time = "2025-11-13T19:58:08.345Z" },
    { url = "https://files.pythonhosted.org/packages/a4/58/e25de28a572bdd60ffc6bb71fc7fd25a94ec6a076942e372437649cbb02a/ruff-0.14.5-py3-none-manylinux_2_17_i686.manylinux2014_i686.whl", hash = "sha256:88f0770d42b7fa02bbefddde15d235ca3aa24e2f0137388cc15b2dcbb1f7c7a7", size = 13610854, upload-time = "2025-11-13T19:58:11.419Z" },
    { url = "https://files.pythonhosted.org/packages/7d/24/43bb3fd23ecee9861970978ea1a7a63e12a204d319248a7e8af539984280/ruff-0.14.5-py3-none-manylinux_2_17_ppc64.manylinux2014_ppc64.whl", hash = "sha256:3676cb02b9061fee7294661071c4709fa21419ea9176087cb77e64410926eb78", size = 15061088, upload-time = "2025-11-13T19:58:14.551Z" },
    { url = "https://files.pythonhosted.org/packages/23/44/a022f288d61c2f8c8645b24c364b719aee293ffc7d633a2ca4d116b9c716/ruff-0.14.5-py3-none-manylinux_2_17_ppc64le.manylinux2014_ppc64le.whl", hash = "sha256:b595bedf6bc9cab647c4a173a61acf4f1ac5f2b545203ba82f30fcb10b0318fb", size = 14734717, upload-time = "2025-11-13T19:58:17.518Z" },
    { url = "https://files.pythonhosted.org/packages/58/81/5c6ba44de7e44c91f68073e0658109d8373b0590940efe5bd7753a2585a3/ruff-0.14.5-py3-none-manylinux_2_17_s390x.manylinux2014_s390x.whl", hash = "sha256:f55382725ad0bdb2e8ee2babcbbfb16f124f5a59496a2f6a46f1d9d99d93e6e2", size = 14028812, upload-time = "2025-11-13T19:58:20.533Z" },
    { url = "https://files.pythonhosted.org/packages/ad/ef/41a8b60f8462cb320f68615b00299ebb12660097c952c600c762078420f8/ruff-0.14.5-py3-none-manylinux_2_17_x86_64.manylinux2014_x86_64.whl", hash = "sha256:7497d19dce23976bdaca24345ae131a1d38dcfe1b0850ad8e9e6e4fa321a6e19", size = 13825656, upload-time = "2025-11-13T19:58:23.345Z" },
    { url = "https://files.pythonhosted.org/packages/7c/00/207e5de737fdb59b39eb1fac806904fe05681981b46d6a6db9468501062e/ruff-0.14.5-py3-none-manylinux_2_31_riscv64.whl", hash = "sha256:410e781f1122d6be4f446981dd479470af86537fb0b8857f27a6e872f65a38e4", size = 13959922, upload-time = "2025-11-13T19:58:26.537Z" },
    { url = "https://files.pythonhosted.org/packages/bc/7e/fa1f5c2776db4be405040293618846a2dece5c70b050874c2d1f10f24776/ruff-0.14.5-py3-none-musllinux_1_2_aarch64.whl", hash = "sha256:c01be527ef4c91a6d55e53b337bfe2c0f82af024cc1a33c44792d6844e2331e1", size = 12932501, upload-time = "2025-11-13T19:58:29.822Z" },
    { url = "https://files.pythonhosted.org/packages/67/d8/d86bf784d693a764b59479a6bbdc9515ae42c340a5dc5ab1dabef847bfaa/ruff-0.14.5-py3-none-musllinux_1_2_armv7l.whl", hash = "sha256:f66e9bb762e68d66e48550b59c74314168ebb46199886c5c5aa0b0fbcc81b151", size = 12927319, upload-time = "2025-11-13T19:58:32.923Z" },
    { url = "https://files.pythonhosted.org/packages/ac/de/ee0b304d450ae007ce0cb3e455fe24fbcaaedae4ebaad6c23831c6663651/ruff-0.14.5-py3-none-musllinux_1_2_i686.whl", hash = "sha256:d93be8f1fa01022337f1f8f3bcaa7ffee2d0b03f00922c45c2207954f351f465", size = 13206209, upload-time = "2025-11-13T19:58:35.952Z" },
    { url = "https://files.pythonhosted.org/packages/33/aa/193ca7e3a92d74f17d9d5771a765965d2cf42c86e6f0fd95b13969115723/ruff-0.14.5-py3-none-musllinux_1_2_x86_64.whl", hash = "sha256:c135d4b681f7401fe0e7312017e41aba9b3160861105726b76cfa14bc25aa367", size = 13953709, upload-time = "2025-11-13T19:58:39.002Z" },
    { url = "https://files.pythonhosted.org/packages/cc/f1/7119e42aa1d3bf036ffc9478885c2e248812b7de9abea4eae89163d2929d/ruff-0.14.5-py3-none-win32.whl", hash = "sha256:c83642e6fccfb6dea8b785eb9f456800dcd6a63f362238af5fc0c83d027dd08b", size = 12925808, upload-time = "2025-11-13T19:58:42.779Z" },
    { url = "https://files.pythonhosted.org/packages/3b/9d/7c0a255d21e0912114784e4a96bf62af0618e2190cae468cd82b13625ad2/ruff-0.14.5-py3-none-win_amd64.whl", hash = "sha256:9d55d7af7166f143c94eae1db3312f9ea8f95a4defef1979ed516dbb38c27621", size = 14331546, upload-time = "2025-11-13T19:58:45.691Z" },
    { url = "https://files.pythonhosted.org/packages/e5/80/69756670caedcf3b9be597a6e12276a6cf6197076eb62aad0c608f8efce0/ruff-0.14.5-py3-none-win_arm64.whl", hash = "sha256:4b700459d4649e2594b31f20a9de33bc7c19976d4746d8d0798ad959621d64a4", size = 13433331, upload-time = "2025-11-13T19:58:48.434Z" },
]

[[package]]
<<<<<<< HEAD
name = "setuptools"
version = "80.9.0"
source = { registry = "https://pypi.org/simple" }
sdist = { url = "https://files.pythonhosted.org/packages/18/5d/3bf57dcd21979b887f014ea83c24ae194cfcd12b9e0fda66b957c69d1fca/setuptools-80.9.0.tar.gz", hash = "sha256:f36b47402ecde768dbfafc46e8e4207b4360c654f1f3bb84475f0a28628fb19c", size = 1319958, upload-time = "2025-05-27T00:56:51.443Z" }
wheels = [
    { url = "https://files.pythonhosted.org/packages/a3/dc/17031897dae0efacfea57dfd3a82fdd2a2aeb58e0ff71b77b87e44edc772/setuptools-80.9.0-py3-none-any.whl", hash = "sha256:062d34222ad13e0cc312a4c02d73f059e86a4acbfbdea8f8f76b28c99f306922", size = 1201486, upload-time = "2025-05-27T00:56:49.664Z" },
]

[[package]]
name = "shapely"
version = "2.1.2"
source = { registry = "https://pypi.org/simple" }
dependencies = [
    { name = "numpy", version = "2.2.6", source = { registry = "https://pypi.org/simple" }, marker = "python_full_version < '3.11'" },
    { name = "numpy", version = "2.3.5", source = { registry = "https://pypi.org/simple" }, marker = "python_full_version >= '3.11'" },
]
sdist = { url = "https://files.pythonhosted.org/packages/4d/bc/0989043118a27cccb4e906a46b7565ce36ca7b57f5a18b78f4f1b0f72d9d/shapely-2.1.2.tar.gz", hash = "sha256:2ed4ecb28320a433db18a5bf029986aa8afcfd740745e78847e330d5d94922a9", size = 315489, upload-time = "2025-09-24T13:51:41.432Z" }
wheels = [
    { url = "https://files.pythonhosted.org/packages/05/89/c3548aa9b9812a5d143986764dededfa48d817714e947398bdda87c77a72/shapely-2.1.2-cp310-cp310-macosx_10_9_x86_64.whl", hash = "sha256:7ae48c236c0324b4e139bea88a306a04ca630f49be66741b340729d380d8f52f", size = 1825959, upload-time = "2025-09-24T13:50:00.682Z" },
    { url = "https://files.pythonhosted.org/packages/ce/8a/7ebc947080442edd614ceebe0ce2cdbd00c25e832c240e1d1de61d0e6b38/shapely-2.1.2-cp310-cp310-macosx_11_0_arm64.whl", hash = "sha256:eba6710407f1daa8e7602c347dfc94adc02205ec27ed956346190d66579eb9ea", size = 1629196, upload-time = "2025-09-24T13:50:03.447Z" },
    { url = "https://files.pythonhosted.org/packages/c8/86/c9c27881c20d00fc409e7e059de569d5ed0abfcec9c49548b124ebddea51/shapely-2.1.2-cp310-cp310-manylinux2014_aarch64.manylinux_2_17_aarch64.whl", hash = "sha256:ef4a456cc8b7b3d50ccec29642aa4aeda959e9da2fe9540a92754770d5f0cf1f", size = 2951065, upload-time = "2025-09-24T13:50:05.266Z" },
    { url = "https://files.pythonhosted.org/packages/50/8a/0ab1f7433a2a85d9e9aea5b1fbb333f3b09b309e7817309250b4b7b2cc7a/shapely-2.1.2-cp310-cp310-manylinux2014_x86_64.manylinux_2_17_x86_64.whl", hash = "sha256:e38a190442aacc67ff9f75ce60aec04893041f16f97d242209106d502486a142", size = 3058666, upload-time = "2025-09-24T13:50:06.872Z" },
    { url = "https://files.pythonhosted.org/packages/bb/c6/5a30ffac9c4f3ffd5b7113a7f5299ccec4713acd5ee44039778a7698224e/shapely-2.1.2-cp310-cp310-musllinux_1_2_aarch64.whl", hash = "sha256:40d784101f5d06a1fd30b55fc11ea58a61be23f930d934d86f19a180909908a4", size = 3966905, upload-time = "2025-09-24T13:50:09.417Z" },
    { url = "https://files.pythonhosted.org/packages/9c/72/e92f3035ba43e53959007f928315a68fbcf2eeb4e5ededb6f0dc7ff1ecc3/shapely-2.1.2-cp310-cp310-musllinux_1_2_x86_64.whl", hash = "sha256:f6f6cd5819c50d9bcf921882784586aab34a4bd53e7553e175dece6db513a6f0", size = 4129260, upload-time = "2025-09-24T13:50:11.183Z" },
    { url = "https://files.pythonhosted.org/packages/42/24/605901b73a3d9f65fa958e63c9211f4be23d584da8a1a7487382fac7fdc5/shapely-2.1.2-cp310-cp310-win32.whl", hash = "sha256:fe9627c39c59e553c90f5bc3128252cb85dc3b3be8189710666d2f8bc3a5503e", size = 1544301, upload-time = "2025-09-24T13:50:12.521Z" },
    { url = "https://files.pythonhosted.org/packages/e1/89/6db795b8dd3919851856bd2ddd13ce434a748072f6fdee42ff30cbd3afa3/shapely-2.1.2-cp310-cp310-win_amd64.whl", hash = "sha256:1d0bfb4b8f661b3b4ec3565fa36c340bfb1cda82087199711f86a88647d26b2f", size = 1722074, upload-time = "2025-09-24T13:50:13.909Z" },
    { url = "https://files.pythonhosted.org/packages/8f/8d/1ff672dea9ec6a7b5d422eb6d095ed886e2e523733329f75fdcb14ee1149/shapely-2.1.2-cp311-cp311-macosx_10_9_x86_64.whl", hash = "sha256:91121757b0a36c9aac3427a651a7e6567110a4a67c97edf04f8d55d4765f6618", size = 1820038, upload-time = "2025-09-24T13:50:15.628Z" },
    { url = "https://files.pythonhosted.org/packages/4f/ce/28fab8c772ce5db23a0d86bf0adaee0c4c79d5ad1db766055fa3dab442e2/shapely-2.1.2-cp311-cp311-macosx_11_0_arm64.whl", hash = "sha256:16a9c722ba774cf50b5d4541242b4cce05aafd44a015290c82ba8a16931ff63d", size = 1626039, upload-time = "2025-09-24T13:50:16.881Z" },
    { url = "https://files.pythonhosted.org/packages/70/8b/868b7e3f4982f5006e9395c1e12343c66a8155c0374fdc07c0e6a1ab547d/shapely-2.1.2-cp311-cp311-manylinux2014_aarch64.manylinux_2_17_aarch64.whl", hash = "sha256:cc4f7397459b12c0b196c9efe1f9d7e92463cbba142632b4cc6d8bbbbd3e2b09", size = 3001519, upload-time = "2025-09-24T13:50:18.606Z" },
    { url = "https://files.pythonhosted.org/packages/13/02/58b0b8d9c17c93ab6340edd8b7308c0c5a5b81f94ce65705819b7416dba5/shapely-2.1.2-cp311-cp311-manylinux2014_x86_64.manylinux_2_17_x86_64.whl", hash = "sha256:136ab87b17e733e22f0961504d05e77e7be8c9b5a8184f685b4a91a84efe3c26", size = 3110842, upload-time = "2025-09-24T13:50:21.77Z" },
    { url = "https://files.pythonhosted.org/packages/af/61/8e389c97994d5f331dcffb25e2fa761aeedfb52b3ad9bcdd7b8671f4810a/shapely-2.1.2-cp311-cp311-musllinux_1_2_aarch64.whl", hash = "sha256:16c5d0fc45d3aa0a69074979f4f1928ca2734fb2e0dde8af9611e134e46774e7", size = 4021316, upload-time = "2025-09-24T13:50:23.626Z" },
    { url = "https://files.pythonhosted.org/packages/d3/d4/9b2a9fe6039f9e42ccf2cb3e84f219fd8364b0c3b8e7bbc857b5fbe9c14c/shapely-2.1.2-cp311-cp311-musllinux_1_2_x86_64.whl", hash = "sha256:6ddc759f72b5b2b0f54a7e7cde44acef680a55019eb52ac63a7af2cf17cb9cd2", size = 4178586, upload-time = "2025-09-24T13:50:25.443Z" },
    { url = "https://files.pythonhosted.org/packages/16/f6/9840f6963ed4decf76b08fd6d7fed14f8779fb7a62cb45c5617fa8ac6eab/shapely-2.1.2-cp311-cp311-win32.whl", hash = "sha256:2fa78b49485391224755a856ed3b3bd91c8455f6121fee0db0e71cefb07d0ef6", size = 1543961, upload-time = "2025-09-24T13:50:26.968Z" },
    { url = "https://files.pythonhosted.org/packages/38/1e/3f8ea46353c2a33c1669eb7327f9665103aa3a8dfe7f2e4ef714c210b2c2/shapely-2.1.2-cp311-cp311-win_amd64.whl", hash = "sha256:c64d5c97b2f47e3cd9b712eaced3b061f2b71234b3fc263e0fcf7d889c6559dc", size = 1722856, upload-time = "2025-09-24T13:50:28.497Z" },
    { url = "https://files.pythonhosted.org/packages/24/c0/f3b6453cf2dfa99adc0ba6675f9aaff9e526d2224cbd7ff9c1a879238693/shapely-2.1.2-cp312-cp312-macosx_10_13_x86_64.whl", hash = "sha256:fe2533caae6a91a543dec62e8360fe86ffcdc42a7c55f9dfd0128a977a896b94", size = 1833550, upload-time = "2025-09-24T13:50:30.019Z" },
    { url = "https://files.pythonhosted.org/packages/86/07/59dee0bc4b913b7ab59ab1086225baca5b8f19865e6101db9ebb7243e132/shapely-2.1.2-cp312-cp312-macosx_11_0_arm64.whl", hash = "sha256:ba4d1333cc0bc94381d6d4308d2e4e008e0bd128bdcff5573199742ee3634359", size = 1643556, upload-time = "2025-09-24T13:50:32.291Z" },
    { url = "https://files.pythonhosted.org/packages/26/29/a5397e75b435b9895cd53e165083faed5d12fd9626eadec15a83a2411f0f/shapely-2.1.2-cp312-cp312-manylinux2014_aarch64.manylinux_2_17_aarch64.whl", hash = "sha256:0bd308103340030feef6c111d3eb98d50dc13feea33affc8a6f9fa549e9458a3", size = 2988308, upload-time = "2025-09-24T13:50:33.862Z" },
    { url = "https://files.pythonhosted.org/packages/b9/37/e781683abac55dde9771e086b790e554811a71ed0b2b8a1e789b7430dd44/shapely-2.1.2-cp312-cp312-manylinux2014_x86_64.manylinux_2_17_x86_64.whl", hash = "sha256:1e7d4d7ad262a48bb44277ca12c7c78cb1b0f56b32c10734ec9a1d30c0b0c54b", size = 3099844, upload-time = "2025-09-24T13:50:35.459Z" },
    { url = "https://files.pythonhosted.org/packages/d8/f3/9876b64d4a5a321b9dc482c92bb6f061f2fa42131cba643c699f39317cb9/shapely-2.1.2-cp312-cp312-musllinux_1_2_aarch64.whl", hash = "sha256:e9eddfe513096a71896441a7c37db72da0687b34752c4e193577a145c71736fc", size = 3988842, upload-time = "2025-09-24T13:50:37.478Z" },
    { url = "https://files.pythonhosted.org/packages/d1/a0/704c7292f7014c7e74ec84eddb7b109e1fbae74a16deae9c1504b1d15565/shapely-2.1.2-cp312-cp312-musllinux_1_2_x86_64.whl", hash = "sha256:980c777c612514c0cf99bc8a9de6d286f5e186dcaf9091252fcd444e5638193d", size = 4152714, upload-time = "2025-09-24T13:50:39.9Z" },
    { url = "https://files.pythonhosted.org/packages/53/46/319c9dc788884ad0785242543cdffac0e6530e4d0deb6c4862bc4143dcf3/shapely-2.1.2-cp312-cp312-win32.whl", hash = "sha256:9111274b88e4d7b54a95218e243282709b330ef52b7b86bc6aaf4f805306f454", size = 1542745, upload-time = "2025-09-24T13:50:41.414Z" },
    { url = "https://files.pythonhosted.org/packages/ec/bf/cb6c1c505cb31e818e900b9312d514f381fbfa5c4363edfce0fcc4f8c1a4/shapely-2.1.2-cp312-cp312-win_amd64.whl", hash = "sha256:743044b4cfb34f9a67205cee9279feaf60ba7d02e69febc2afc609047cb49179", size = 1722861, upload-time = "2025-09-24T13:50:43.35Z" },
    { url = "https://files.pythonhosted.org/packages/c3/90/98ef257c23c46425dc4d1d31005ad7c8d649fe423a38b917db02c30f1f5a/shapely-2.1.2-cp313-cp313-macosx_10_13_x86_64.whl", hash = "sha256:b510dda1a3672d6879beb319bc7c5fd302c6c354584690973c838f46ec3e0fa8", size = 1832644, upload-time = "2025-09-24T13:50:44.886Z" },
    { url = "https://files.pythonhosted.org/packages/6d/ab/0bee5a830d209adcd3a01f2d4b70e587cdd9fd7380d5198c064091005af8/shapely-2.1.2-cp313-cp313-macosx_11_0_arm64.whl", hash = "sha256:8cff473e81017594d20ec55d86b54bc635544897e13a7cfc12e36909c5309a2a", size = 1642887, upload-time = "2025-09-24T13:50:46.735Z" },
    { url = "https://files.pythonhosted.org/packages/2d/5e/7d7f54ba960c13302584c73704d8c4d15404a51024631adb60b126a4ae88/shapely-2.1.2-cp313-cp313-manylinux2014_aarch64.manylinux_2_17_aarch64.whl", hash = "sha256:fe7b77dc63d707c09726b7908f575fc04ff1d1ad0f3fb92aec212396bc6cfe5e", size = 2970931, upload-time = "2025-09-24T13:50:48.374Z" },
    { url = "https://files.pythonhosted.org/packages/f2/a2/83fc37e2a58090e3d2ff79175a95493c664bcd0b653dd75cb9134645a4e5/shapely-2.1.2-cp313-cp313-manylinux2014_x86_64.manylinux_2_17_x86_64.whl", hash = "sha256:7ed1a5bbfb386ee8332713bf7508bc24e32d24b74fc9a7b9f8529a55db9f4ee6", size = 3082855, upload-time = "2025-09-24T13:50:50.037Z" },
    { url = "https://files.pythonhosted.org/packages/44/2b/578faf235a5b09f16b5f02833c53822294d7f21b242f8e2d0cf03fb64321/shapely-2.1.2-cp313-cp313-musllinux_1_2_aarch64.whl", hash = "sha256:a84e0582858d841d54355246ddfcbd1fce3179f185da7470f41ce39d001ee1af", size = 3979960, upload-time = "2025-09-24T13:50:51.74Z" },
    { url = "https://files.pythonhosted.org/packages/4d/04/167f096386120f692cc4ca02f75a17b961858997a95e67a3cb6a7bbd6b53/shapely-2.1.2-cp313-cp313-musllinux_1_2_x86_64.whl", hash = "sha256:dc3487447a43d42adcdf52d7ac73804f2312cbfa5d433a7d2c506dcab0033dfd", size = 4142851, upload-time = "2025-09-24T13:50:53.49Z" },
    { url = "https://files.pythonhosted.org/packages/48/74/fb402c5a6235d1c65a97348b48cdedb75fb19eca2b1d66d04969fc1c6091/shapely-2.1.2-cp313-cp313-win32.whl", hash = "sha256:9c3a3c648aedc9f99c09263b39f2d8252f199cb3ac154fadc173283d7d111350", size = 1541890, upload-time = "2025-09-24T13:50:55.337Z" },
    { url = "https://files.pythonhosted.org/packages/41/47/3647fe7ad990af60ad98b889657a976042c9988c2807cf322a9d6685f462/shapely-2.1.2-cp313-cp313-win_amd64.whl", hash = "sha256:ca2591bff6645c216695bdf1614fca9c82ea1144d4a7591a466fef64f28f0715", size = 1722151, upload-time = "2025-09-24T13:50:57.153Z" },
    { url = "https://files.pythonhosted.org/packages/3c/49/63953754faa51ffe7d8189bfbe9ca34def29f8c0e34c67cbe2a2795f269d/shapely-2.1.2-cp313-cp313t-macosx_10_13_x86_64.whl", hash = "sha256:2d93d23bdd2ed9dc157b46bc2f19b7da143ca8714464249bef6771c679d5ff40", size = 1834130, upload-time = "2025-09-24T13:50:58.49Z" },
    { url = "https://files.pythonhosted.org/packages/7f/ee/dce001c1984052970ff60eb4727164892fb2d08052c575042a47f5a9e88f/shapely-2.1.2-cp313-cp313t-macosx_11_0_arm64.whl", hash = "sha256:01d0d304b25634d60bd7cf291828119ab55a3bab87dc4af1e44b07fb225f188b", size = 1642802, upload-time = "2025-09-24T13:50:59.871Z" },
    { url = "https://files.pythonhosted.org/packages/da/e7/fc4e9a19929522877fa602f705706b96e78376afb7fad09cad5b9af1553c/shapely-2.1.2-cp313-cp313t-manylinux2014_aarch64.manylinux_2_17_aarch64.whl", hash = "sha256:8d8382dd120d64b03698b7298b89611a6ea6f55ada9d39942838b79c9bc89801", size = 3018460, upload-time = "2025-09-24T13:51:02.08Z" },
    { url = "https://files.pythonhosted.org/packages/a1/18/7519a25db21847b525696883ddc8e6a0ecaa36159ea88e0fef11466384d0/shapely-2.1.2-cp313-cp313t-manylinux2014_x86_64.manylinux_2_17_x86_64.whl", hash = "sha256:19efa3611eef966e776183e338b2d7ea43569ae99ab34f8d17c2c054d3205cc0", size = 3095223, upload-time = "2025-09-24T13:51:04.472Z" },
    { url = "https://files.pythonhosted.org/packages/48/de/b59a620b1f3a129c3fecc2737104a0a7e04e79335bd3b0a1f1609744cf17/shapely-2.1.2-cp313-cp313t-musllinux_1_2_aarch64.whl", hash = "sha256:346ec0c1a0fcd32f57f00e4134d1200e14bf3f5ae12af87ba83ca275c502498c", size = 4030760, upload-time = "2025-09-24T13:51:06.455Z" },
    { url = "https://files.pythonhosted.org/packages/96/b3/c6655ee7232b417562bae192ae0d3ceaadb1cc0ffc2088a2ddf415456cc2/shapely-2.1.2-cp313-cp313t-musllinux_1_2_x86_64.whl", hash = "sha256:6305993a35989391bd3476ee538a5c9a845861462327efe00dd11a5c8c709a99", size = 4170078, upload-time = "2025-09-24T13:51:08.584Z" },
    { url = "https://files.pythonhosted.org/packages/a0/8e/605c76808d73503c9333af8f6cbe7e1354d2d238bda5f88eea36bfe0f42a/shapely-2.1.2-cp313-cp313t-win32.whl", hash = "sha256:c8876673449f3401f278c86eb33224c5764582f72b653a415d0e6672fde887bf", size = 1559178, upload-time = "2025-09-24T13:51:10.73Z" },
    { url = "https://files.pythonhosted.org/packages/36/f7/d317eb232352a1f1444d11002d477e54514a4a6045536d49d0c59783c0da/shapely-2.1.2-cp313-cp313t-win_amd64.whl", hash = "sha256:4a44bc62a10d84c11a7a3d7c1c4fe857f7477c3506e24c9062da0db0ae0c449c", size = 1739756, upload-time = "2025-09-24T13:51:12.105Z" },
    { url = "https://files.pythonhosted.org/packages/fc/c4/3ce4c2d9b6aabd27d26ec988f08cb877ba9e6e96086eff81bfea93e688c7/shapely-2.1.2-cp314-cp314-macosx_10_13_x86_64.whl", hash = "sha256:9a522f460d28e2bf4e12396240a5fc1518788b2fcd73535166d748399ef0c223", size = 1831290, upload-time = "2025-09-24T13:51:13.56Z" },
    { url = "https://files.pythonhosted.org/packages/17/b9/f6ab8918fc15429f79cb04afa9f9913546212d7fb5e5196132a2af46676b/shapely-2.1.2-cp314-cp314-macosx_11_0_arm64.whl", hash = "sha256:1ff629e00818033b8d71139565527ced7d776c269a49bd78c9df84e8f852190c", size = 1641463, upload-time = "2025-09-24T13:51:14.972Z" },
    { url = "https://files.pythonhosted.org/packages/a5/57/91d59ae525ca641e7ac5551c04c9503aee6f29b92b392f31790fcb1a4358/shapely-2.1.2-cp314-cp314-manylinux2014_aarch64.manylinux_2_17_aarch64.whl", hash = "sha256:f67b34271dedc3c653eba4e3d7111aa421d5be9b4c4c7d38d30907f796cb30df", size = 2970145, upload-time = "2025-09-24T13:51:16.961Z" },
    { url = "https://files.pythonhosted.org/packages/8a/cb/4948be52ee1da6927831ab59e10d4c29baa2a714f599f1f0d1bc747f5777/shapely-2.1.2-cp314-cp314-manylinux2014_x86_64.manylinux_2_17_x86_64.whl", hash = "sha256:21952dc00df38a2c28375659b07a3979d22641aeb104751e769c3ee825aadecf", size = 3073806, upload-time = "2025-09-24T13:51:18.712Z" },
    { url = "https://files.pythonhosted.org/packages/03/83/f768a54af775eb41ef2e7bec8a0a0dbe7d2431c3e78c0a8bdba7ab17e446/shapely-2.1.2-cp314-cp314-musllinux_1_2_aarch64.whl", hash = "sha256:1f2f33f486777456586948e333a56ae21f35ae273be99255a191f5c1fa302eb4", size = 3980803, upload-time = "2025-09-24T13:51:20.37Z" },
    { url = "https://files.pythonhosted.org/packages/9f/cb/559c7c195807c91c79d38a1f6901384a2878a76fbdf3f1048893a9b7534d/shapely-2.1.2-cp314-cp314-musllinux_1_2_x86_64.whl", hash = "sha256:cf831a13e0d5a7eb519e96f58ec26e049b1fad411fc6fc23b162a7ce04d9cffc", size = 4133301, upload-time = "2025-09-24T13:51:21.887Z" },
    { url = "https://files.pythonhosted.org/packages/80/cd/60d5ae203241c53ef3abd2ef27c6800e21afd6c94e39db5315ea0cbafb4a/shapely-2.1.2-cp314-cp314-win32.whl", hash = "sha256:61edcd8d0d17dd99075d320a1dd39c0cb9616f7572f10ef91b4b5b00c4aeb566", size = 1583247, upload-time = "2025-09-24T13:51:23.401Z" },
    { url = "https://files.pythonhosted.org/packages/74/d4/135684f342e909330e50d31d441ace06bf83c7dc0777e11043f99167b123/shapely-2.1.2-cp314-cp314-win_amd64.whl", hash = "sha256:a444e7afccdb0999e203b976adb37ea633725333e5b119ad40b1ca291ecf311c", size = 1773019, upload-time = "2025-09-24T13:51:24.873Z" },
    { url = "https://files.pythonhosted.org/packages/a3/05/a44f3f9f695fa3ada22786dc9da33c933da1cbc4bfe876fe3a100bafe263/shapely-2.1.2-cp314-cp314t-macosx_10_13_x86_64.whl", hash = "sha256:5ebe3f84c6112ad3d4632b1fd2290665aa75d4cef5f6c5d77c4c95b324527c6a", size = 1834137, upload-time = "2025-09-24T13:51:26.665Z" },
    { url = "https://files.pythonhosted.org/packages/52/7e/4d57db45bf314573427b0a70dfca15d912d108e6023f623947fa69f39b72/shapely-2.1.2-cp314-cp314t-macosx_11_0_arm64.whl", hash = "sha256:5860eb9f00a1d49ebb14e881f5caf6c2cf472c7fd38bd7f253bbd34f934eb076", size = 1642884, upload-time = "2025-09-24T13:51:28.029Z" },
    { url = "https://files.pythonhosted.org/packages/5a/27/4e29c0a55d6d14ad7422bf86995d7ff3f54af0eba59617eb95caf84b9680/shapely-2.1.2-cp314-cp314t-manylinux2014_aarch64.manylinux_2_17_aarch64.whl", hash = "sha256:b705c99c76695702656327b819c9660768ec33f5ce01fa32b2af62b56ba400a1", size = 3018320, upload-time = "2025-09-24T13:51:29.903Z" },
    { url = "https://files.pythonhosted.org/packages/9f/bb/992e6a3c463f4d29d4cd6ab8963b75b1b1040199edbd72beada4af46bde5/shapely-2.1.2-cp314-cp314t-manylinux2014_x86_64.manylinux_2_17_x86_64.whl", hash = "sha256:a1fd0ea855b2cf7c9cddaf25543e914dd75af9de08785f20ca3085f2c9ca60b0", size = 3094931, upload-time = "2025-09-24T13:51:32.699Z" },
    { url = "https://files.pythonhosted.org/packages/9c/16/82e65e21070e473f0ed6451224ed9fa0be85033d17e0c6e7213a12f59d12/shapely-2.1.2-cp314-cp314t-musllinux_1_2_aarch64.whl", hash = "sha256:df90e2db118c3671a0754f38e36802db75fe0920d211a27481daf50a711fdf26", size = 4030406, upload-time = "2025-09-24T13:51:34.189Z" },
    { url = "https://files.pythonhosted.org/packages/7c/75/c24ed871c576d7e2b64b04b1fe3d075157f6eb54e59670d3f5ffb36e25c7/shapely-2.1.2-cp314-cp314t-musllinux_1_2_x86_64.whl", hash = "sha256:361b6d45030b4ac64ddd0a26046906c8202eb60d0f9f53085f5179f1d23021a0", size = 4169511, upload-time = "2025-09-24T13:51:36.297Z" },
    { url = "https://files.pythonhosted.org/packages/b1/f7/b3d1d6d18ebf55236eec1c681ce5e665742aab3c0b7b232720a7d43df7b6/shapely-2.1.2-cp314-cp314t-win32.whl", hash = "sha256:b54df60f1fbdecc8ebc2c5b11870461a6417b3d617f555e5033f1505d36e5735", size = 1602607, upload-time = "2025-09-24T13:51:37.757Z" },
    { url = "https://files.pythonhosted.org/packages/9a/f6/f09272a71976dfc138129b8faf435d064a811ae2f708cb147dccdf7aacdb/shapely-2.1.2-cp314-cp314t-win_amd64.whl", hash = "sha256:0036ac886e0923417932c2e6369b6c52e38e0ff5d9120b90eef5cd9a5fc5cae9", size = 1796682, upload-time = "2025-09-24T13:51:39.233Z" },
]

[[package]]
=======
>>>>>>> 9789c5d7
name = "six"
version = "1.17.0"
source = { registry = "https://pypi.org/simple" }
sdist = { url = "https://files.pythonhosted.org/packages/94/e7/b2c673351809dca68a0e064b6af791aa332cf192da575fd474ed7d6f16a2/six-1.17.0.tar.gz", hash = "sha256:ff70335d468e7eb6ec65b95b99d3a2836546063f63acc5171de367e834932a81", size = 34031, upload-time = "2024-12-04T17:35:28.174Z" }
wheels = [
    { url = "https://files.pythonhosted.org/packages/b7/ce/149a00dd41f10bc29e5921b496af8b574d8413afcd5e30dfa0ed46c2cc5e/six-1.17.0-py2.py3-none-any.whl", hash = "sha256:4721f391ed90541fddacab5acf947aa0d3dc7d27b2e1e8eda2be8970586c3274", size = 11050, upload-time = "2024-12-04T17:35:26.475Z" },
]

[[package]]
name = "snowballstemmer"
version = "3.0.1"
source = { registry = "https://pypi.org/simple" }
sdist = { url = "https://files.pythonhosted.org/packages/75/a7/9810d872919697c9d01295633f5d574fb416d47e535f258272ca1f01f447/snowballstemmer-3.0.1.tar.gz", hash = "sha256:6d5eeeec8e9f84d4d56b847692bacf79bc2c8e90c7f80ca4444ff8b6f2e52895", size = 105575, upload-time = "2025-05-09T16:34:51.843Z" }
wheels = [
    { url = "https://files.pythonhosted.org/packages/c8/78/3565d011c61f5a43488987ee32b6f3f656e7f107ac2782dd57bdd7d91d9a/snowballstemmer-3.0.1-py3-none-any.whl", hash = "sha256:6cd7b3897da8d6c9ffb968a6781fa6532dce9c3618a4b127d920dab764a19064", size = 103274, upload-time = "2025-05-09T16:34:50.371Z" },
]

[[package]]
name = "soupsieve"
version = "2.8"
source = { registry = "https://pypi.org/simple" }
sdist = { url = "https://files.pythonhosted.org/packages/6d/e6/21ccce3262dd4889aa3332e5a119a3491a95e8f60939870a3a035aabac0d/soupsieve-2.8.tar.gz", hash = "sha256:e2dd4a40a628cb5f28f6d4b0db8800b8f581b65bb380b97de22ba5ca8d72572f", size = 103472, upload-time = "2025-08-27T15:39:51.78Z" }
wheels = [
    { url = "https://files.pythonhosted.org/packages/14/a0/bb38d3b76b8cae341dad93a2dd83ab7462e6dbcdd84d43f54ee60a8dc167/soupsieve-2.8-py3-none-any.whl", hash = "sha256:0cc76456a30e20f5d7f2e14a98a4ae2ee4e5abdc7c5ea0aafe795f344bc7984c", size = 36679, upload-time = "2025-08-27T15:39:50.179Z" },
]

[[package]]
name = "sphinx"
version = "8.2.3"
source = { registry = "https://pypi.org/simple" }
dependencies = [
    { name = "alabaster", marker = "python_full_version >= '3.12'" },
    { name = "babel", marker = "python_full_version >= '3.12'" },
    { name = "colorama", marker = "python_full_version >= '3.12' and sys_platform == 'win32'" },
    { name = "docutils", marker = "python_full_version >= '3.12'" },
    { name = "imagesize", marker = "python_full_version >= '3.12'" },
    { name = "jinja2", marker = "python_full_version >= '3.12'" },
    { name = "packaging", marker = "python_full_version >= '3.12'" },
    { name = "pygments", marker = "python_full_version >= '3.12'" },
    { name = "requests", marker = "python_full_version >= '3.12'" },
    { name = "roman-numerals-py", marker = "python_full_version >= '3.12'" },
    { name = "snowballstemmer", marker = "python_full_version >= '3.12'" },
    { name = "sphinxcontrib-applehelp", marker = "python_full_version >= '3.12'" },
    { name = "sphinxcontrib-devhelp", marker = "python_full_version >= '3.12'" },
    { name = "sphinxcontrib-htmlhelp", marker = "python_full_version >= '3.12'" },
    { name = "sphinxcontrib-jsmath", marker = "python_full_version >= '3.12'" },
    { name = "sphinxcontrib-qthelp", marker = "python_full_version >= '3.12'" },
    { name = "sphinxcontrib-serializinghtml", marker = "python_full_version >= '3.12'" },
]
sdist = { url = "https://files.pythonhosted.org/packages/38/ad/4360e50ed56cb483667b8e6dadf2d3fda62359593faabbe749a27c4eaca6/sphinx-8.2.3.tar.gz", hash = "sha256:398ad29dee7f63a75888314e9424d40f52ce5a6a87ae88e7071e80af296ec348", size = 8321876, upload-time = "2025-03-02T22:31:59.658Z" }
wheels = [
    { url = "https://files.pythonhosted.org/packages/31/53/136e9eca6e0b9dc0e1962e2c908fbea2e5ac000c2a2fbd9a35797958c48b/sphinx-8.2.3-py3-none-any.whl", hash = "sha256:4405915165f13521d875a8c29c8970800a0141c14cc5416a38feca4ea5d9b9c3", size = 3589741, upload-time = "2025-03-02T22:31:56.836Z" },
]

[[package]]
name = "sphinx-argparse"
version = "0.5.2"
source = { registry = "https://pypi.org/simple" }
dependencies = [
    { name = "docutils", marker = "python_full_version >= '3.12'" },
    { name = "sphinx", marker = "python_full_version >= '3.12'" },
]
sdist = { url = "https://files.pythonhosted.org/packages/3b/21/a8c64e6633652111e6e4f89703182a53cbc3ed67233523e47472101358b6/sphinx_argparse-0.5.2.tar.gz", hash = "sha256:e5352f8fa894b6fb6fda0498ba28a9f8d435971ef4bbc1a6c9c6414e7644f032", size = 27838, upload-time = "2024-07-17T12:08:08.219Z" }
wheels = [
    { url = "https://files.pythonhosted.org/packages/e5/43/9f0e9bfb3ce02cbf7747aa2185c48a9d6e42ba95736a5e8f511a5054d976/sphinx_argparse-0.5.2-py3-none-any.whl", hash = "sha256:d771b906c36d26dee669dbdbb5605c558d9440247a5608b810f7fa6e26ab1fd3", size = 12547, upload-time = "2024-07-17T12:08:06.307Z" },
]

[[package]]
name = "sphinx-last-updated-by-git"
version = "0.3.8"
source = { registry = "https://pypi.org/simple" }
dependencies = [
    { name = "sphinx", marker = "python_full_version >= '3.12'" },
]
sdist = { url = "https://files.pythonhosted.org/packages/03/fd/de1685b6dab173dff31da24e0d3b29f02873fc24a1cdbb7678721ddc8581/sphinx_last_updated_by_git-0.3.8.tar.gz", hash = "sha256:c145011f4609d841805b69a9300099fc02fed8f5bb9e5bcef77d97aea97b7761", size = 10785, upload-time = "2024-08-11T07:15:54.601Z" }
wheels = [
    { url = "https://files.pythonhosted.org/packages/e1/fb/e496f16fa11fbe2dbdd0b5e306ede153dfed050aae4766fc89d500720dc7/sphinx_last_updated_by_git-0.3.8-py3-none-any.whl", hash = "sha256:6382c8285ac1f222483a58569b78c0371af5e55f7fbf9c01e5e8a72d6fdfa499", size = 8580, upload-time = "2024-08-11T07:15:53.244Z" },
]

[[package]]
name = "sphinxcontrib-applehelp"
version = "2.0.0"
source = { registry = "https://pypi.org/simple" }
sdist = { url = "https://files.pythonhosted.org/packages/ba/6e/b837e84a1a704953c62ef8776d45c3e8d759876b4a84fe14eba2859106fe/sphinxcontrib_applehelp-2.0.0.tar.gz", hash = "sha256:2f29ef331735ce958efa4734873f084941970894c6090408b079c61b2e1c06d1", size = 20053, upload-time = "2024-07-29T01:09:00.465Z" }
wheels = [
    { url = "https://files.pythonhosted.org/packages/5d/85/9ebeae2f76e9e77b952f4b274c27238156eae7979c5421fba91a28f4970d/sphinxcontrib_applehelp-2.0.0-py3-none-any.whl", hash = "sha256:4cd3f0ec4ac5dd9c17ec65e9ab272c9b867ea77425228e68ecf08d6b28ddbdb5", size = 119300, upload-time = "2024-07-29T01:08:58.99Z" },
]

[[package]]
name = "sphinxcontrib-devhelp"
version = "2.0.0"
source = { registry = "https://pypi.org/simple" }
sdist = { url = "https://files.pythonhosted.org/packages/f6/d2/5beee64d3e4e747f316bae86b55943f51e82bb86ecd325883ef65741e7da/sphinxcontrib_devhelp-2.0.0.tar.gz", hash = "sha256:411f5d96d445d1d73bb5d52133377b4248ec79db5c793ce7dbe59e074b4dd1ad", size = 12967, upload-time = "2024-07-29T01:09:23.417Z" }
wheels = [
    { url = "https://files.pythonhosted.org/packages/35/7a/987e583882f985fe4d7323774889ec58049171828b58c2217e7f79cdf44e/sphinxcontrib_devhelp-2.0.0-py3-none-any.whl", hash = "sha256:aefb8b83854e4b0998877524d1029fd3e6879210422ee3780459e28a1f03a8a2", size = 82530, upload-time = "2024-07-29T01:09:21.945Z" },
]

[[package]]
name = "sphinxcontrib-htmlhelp"
version = "2.1.0"
source = { registry = "https://pypi.org/simple" }
sdist = { url = "https://files.pythonhosted.org/packages/43/93/983afd9aa001e5201eab16b5a444ed5b9b0a7a010541e0ddfbbfd0b2470c/sphinxcontrib_htmlhelp-2.1.0.tar.gz", hash = "sha256:c9e2916ace8aad64cc13a0d233ee22317f2b9025b9cf3295249fa985cc7082e9", size = 22617, upload-time = "2024-07-29T01:09:37.889Z" }
wheels = [
    { url = "https://files.pythonhosted.org/packages/0a/7b/18a8c0bcec9182c05a0b3ec2a776bba4ead82750a55ff798e8d406dae604/sphinxcontrib_htmlhelp-2.1.0-py3-none-any.whl", hash = "sha256:166759820b47002d22914d64a075ce08f4c46818e17cfc9470a9786b759b19f8", size = 98705, upload-time = "2024-07-29T01:09:36.407Z" },
]

[[package]]
name = "sphinxcontrib-jsmath"
version = "1.0.1"
source = { registry = "https://pypi.org/simple" }
sdist = { url = "https://files.pythonhosted.org/packages/b2/e8/9ed3830aeed71f17c026a07a5097edcf44b692850ef215b161b8ad875729/sphinxcontrib-jsmath-1.0.1.tar.gz", hash = "sha256:a9925e4a4587247ed2191a22df5f6970656cb8ca2bd6284309578f2153e0c4b8", size = 5787, upload-time = "2019-01-21T16:10:16.347Z" }
wheels = [
    { url = "https://files.pythonhosted.org/packages/c2/42/4c8646762ee83602e3fb3fbe774c2fac12f317deb0b5dbeeedd2d3ba4b77/sphinxcontrib_jsmath-1.0.1-py2.py3-none-any.whl", hash = "sha256:2ec2eaebfb78f3f2078e73666b1415417a116cc848b72e5172e596c871103178", size = 5071, upload-time = "2019-01-21T16:10:14.333Z" },
]

[[package]]
name = "sphinxcontrib-qthelp"
version = "2.0.0"
source = { registry = "https://pypi.org/simple" }
sdist = { url = "https://files.pythonhosted.org/packages/68/bc/9104308fc285eb3e0b31b67688235db556cd5b0ef31d96f30e45f2e51cae/sphinxcontrib_qthelp-2.0.0.tar.gz", hash = "sha256:4fe7d0ac8fc171045be623aba3e2a8f613f8682731f9153bb2e40ece16b9bbab", size = 17165, upload-time = "2024-07-29T01:09:56.435Z" }
wheels = [
    { url = "https://files.pythonhosted.org/packages/27/83/859ecdd180cacc13b1f7e857abf8582a64552ea7a061057a6c716e790fce/sphinxcontrib_qthelp-2.0.0-py3-none-any.whl", hash = "sha256:b18a828cdba941ccd6ee8445dbe72ffa3ef8cbe7505d8cd1fa0d42d3f2d5f3eb", size = 88743, upload-time = "2024-07-29T01:09:54.885Z" },
]

[[package]]
name = "sphinxcontrib-serializinghtml"
version = "2.0.0"
source = { registry = "https://pypi.org/simple" }
sdist = { url = "https://files.pythonhosted.org/packages/3b/44/6716b257b0aa6bfd51a1b31665d1c205fb12cb5ad56de752dfa15657de2f/sphinxcontrib_serializinghtml-2.0.0.tar.gz", hash = "sha256:e9d912827f872c029017a53f0ef2180b327c3f7fd23c87229f7a8e8b70031d4d", size = 16080, upload-time = "2024-07-29T01:10:09.332Z" }
wheels = [
    { url = "https://files.pythonhosted.org/packages/52/a7/d2782e4e3f77c8450f727ba74a8f12756d5ba823d81b941f1b04da9d033a/sphinxcontrib_serializinghtml-2.0.0-py3-none-any.whl", hash = "sha256:6e2cb0eef194e10c27ec0023bfeb25badbbb5868244cf5bc5bdc04e4464bf331", size = 92072, upload-time = "2024-07-29T01:10:08.203Z" },
]

[[package]]
name = "stack-data"
version = "0.6.3"
source = { registry = "https://pypi.org/simple" }
dependencies = [
    { name = "asttokens" },
    { name = "executing" },
    { name = "pure-eval" },
]
sdist = { url = "https://files.pythonhosted.org/packages/28/e3/55dcc2cfbc3ca9c29519eb6884dd1415ecb53b0e934862d3559ddcb7e20b/stack_data-0.6.3.tar.gz", hash = "sha256:836a778de4fec4dcd1dcd89ed8abff8a221f58308462e1c4aa2a3cf30148f0b9", size = 44707, upload-time = "2023-09-30T13:58:05.479Z" }
wheels = [
    { url = "https://files.pythonhosted.org/packages/f1/7b/ce1eafaf1a76852e2ec9b22edecf1daa58175c090266e9f6c64afcd81d91/stack_data-0.6.3-py3-none-any.whl", hash = "sha256:d5558e0c25a4cb0853cddad3d77da9891a08cb85dd9f9f91b9f8cd66e511e695", size = 24521, upload-time = "2023-09-30T13:58:03.53Z" },
]

[[package]]
name = "tomli"
version = "2.3.0"
source = { registry = "https://pypi.org/simple" }
sdist = { url = "https://files.pythonhosted.org/packages/52/ed/3f73f72945444548f33eba9a87fc7a6e969915e7b1acc8260b30e1f76a2f/tomli-2.3.0.tar.gz", hash = "sha256:64be704a875d2a59753d80ee8a533c3fe183e3f06807ff7dc2232938ccb01549", size = 17392, upload-time = "2025-10-08T22:01:47.119Z" }
wheels = [
    { url = "https://files.pythonhosted.org/packages/b3/2e/299f62b401438d5fe1624119c723f5d877acc86a4c2492da405626665f12/tomli-2.3.0-cp311-cp311-macosx_10_9_x86_64.whl", hash = "sha256:88bd15eb972f3664f5ed4b57c1634a97153b4bac4479dcb6a495f41921eb7f45", size = 153236, upload-time = "2025-10-08T22:01:00.137Z" },
    { url = "https://files.pythonhosted.org/packages/86/7f/d8fffe6a7aefdb61bced88fcb5e280cfd71e08939da5894161bd71bea022/tomli-2.3.0-cp311-cp311-macosx_11_0_arm64.whl", hash = "sha256:883b1c0d6398a6a9d29b508c331fa56adbcdff647f6ace4dfca0f50e90dfd0ba", size = 148084, upload-time = "2025-10-08T22:01:01.63Z" },
    { url = "https://files.pythonhosted.org/packages/47/5c/24935fb6a2ee63e86d80e4d3b58b222dafaf438c416752c8b58537c8b89a/tomli-2.3.0-cp311-cp311-manylinux2014_aarch64.manylinux_2_17_aarch64.manylinux_2_28_aarch64.whl", hash = "sha256:d1381caf13ab9f300e30dd8feadb3de072aeb86f1d34a8569453ff32a7dea4bf", size = 234832, upload-time = "2025-10-08T22:01:02.543Z" },
    { url = "https://files.pythonhosted.org/packages/89/da/75dfd804fc11e6612846758a23f13271b76d577e299592b4371a4ca4cd09/tomli-2.3.0-cp311-cp311-manylinux2014_x86_64.manylinux_2_17_x86_64.manylinux_2_28_x86_64.whl", hash = "sha256:a0e285d2649b78c0d9027570d4da3425bdb49830a6156121360b3f8511ea3441", size = 242052, upload-time = "2025-10-08T22:01:03.836Z" },
    { url = "https://files.pythonhosted.org/packages/70/8c/f48ac899f7b3ca7eb13af73bacbc93aec37f9c954df3c08ad96991c8c373/tomli-2.3.0-cp311-cp311-musllinux_1_2_aarch64.whl", hash = "sha256:0a154a9ae14bfcf5d8917a59b51ffd5a3ac1fd149b71b47a3a104ca4edcfa845", size = 239555, upload-time = "2025-10-08T22:01:04.834Z" },
    { url = "https://files.pythonhosted.org/packages/ba/28/72f8afd73f1d0e7829bfc093f4cb98ce0a40ffc0cc997009ee1ed94ba705/tomli-2.3.0-cp311-cp311-musllinux_1_2_x86_64.whl", hash = "sha256:74bf8464ff93e413514fefd2be591c3b0b23231a77f901db1eb30d6f712fc42c", size = 245128, upload-time = "2025-10-08T22:01:05.84Z" },
    { url = "https://files.pythonhosted.org/packages/b6/eb/a7679c8ac85208706d27436e8d421dfa39d4c914dcf5fa8083a9305f58d9/tomli-2.3.0-cp311-cp311-win32.whl", hash = "sha256:00b5f5d95bbfc7d12f91ad8c593a1659b6387b43f054104cda404be6bda62456", size = 96445, upload-time = "2025-10-08T22:01:06.896Z" },
    { url = "https://files.pythonhosted.org/packages/0a/fe/3d3420c4cb1ad9cb462fb52967080575f15898da97e21cb6f1361d505383/tomli-2.3.0-cp311-cp311-win_amd64.whl", hash = "sha256:4dc4ce8483a5d429ab602f111a93a6ab1ed425eae3122032db7e9acf449451be", size = 107165, upload-time = "2025-10-08T22:01:08.107Z" },
    { url = "https://files.pythonhosted.org/packages/ff/b7/40f36368fcabc518bb11c8f06379a0fd631985046c038aca08c6d6a43c6e/tomli-2.3.0-cp312-cp312-macosx_10_13_x86_64.whl", hash = "sha256:d7d86942e56ded512a594786a5ba0a5e521d02529b3826e7761a05138341a2ac", size = 154891, upload-time = "2025-10-08T22:01:09.082Z" },
    { url = "https://files.pythonhosted.org/packages/f9/3f/d9dd692199e3b3aab2e4e4dd948abd0f790d9ded8cd10cbaae276a898434/tomli-2.3.0-cp312-cp312-macosx_11_0_arm64.whl", hash = "sha256:73ee0b47d4dad1c5e996e3cd33b8a76a50167ae5f96a2607cbe8cc773506ab22", size = 148796, upload-time = "2025-10-08T22:01:10.266Z" },
    { url = "https://files.pythonhosted.org/packages/60/83/59bff4996c2cf9f9387a0f5a3394629c7efa5ef16142076a23a90f1955fa/tomli-2.3.0-cp312-cp312-manylinux2014_aarch64.manylinux_2_17_aarch64.manylinux_2_28_aarch64.whl", hash = "sha256:792262b94d5d0a466afb5bc63c7daa9d75520110971ee269152083270998316f", size = 242121, upload-time = "2025-10-08T22:01:11.332Z" },
    { url = "https://files.pythonhosted.org/packages/45/e5/7c5119ff39de8693d6baab6c0b6dcb556d192c165596e9fc231ea1052041/tomli-2.3.0-cp312-cp312-manylinux2014_x86_64.manylinux_2_17_x86_64.manylinux_2_28_x86_64.whl", hash = "sha256:4f195fe57ecceac95a66a75ac24d9d5fbc98ef0962e09b2eddec5d39375aae52", size = 250070, upload-time = "2025-10-08T22:01:12.498Z" },
    { url = "https://files.pythonhosted.org/packages/45/12/ad5126d3a278f27e6701abde51d342aa78d06e27ce2bb596a01f7709a5a2/tomli-2.3.0-cp312-cp312-musllinux_1_2_aarch64.whl", hash = "sha256:e31d432427dcbf4d86958c184b9bfd1e96b5b71f8eb17e6d02531f434fd335b8", size = 245859, upload-time = "2025-10-08T22:01:13.551Z" },
    { url = "https://files.pythonhosted.org/packages/fb/a1/4d6865da6a71c603cfe6ad0e6556c73c76548557a8d658f9e3b142df245f/tomli-2.3.0-cp312-cp312-musllinux_1_2_x86_64.whl", hash = "sha256:7b0882799624980785240ab732537fcfc372601015c00f7fc367c55308c186f6", size = 250296, upload-time = "2025-10-08T22:01:14.614Z" },
    { url = "https://files.pythonhosted.org/packages/a0/b7/a7a7042715d55c9ba6e8b196d65d2cb662578b4d8cd17d882d45322b0d78/tomli-2.3.0-cp312-cp312-win32.whl", hash = "sha256:ff72b71b5d10d22ecb084d345fc26f42b5143c5533db5e2eaba7d2d335358876", size = 97124, upload-time = "2025-10-08T22:01:15.629Z" },
    { url = "https://files.pythonhosted.org/packages/06/1e/f22f100db15a68b520664eb3328fb0ae4e90530887928558112c8d1f4515/tomli-2.3.0-cp312-cp312-win_amd64.whl", hash = "sha256:1cb4ed918939151a03f33d4242ccd0aa5f11b3547d0cf30f7c74a408a5b99878", size = 107698, upload-time = "2025-10-08T22:01:16.51Z" },
    { url = "https://files.pythonhosted.org/packages/89/48/06ee6eabe4fdd9ecd48bf488f4ac783844fd777f547b8d1b61c11939974e/tomli-2.3.0-cp313-cp313-macosx_10_13_x86_64.whl", hash = "sha256:5192f562738228945d7b13d4930baffda67b69425a7f0da96d360b0a3888136b", size = 154819, upload-time = "2025-10-08T22:01:17.964Z" },
    { url = "https://files.pythonhosted.org/packages/f1/01/88793757d54d8937015c75dcdfb673c65471945f6be98e6a0410fba167ed/tomli-2.3.0-cp313-cp313-macosx_11_0_arm64.whl", hash = "sha256:be71c93a63d738597996be9528f4abe628d1adf5e6eb11607bc8fe1a510b5dae", size = 148766, upload-time = "2025-10-08T22:01:18.959Z" },
    { url = "https://files.pythonhosted.org/packages/42/17/5e2c956f0144b812e7e107f94f1cc54af734eb17b5191c0bbfb72de5e93e/tomli-2.3.0-cp313-cp313-manylinux2014_aarch64.manylinux_2_17_aarch64.manylinux_2_28_aarch64.whl", hash = "sha256:c4665508bcbac83a31ff8ab08f424b665200c0e1e645d2bd9ab3d3e557b6185b", size = 240771, upload-time = "2025-10-08T22:01:20.106Z" },
    { url = "https://files.pythonhosted.org/packages/d5/f4/0fbd014909748706c01d16824eadb0307115f9562a15cbb012cd9b3512c5/tomli-2.3.0-cp313-cp313-manylinux2014_x86_64.manylinux_2_17_x86_64.manylinux_2_28_x86_64.whl", hash = "sha256:4021923f97266babc6ccab9f5068642a0095faa0a51a246a6a02fccbb3514eaf", size = 248586, upload-time = "2025-10-08T22:01:21.164Z" },
    { url = "https://files.pythonhosted.org/packages/30/77/fed85e114bde5e81ecf9bc5da0cc69f2914b38f4708c80ae67d0c10180c5/tomli-2.3.0-cp313-cp313-musllinux_1_2_aarch64.whl", hash = "sha256:a4ea38c40145a357d513bffad0ed869f13c1773716cf71ccaa83b0fa0cc4e42f", size = 244792, upload-time = "2025-10-08T22:01:22.417Z" },
    { url = "https://files.pythonhosted.org/packages/55/92/afed3d497f7c186dc71e6ee6d4fcb0acfa5f7d0a1a2878f8beae379ae0cc/tomli-2.3.0-cp313-cp313-musllinux_1_2_x86_64.whl", hash = "sha256:ad805ea85eda330dbad64c7ea7a4556259665bdf9d2672f5dccc740eb9d3ca05", size = 248909, upload-time = "2025-10-08T22:01:23.859Z" },
    { url = "https://files.pythonhosted.org/packages/f8/84/ef50c51b5a9472e7265ce1ffc7f24cd4023d289e109f669bdb1553f6a7c2/tomli-2.3.0-cp313-cp313-win32.whl", hash = "sha256:97d5eec30149fd3294270e889b4234023f2c69747e555a27bd708828353ab606", size = 96946, upload-time = "2025-10-08T22:01:24.893Z" },
    { url = "https://files.pythonhosted.org/packages/b2/b7/718cd1da0884f281f95ccfa3a6cc572d30053cba64603f79d431d3c9b61b/tomli-2.3.0-cp313-cp313-win_amd64.whl", hash = "sha256:0c95ca56fbe89e065c6ead5b593ee64b84a26fca063b5d71a1122bf26e533999", size = 107705, upload-time = "2025-10-08T22:01:26.153Z" },
    { url = "https://files.pythonhosted.org/packages/19/94/aeafa14a52e16163008060506fcb6aa1949d13548d13752171a755c65611/tomli-2.3.0-cp314-cp314-macosx_10_13_x86_64.whl", hash = "sha256:cebc6fe843e0733ee827a282aca4999b596241195f43b4cc371d64fc6639da9e", size = 154244, upload-time = "2025-10-08T22:01:27.06Z" },
    { url = "https://files.pythonhosted.org/packages/db/e4/1e58409aa78eefa47ccd19779fc6f36787edbe7d4cd330eeeedb33a4515b/tomli-2.3.0-cp314-cp314-macosx_11_0_arm64.whl", hash = "sha256:4c2ef0244c75aba9355561272009d934953817c49f47d768070c3c94355c2aa3", size = 148637, upload-time = "2025-10-08T22:01:28.059Z" },
    { url = "https://files.pythonhosted.org/packages/26/b6/d1eccb62f665e44359226811064596dd6a366ea1f985839c566cd61525ae/tomli-2.3.0-cp314-cp314-manylinux2014_aarch64.manylinux_2_17_aarch64.manylinux_2_28_aarch64.whl", hash = "sha256:c22a8bf253bacc0cf11f35ad9808b6cb75ada2631c2d97c971122583b129afbc", size = 241925, upload-time = "2025-10-08T22:01:29.066Z" },
    { url = "https://files.pythonhosted.org/packages/70/91/7cdab9a03e6d3d2bb11beae108da5bdc1c34bdeb06e21163482544ddcc90/tomli-2.3.0-cp314-cp314-manylinux2014_x86_64.manylinux_2_17_x86_64.manylinux_2_28_x86_64.whl", hash = "sha256:0eea8cc5c5e9f89c9b90c4896a8deefc74f518db5927d0e0e8d4a80953d774d0", size = 249045, upload-time = "2025-10-08T22:01:31.98Z" },
    { url = "https://files.pythonhosted.org/packages/15/1b/8c26874ed1f6e4f1fcfeb868db8a794cbe9f227299402db58cfcc858766c/tomli-2.3.0-cp314-cp314-musllinux_1_2_aarch64.whl", hash = "sha256:b74a0e59ec5d15127acdabd75ea17726ac4c5178ae51b85bfe39c4f8a278e879", size = 245835, upload-time = "2025-10-08T22:01:32.989Z" },
    { url = "https://files.pythonhosted.org/packages/fd/42/8e3c6a9a4b1a1360c1a2a39f0b972cef2cc9ebd56025168c4137192a9321/tomli-2.3.0-cp314-cp314-musllinux_1_2_x86_64.whl", hash = "sha256:b5870b50c9db823c595983571d1296a6ff3e1b88f734a4c8f6fc6188397de005", size = 253109, upload-time = "2025-10-08T22:01:34.052Z" },
    { url = "https://files.pythonhosted.org/packages/22/0c/b4da635000a71b5f80130937eeac12e686eefb376b8dee113b4a582bba42/tomli-2.3.0-cp314-cp314-win32.whl", hash = "sha256:feb0dacc61170ed7ab602d3d972a58f14ee3ee60494292d384649a3dc38ef463", size = 97930, upload-time = "2025-10-08T22:01:35.082Z" },
    { url = "https://files.pythonhosted.org/packages/b9/74/cb1abc870a418ae99cd5c9547d6bce30701a954e0e721821df483ef7223c/tomli-2.3.0-cp314-cp314-win_amd64.whl", hash = "sha256:b273fcbd7fc64dc3600c098e39136522650c49bca95df2d11cf3b626422392c8", size = 107964, upload-time = "2025-10-08T22:01:36.057Z" },
    { url = "https://files.pythonhosted.org/packages/54/78/5c46fff6432a712af9f792944f4fcd7067d8823157949f4e40c56b8b3c83/tomli-2.3.0-cp314-cp314t-macosx_10_13_x86_64.whl", hash = "sha256:940d56ee0410fa17ee1f12b817b37a4d4e4dc4d27340863cc67236c74f582e77", size = 163065, upload-time = "2025-10-08T22:01:37.27Z" },
    { url = "https://files.pythonhosted.org/packages/39/67/f85d9bd23182f45eca8939cd2bc7050e1f90c41f4a2ecbbd5963a1d1c486/tomli-2.3.0-cp314-cp314t-macosx_11_0_arm64.whl", hash = "sha256:f85209946d1fe94416debbb88d00eb92ce9cd5266775424ff81bc959e001acaf", size = 159088, upload-time = "2025-10-08T22:01:38.235Z" },
    { url = "https://files.pythonhosted.org/packages/26/5a/4b546a0405b9cc0659b399f12b6adb750757baf04250b148d3c5059fc4eb/tomli-2.3.0-cp314-cp314t-manylinux2014_aarch64.manylinux_2_17_aarch64.manylinux_2_28_aarch64.whl", hash = "sha256:a56212bdcce682e56b0aaf79e869ba5d15a6163f88d5451cbde388d48b13f530", size = 268193, upload-time = "2025-10-08T22:01:39.712Z" },
    { url = "https://files.pythonhosted.org/packages/42/4f/2c12a72ae22cf7b59a7fe75b3465b7aba40ea9145d026ba41cb382075b0e/tomli-2.3.0-cp314-cp314t-manylinux2014_x86_64.manylinux_2_17_x86_64.manylinux_2_28_x86_64.whl", hash = "sha256:c5f3ffd1e098dfc032d4d3af5c0ac64f6d286d98bc148698356847b80fa4de1b", size = 275488, upload-time = "2025-10-08T22:01:40.773Z" },
    { url = "https://files.pythonhosted.org/packages/92/04/a038d65dbe160c3aa5a624e93ad98111090f6804027d474ba9c37c8ae186/tomli-2.3.0-cp314-cp314t-musllinux_1_2_aarch64.whl", hash = "sha256:5e01decd096b1530d97d5d85cb4dff4af2d8347bd35686654a004f8dea20fc67", size = 272669, upload-time = "2025-10-08T22:01:41.824Z" },
    { url = "https://files.pythonhosted.org/packages/be/2f/8b7c60a9d1612a7cbc39ffcca4f21a73bf368a80fc25bccf8253e2563267/tomli-2.3.0-cp314-cp314t-musllinux_1_2_x86_64.whl", hash = "sha256:8a35dd0e643bb2610f156cca8db95d213a90015c11fee76c946aa62b7ae7e02f", size = 279709, upload-time = "2025-10-08T22:01:43.177Z" },
    { url = "https://files.pythonhosted.org/packages/7e/46/cc36c679f09f27ded940281c38607716c86cf8ba4a518d524e349c8b4874/tomli-2.3.0-cp314-cp314t-win32.whl", hash = "sha256:a1f7f282fe248311650081faafa5f4732bdbfef5d45fe3f2e702fbc6f2d496e0", size = 107563, upload-time = "2025-10-08T22:01:44.233Z" },
    { url = "https://files.pythonhosted.org/packages/84/ff/426ca8683cf7b753614480484f6437f568fd2fda2edbdf57a2d3d8b27a0b/tomli-2.3.0-cp314-cp314t-win_amd64.whl", hash = "sha256:70a251f8d4ba2d9ac2542eecf008b3c8a9fc5c3f9f02c56a9d7952612be2fdba", size = 119756, upload-time = "2025-10-08T22:01:45.234Z" },
    { url = "https://files.pythonhosted.org/packages/77/b8/0135fadc89e73be292b473cb820b4f5a08197779206b33191e801feeae40/tomli-2.3.0-py3-none-any.whl", hash = "sha256:e95b1af3c5b07d9e643909b5abbec77cd9f1217e6d0bca72b0234736b9fb1f1b", size = 14408, upload-time = "2025-10-08T22:01:46.04Z" },
]

[[package]]
name = "tornado"
version = "6.5.2"
source = { registry = "https://pypi.org/simple" }
sdist = { url = "https://files.pythonhosted.org/packages/09/ce/1eb500eae19f4648281bb2186927bb062d2438c2e5093d1360391afd2f90/tornado-6.5.2.tar.gz", hash = "sha256:ab53c8f9a0fa351e2c0741284e06c7a45da86afb544133201c5cc8578eb076a0", size = 510821, upload-time = "2025-08-08T18:27:00.78Z" }
wheels = [
    { url = "https://files.pythonhosted.org/packages/f6/48/6a7529df2c9cc12efd2e8f5dd219516184d703b34c06786809670df5b3bd/tornado-6.5.2-cp39-abi3-macosx_10_9_universal2.whl", hash = "sha256:2436822940d37cde62771cff8774f4f00b3c8024fe482e16ca8387b8a2724db6", size = 442563, upload-time = "2025-08-08T18:26:42.945Z" },
    { url = "https://files.pythonhosted.org/packages/f2/b5/9b575a0ed3e50b00c40b08cbce82eb618229091d09f6d14bce80fc01cb0b/tornado-6.5.2-cp39-abi3-macosx_10_9_x86_64.whl", hash = "sha256:583a52c7aa94ee046854ba81d9ebb6c81ec0fd30386d96f7640c96dad45a03ef", size = 440729, upload-time = "2025-08-08T18:26:44.473Z" },
    { url = "https://files.pythonhosted.org/packages/1b/4e/619174f52b120efcf23633c817fd3fed867c30bff785e2cd5a53a70e483c/tornado-6.5.2-cp39-abi3-manylinux_2_17_aarch64.manylinux2014_aarch64.whl", hash = "sha256:b0fe179f28d597deab2842b86ed4060deec7388f1fd9c1b4a41adf8af058907e", size = 444295, upload-time = "2025-08-08T18:26:46.021Z" },
    { url = "https://files.pythonhosted.org/packages/95/fa/87b41709552bbd393c85dd18e4e3499dcd8983f66e7972926db8d96aa065/tornado-6.5.2-cp39-abi3-manylinux_2_5_i686.manylinux1_i686.manylinux_2_17_i686.manylinux2014_i686.whl", hash = "sha256:b186e85d1e3536d69583d2298423744740986018e393d0321df7340e71898882", size = 443644, upload-time = "2025-08-08T18:26:47.625Z" },
    { url = "https://files.pythonhosted.org/packages/f9/41/fb15f06e33d7430ca89420283a8762a4e6b8025b800ea51796ab5e6d9559/tornado-6.5.2-cp39-abi3-manylinux_2_5_x86_64.manylinux1_x86_64.manylinux_2_17_x86_64.manylinux2014_x86_64.whl", hash = "sha256:e792706668c87709709c18b353da1f7662317b563ff69f00bab83595940c7108", size = 443878, upload-time = "2025-08-08T18:26:50.599Z" },
    { url = "https://files.pythonhosted.org/packages/11/92/fe6d57da897776ad2e01e279170ea8ae726755b045fe5ac73b75357a5a3f/tornado-6.5.2-cp39-abi3-musllinux_1_2_aarch64.whl", hash = "sha256:06ceb1300fd70cb20e43b1ad8aaee0266e69e7ced38fa910ad2e03285009ce7c", size = 444549, upload-time = "2025-08-08T18:26:51.864Z" },
    { url = "https://files.pythonhosted.org/packages/9b/02/c8f4f6c9204526daf3d760f4aa555a7a33ad0e60843eac025ccfd6ff4a93/tornado-6.5.2-cp39-abi3-musllinux_1_2_i686.whl", hash = "sha256:74db443e0f5251be86cbf37929f84d8c20c27a355dd452a5cfa2aada0d001ec4", size = 443973, upload-time = "2025-08-08T18:26:53.625Z" },
    { url = "https://files.pythonhosted.org/packages/ae/2d/f5f5707b655ce2317190183868cd0f6822a1121b4baeae509ceb9590d0bd/tornado-6.5.2-cp39-abi3-musllinux_1_2_x86_64.whl", hash = "sha256:b5e735ab2889d7ed33b32a459cac490eda71a1ba6857b0118de476ab6c366c04", size = 443954, upload-time = "2025-08-08T18:26:55.072Z" },
    { url = "https://files.pythonhosted.org/packages/e8/59/593bd0f40f7355806bf6573b47b8c22f8e1374c9b6fd03114bd6b7a3dcfd/tornado-6.5.2-cp39-abi3-win32.whl", hash = "sha256:c6f29e94d9b37a95013bb669616352ddb82e3bfe8326fccee50583caebc8a5f0", size = 445023, upload-time = "2025-08-08T18:26:56.677Z" },
    { url = "https://files.pythonhosted.org/packages/c7/2a/f609b420c2f564a748a2d80ebfb2ee02a73ca80223af712fca591386cafb/tornado-6.5.2-cp39-abi3-win_amd64.whl", hash = "sha256:e56a5af51cc30dd2cae649429af65ca2f6571da29504a07995175df14c18f35f", size = 445427, upload-time = "2025-08-08T18:26:57.91Z" },
    { url = "https://files.pythonhosted.org/packages/5e/4f/e1f65e8f8c76d73658b33d33b81eed4322fb5085350e4328d5c956f0c8f9/tornado-6.5.2-cp39-abi3-win_arm64.whl", hash = "sha256:d6c33dc3672e3a1f3618eb63b7ef4683a7688e7b9e6e8f0d9aa5726360a004af", size = 444456, upload-time = "2025-08-08T18:26:59.207Z" },
]

[[package]]
name = "traitlets"
version = "5.14.3"
source = { registry = "https://pypi.org/simple" }
sdist = { url = "https://files.pythonhosted.org/packages/eb/79/72064e6a701c2183016abbbfedaba506d81e30e232a68c9f0d6f6fcd1574/traitlets-5.14.3.tar.gz", hash = "sha256:9ed0579d3502c94b4b3732ac120375cda96f923114522847de4b3bb98b96b6b7", size = 161621, upload-time = "2024-04-19T11:11:49.746Z" }
wheels = [
    { url = "https://files.pythonhosted.org/packages/00/c0/8f5d070730d7836adc9c9b6408dec68c6ced86b304a9b26a14df072a6e8c/traitlets-5.14.3-py3-none-any.whl", hash = "sha256:b74e89e397b1ed28cc831db7aea759ba6640cb3de13090ca145426688ff1ac4f", size = 85359, upload-time = "2024-04-19T11:11:46.763Z" },
]

[[package]]
name = "types-python-dateutil"
version = "2.9.0.20251115"
source = { registry = "https://pypi.org/simple" }
sdist = { url = "https://files.pythonhosted.org/packages/6a/36/06d01fb52c0d57e9ad0c237654990920fa41195e4b3d640830dabf9eeb2f/types_python_dateutil-2.9.0.20251115.tar.gz", hash = "sha256:8a47f2c3920f52a994056b8786309b43143faa5a64d4cbb2722d6addabdf1a58", size = 16363, upload-time = "2025-11-15T03:00:13.717Z" }
wheels = [
    { url = "https://files.pythonhosted.org/packages/43/0b/56961d3ba517ed0df9b3a27bfda6514f3d01b28d499d1bce9068cfe4edd1/types_python_dateutil-2.9.0.20251115-py3-none-any.whl", hash = "sha256:9cf9c1c582019753b8639a081deefd7e044b9fa36bd8217f565c6c4e36ee0624", size = 18251, upload-time = "2025-11-15T03:00:12.317Z" },
]

[[package]]
name = "types-pytz"
version = "2025.2.0.20251108"
source = { registry = "https://pypi.org/simple" }
sdist = { url = "https://files.pythonhosted.org/packages/40/ff/c047ddc68c803b46470a357454ef76f4acd8c1088f5cc4891cdd909bfcf6/types_pytz-2025.2.0.20251108.tar.gz", hash = "sha256:fca87917836ae843f07129567b74c1929f1870610681b4c92cb86a3df5817bdb", size = 10961, upload-time = "2025-11-08T02:55:57.001Z" }
wheels = [
    { url = "https://files.pythonhosted.org/packages/e7/c1/56ef16bf5dcd255155cc736d276efa6ae0a5c26fd685e28f0412a4013c01/types_pytz-2025.2.0.20251108-py3-none-any.whl", hash = "sha256:0f1c9792cab4eb0e46c52f8845c8f77cf1e313cb3d68bf826aa867fe4717d91c", size = 10116, upload-time = "2025-11-08T02:55:56.194Z" },
]

[[package]]
name = "types-pyyaml"
version = "6.0.12.20250915"
source = { registry = "https://pypi.org/simple" }
sdist = { url = "https://files.pythonhosted.org/packages/7e/69/3c51b36d04da19b92f9e815be12753125bd8bc247ba0470a982e6979e71c/types_pyyaml-6.0.12.20250915.tar.gz", hash = "sha256:0f8b54a528c303f0e6f7165687dd33fafa81c807fcac23f632b63aa624ced1d3", size = 17522, upload-time = "2025-09-15T03:01:00.728Z" }
wheels = [
    { url = "https://files.pythonhosted.org/packages/bd/e0/1eed384f02555dde685fff1a1ac805c1c7dcb6dd019c916fe659b1c1f9ec/types_pyyaml-6.0.12.20250915-py3-none-any.whl", hash = "sha256:e7d4d9e064e89a3b3cae120b4990cd370874d2bf12fa5f46c97018dd5d3c9ab6", size = 20338, upload-time = "2025-09-15T03:00:59.218Z" },
]

[[package]]
name = "types-requests"
version = "2.32.4.20250913"
source = { registry = "https://pypi.org/simple" }
dependencies = [
    { name = "urllib3", marker = "python_full_version >= '3.12'" },
]
sdist = { url = "https://files.pythonhosted.org/packages/36/27/489922f4505975b11de2b5ad07b4fe1dca0bca9be81a703f26c5f3acfce5/types_requests-2.32.4.20250913.tar.gz", hash = "sha256:abd6d4f9ce3a9383f269775a9835a4c24e5cd6b9f647d64f88aa4613c33def5d", size = 23113, upload-time = "2025-09-13T02:40:02.309Z" }
wheels = [
    { url = "https://files.pythonhosted.org/packages/2a/20/9a227ea57c1285986c4cf78400d0a91615d25b24e257fd9e2969606bdfae/types_requests-2.32.4.20250913-py3-none-any.whl", hash = "sha256:78c9c1fffebbe0fa487a418e0fa5252017e9c60d1a2da394077f1780f655d7e1", size = 20658, upload-time = "2025-09-13T02:40:01.115Z" },
]

[[package]]
name = "typing-extensions"
version = "4.15.0"
source = { registry = "https://pypi.org/simple" }
sdist = { url = "https://files.pythonhosted.org/packages/72/94/1a15dd82efb362ac84269196e94cf00f187f7ed21c242792a923cdb1c61f/typing_extensions-4.15.0.tar.gz", hash = "sha256:0cea48d173cc12fa28ecabc3b837ea3cf6f38c6d1136f85cbaaf598984861466", size = 109391, upload-time = "2025-08-25T13:49:26.313Z" }
wheels = [
    { url = "https://files.pythonhosted.org/packages/18/67/36e9267722cc04a6b9f15c7f3441c2363321a3ea07da7ae0c0707beb2a9c/typing_extensions-4.15.0-py3-none-any.whl", hash = "sha256:f0fa19c6845758ab08074a0cfa8b7aecb71c999ca73d62883bc25cc018c4e548", size = 44614, upload-time = "2025-08-25T13:49:24.86Z" },
]

[[package]]
name = "typing-inspect"
version = "0.9.0"
source = { registry = "https://pypi.org/simple" }
dependencies = [
    { name = "mypy-extensions" },
    { name = "typing-extensions" },
]
sdist = { url = "https://files.pythonhosted.org/packages/dc/74/1789779d91f1961fa9438e9a8710cdae6bd138c80d7303996933d117264a/typing_inspect-0.9.0.tar.gz", hash = "sha256:b23fc42ff6f6ef6954e4852c1fb512cdd18dbea03134f91f856a95ccc9461f78", size = 13825, upload-time = "2023-05-24T20:25:47.612Z" }
wheels = [
    { url = "https://files.pythonhosted.org/packages/65/f3/107a22063bf27bdccf2024833d3445f4eea42b2e598abfbd46f6a63b6cb0/typing_inspect-0.9.0-py3-none-any.whl", hash = "sha256:9ee6fc59062311ef8547596ab6b955e1b8aa46242d854bfc78f4f6b0eff35f9f", size = 8827, upload-time = "2023-05-24T20:25:45.287Z" },
]

[[package]]
name = "typing-inspection"
version = "0.4.2"
source = { registry = "https://pypi.org/simple" }
dependencies = [
    { name = "typing-extensions" },
]
sdist = { url = "https://files.pythonhosted.org/packages/55/e3/70399cb7dd41c10ac53367ae42139cf4b1ca5f36bb3dc6c9d33acdb43655/typing_inspection-0.4.2.tar.gz", hash = "sha256:ba561c48a67c5958007083d386c3295464928b01faa735ab8547c5692e87f464", size = 75949, upload-time = "2025-10-01T02:14:41.687Z" }
wheels = [
    { url = "https://files.pythonhosted.org/packages/dc/9b/47798a6c91d8bdb567fe2698fe81e0c6b7cb7ef4d13da4114b41d239f65d/typing_inspection-0.4.2-py3-none-any.whl", hash = "sha256:4ed1cacbdc298c220f1bd249ed5287caa16f34d44ef4e9c3d0cbad5b521545e7", size = 14611, upload-time = "2025-10-01T02:14:40.154Z" },
]

[[package]]
name = "tzdata"
version = "2025.2"
source = { registry = "https://pypi.org/simple" }
sdist = { url = "https://files.pythonhosted.org/packages/95/32/1a225d6164441be760d75c2c42e2780dc0873fe382da3e98a2e1e48361e5/tzdata-2025.2.tar.gz", hash = "sha256:b60a638fcc0daffadf82fe0f57e53d06bdec2f36c4df66280ae79bce6bd6f2b9", size = 196380, upload-time = "2025-03-23T13:54:43.652Z" }
wheels = [
    { url = "https://files.pythonhosted.org/packages/5c/23/c7abc0ca0a1526a0774eca151daeb8de62ec457e77262b66b359c3c7679e/tzdata-2025.2-py2.py3-none-any.whl", hash = "sha256:1a403fada01ff9221ca8044d701868fa132215d84beb92242d9acd2147f667a8", size = 347839, upload-time = "2025-03-23T13:54:41.845Z" },
]

[[package]]
name = "ulid-py"
version = "1.1.0"
source = { registry = "https://pypi.org/simple" }
sdist = { url = "https://files.pythonhosted.org/packages/3b/53/d14a8ec344048e21431821cb49e9a6722384f982b889c2dd449428dbdcc1/ulid-py-1.1.0.tar.gz", hash = "sha256:dc6884be91558df077c3011b9fb0c87d1097cb8fc6534b11f310161afd5738f0", size = 22514, upload-time = "2020-09-15T15:35:09.414Z" }
wheels = [
    { url = "https://files.pythonhosted.org/packages/42/7c/a12c879fe6c2b136a718c142115ff99397fbf62b4929d970d58ae386d55f/ulid_py-1.1.0-py2.py3-none-any.whl", hash = "sha256:b56a0f809ef90d6020b21b89a87a48edc7c03aea80e5ed5174172e82d76e3987", size = 25753, upload-time = "2020-09-15T15:35:08.075Z" },
]

[[package]]
name = "urllib3"
version = "2.5.0"
source = { registry = "https://pypi.org/simple" }
sdist = { url = "https://files.pythonhosted.org/packages/15/22/9ee70a2574a4f4599c47dd506532914ce044817c7752a79b6a51286319bc/urllib3-2.5.0.tar.gz", hash = "sha256:3fc47733c7e419d4bc3f6b3dc2b4f890bb743906a30d56ba4a5bfa4bbff92760", size = 393185, upload-time = "2025-06-18T14:07:41.644Z" }
wheels = [
    { url = "https://files.pythonhosted.org/packages/a7/c2/fe1e52489ae3122415c51f387e221dd0773709bad6c6cdaa599e8a2c5185/urllib3-2.5.0-py3-none-any.whl", hash = "sha256:e6b01673c0fa6a13e374b50871808eb3bf7046c4b125b216f6bf1cc604cff0dc", size = 129795, upload-time = "2025-06-18T14:07:40.39Z" },
]

[[package]]
name = "wcwidth"
version = "0.2.14"
source = { registry = "https://pypi.org/simple" }
sdist = { url = "https://files.pythonhosted.org/packages/24/30/6b0809f4510673dc723187aeaf24c7f5459922d01e2f794277a3dfb90345/wcwidth-0.2.14.tar.gz", hash = "sha256:4d478375d31bc5395a3c55c40ccdf3354688364cd61c4f6adacaa9215d0b3605", size = 102293, upload-time = "2025-09-22T16:29:53.023Z" }
wheels = [
    { url = "https://files.pythonhosted.org/packages/af/b5/123f13c975e9f27ab9c0770f514345bd406d0e8d3b7a0723af9d43f710af/wcwidth-0.2.14-py2.py3-none-any.whl", hash = "sha256:a7bb560c8aee30f9957e5f9895805edd20602f2d7f720186dfd906e82b4982e1", size = 37286, upload-time = "2025-09-22T16:29:51.641Z" },
]

[[package]]
name = "xyzservices"
version = "2025.10.0"
source = { registry = "https://pypi.org/simple" }
sdist = { url = "https://files.pythonhosted.org/packages/58/2b/58b3db8814e39277dd6c34aa206f7d0231ff0406284e18e03d4920a4bc78/xyzservices-2025.10.0.tar.gz", hash = "sha256:c6b7648276c98e8222fbec84d9c763128cf3653705017a4d6c4c3652480ee144", size = 1135110, upload-time = "2025-10-30T14:46:36.531Z" }
wheels = [
    { url = "https://files.pythonhosted.org/packages/5b/8f/447cc9cb57456d786204af0f450ffb920039104c5eff6626337c9f403bd1/xyzservices-2025.10.0-py3-none-any.whl", hash = "sha256:cfd6423367c7bc717ed5824d4dd7de2c91486886c1c193db9d8f0fa7fd43bc1b", size = 92737, upload-time = "2025-10-30T14:46:34.923Z" },
]<|MERGE_RESOLUTION|>--- conflicted
+++ resolved
@@ -1859,7 +1859,6 @@
 ]
 
 [[package]]
-<<<<<<< HEAD
 name = "setuptools"
 version = "80.9.0"
 source = { registry = "https://pypi.org/simple" }
@@ -1937,8 +1936,6 @@
 ]
 
 [[package]]
-=======
->>>>>>> 9789c5d7
 name = "six"
 version = "1.17.0"
 source = { registry = "https://pypi.org/simple" }

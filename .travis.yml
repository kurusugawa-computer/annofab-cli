dist: xenial
language: python
python:
  - "3.7"
  - "3.8"
install:
  - pip install poetry && poetry install
script:
<<<<<<< HEAD
   - poetry run flake8 annofabcli
   - poetry run mypy annofabcli
   - poetry run pylint  --jobs=0 annofabcli
=======
   - make lint
>>>>>>> 5cb8f0e8
   - poetry run pytest tests/test_local*.py
branches:
  only:
  - master<|MERGE_RESOLUTION|>--- conflicted
+++ resolved
@@ -6,13 +6,7 @@
 install:
   - pip install poetry && poetry install
 script:
-<<<<<<< HEAD
-   - poetry run flake8 annofabcli
-   - poetry run mypy annofabcli
-   - poetry run pylint  --jobs=0 annofabcli
-=======
    - make lint
->>>>>>> 5cb8f0e8
    - poetry run pytest tests/test_local*.py
 branches:
   only:

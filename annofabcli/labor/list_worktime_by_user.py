# pylint: disable=too-many-lines
import argparse
import calendar
import datetime
import logging
from dataclasses import dataclass
from pathlib import Path
from typing import Any, Callable, Dict, List, Optional, Tuple

import more_itertools
import numpy
import pandas
from annofabapi.models import OrganizationMember, Project
from annofabapi.utils import allow_404_error
from dataclasses_json import dataclass_json
from more_itertools import first_true

import annofabcli
from annofabcli import AnnofabApiFacade
from annofabcli.common.cli import AbstractCommandLineInterface, build_annofabapi_resource_and_login, get_list_from_args
from annofabcli.common.utils import isoduration_to_hour

logger = logging.getLogger(__name__)


def _create_required_columns(df: pandas.DataFrame, prior_columns: List[Any]) -> List[str]:
    remained_columns = list(df.columns.difference(prior_columns))
    all_columns = prior_columns + remained_columns
    return all_columns


def catch_exception(function: Callable[..., Any]) -> Callable[..., Any]:
    """
    Exceptionをキャッチしてログにstacktraceを出力する。
    """

    def wrapped(*args, **kwargs):
        try:
            return function(*args, **kwargs)
        except Exception as e:  # pylint: disable=broad-except
            logger.warning(e)
            logger.exception(e)

    return wrapped


@dataclass_json
@dataclass(frozen=True)
class LaborWorktime:
    """
    労務管理情報
    """

    date: str
    organization_id: str
    organization_name: str
    project_id: str
    project_title: str
    account_id: str
    user_id: str
    username: str
    biography: Optional[str]
    worktime_plan_hour: float
    """労務管理画面の予定作業時間"""
    worktime_result_hour: float
    """労務管理画面の実績作業時間"""
    worktime_monitored_hour: Optional[float]
    """AnnoFabの作業時間"""
    working_description: Optional[str]
    """実績作業時間に対する備考"""


@dataclass_json
@dataclass(frozen=True)
class LaborAvailability:
    """
    労務管理情報
    """

    date: str
    account_id: str
    user_id: str
    username: str
    availability_hour: float


@dataclass_json
@dataclass(frozen=True)
class SumLaborWorktime:
    """
    出力用の作業時間情報
    """

    date: str
    user_id: str
    worktime_plan_hour: float
    worktime_result_hour: float


class ListWorktimeByUser(AbstractCommandLineInterface):
    """
    作業時間をユーザごとに出力する。
    """

    DATE_FORMAT = "%Y-%m-%d"
    MONTH_FORMAT = "%Y-%m"

    _dict_account_statistics: Dict[str, List[Dict[str, Any]]] = {}
    """project_idごとの統計情報dict"""

    @allow_404_error
    def _get_account_statistics(self, project_id) -> Optional[List[Any]]:
        account_statistics, _ = self.service.api.get_account_statistics(project_id)
        return account_statistics

    def _get_worktime_monitored_hour_from_project_id(
        self, project_id: str, account_id: str, date: str
    ) -> Optional[float]:
        account_statistics = self._dict_account_statistics.get(project_id)
        if account_statistics is None:
            result = self._get_account_statistics(project_id)
            if result is not None:
                account_statistics = result
            else:
                logger.warning("プロジェクトにアクセスできないため、アカウント統計情報を取得できませんでした。")
                account_statistics = []

            self._dict_account_statistics[project_id] = account_statistics

        return self._get_worktime_monitored_hour(account_statistics, account_id=account_id, date=date)

    @staticmethod
    def _get_worktime_monitored_hour(
        account_statistics: List[Dict[str, Any]], account_id: str, date: str
    ) -> Optional[float]:
        """
        AnnoFabの作業時間を取得する。
        """
        stat = first_true(account_statistics, pred=lambda e: e["account_id"] == account_id)
        if stat is None:
            return None
        histories = stat["histories"]
        hist = first_true(histories, pred=lambda e: e["date"] == date)
        if hist is None:
            return None
        return isoduration_to_hour(hist["worktime"])

    @staticmethod
    def create_required_columns(df, prior_columns):
        remained_columns = list(df.columns.difference(prior_columns))
        all_columns = prior_columns + remained_columns
        return all_columns

    @staticmethod
    def get_member_from_user_id(
        organization_member_list: List[OrganizationMember], user_id: str
    ) -> Optional[OrganizationMember]:
        member = more_itertools.first_true(organization_member_list, pred=lambda e: e["user_id"] == user_id)
        return member

    @staticmethod
    def get_member_from_account_id(
        organization_member_list: List[OrganizationMember], account_id: str
    ) -> Optional[OrganizationMember]:
        member = more_itertools.first_true(organization_member_list, pred=lambda e: e["account_id"] == account_id)
        return member

    @staticmethod
    def get_project_title(project_list: List[Project], project_id: str) -> str:
        project = more_itertools.first_true(project_list, pred=lambda e: e["project_id"] == project_id)
        if project is not None:
            return project["title"]
        else:
            return ""

    @staticmethod
    def get_worktime_hour(working_time_by_user: Optional[Dict[str, Any]], key: str) -> float:
        if working_time_by_user is None:
            return 0

        value = working_time_by_user.get(key)
        if value is None:
            return 0
        else:
            return value / 3600 / 1000

    @staticmethod
    def _get_working_description(working_time_by_user: Optional[Dict[str, Any]]) -> Optional[str]:
        if working_time_by_user is None:
            return None

        return working_time_by_user.get("description")

    def _get_labor_worktime(
        self,
        labor: Dict[str, Any],
        member: Optional[OrganizationMember],
        project_title: str,
        organization_name: str,
        worktime_monitored_hour: Optional[float],
    ) -> LaborWorktime:
        new_labor = LaborWorktime(
            date=labor["date"],
            organization_id=labor["organization_id"],
            organization_name=organization_name,
            project_id=labor["project_id"],
            project_title=project_title,
            account_id=labor["account_id"],
            user_id=member["user_id"] if member is not None else labor["account_id"],
            username=member["username"] if member is not None else labor["account_id"],
            biography=member["biography"] if member is not None else None,
            worktime_plan_hour=self.get_worktime_hour(labor["values"]["working_time_by_user"], "plans"),
            worktime_result_hour=self.get_worktime_hour(labor["values"]["working_time_by_user"], "results"),
            working_description=self._get_working_description(labor["values"]["working_time_by_user"]),
            worktime_monitored_hour=worktime_monitored_hour,
        )
        return new_labor

    def _get_labor_availability(self, labor: Dict[str, Any], member: Optional[OrganizationMember]) -> LaborAvailability:
        new_labor = LaborAvailability(
            date=labor["date"],
            account_id=labor["account_id"],
            user_id=member["user_id"] if member is not None else labor["account_id"],
            username=member["username"] if member is not None else labor["account_id"],
            availability_hour=self.get_worktime_hour(labor["values"]["working_time_by_user"], "plans"),
        )
        return new_labor

    def get_labor_availability_list_dict(
        self, user_id_list: List[str], start_date: str, end_date: str, member_list: List[OrganizationMember],
    ) -> Dict[str, List[LaborAvailability]]:
        """
        予定稼働時間を取得する
        Args:
            member_list:
            start_date:
            end_date:

        Returns:

        """
        labor_availability_dict = {}
        for user_id in user_id_list:
            member = self.get_member_from_user_id(member_list, user_id)
            if member is None:
                continue

            # 予定稼働時間を取得するには、特殊な組織IDを渡す
            labor_list, _ = self.service.api.get_labor_control(
                {
                    "organization_id": "___plannedWorktime___",
                    "from": start_date,
                    "to": end_date,
                    "account_id": member["account_id"],
                }
            )
            new_labor_list = []
            for labor in labor_list:
                new_labor = self._get_labor_availability(labor, member=member)
                new_labor_list.append(new_labor)
            labor_availability_dict[user_id] = new_labor_list
        return labor_availability_dict

    def get_labor_list_from_project_id(
        self,
        project_id: str,
        member_list: List[OrganizationMember],
        start_date: Optional[str],
        end_date: Optional[str],
        add_monitored_worktime: bool = False,
    ) -> List[LaborWorktime]:
        organization, _ = self.service.api.get_organization_of_project(project_id)
        organization_name = organization["organization_name"]

        labor_list, _ = self.service.api.get_labor_control(
            {
                "project_id": project_id,
                "organization_id": organization["organization_id"],
                "from": start_date,
                "to": end_date,
            }
        )
        project_title = self.service.api.get_project(project_id)[0]["title"]

        logger.info(f"'{project_title}'プロジェクト('{project_id}')の労務管理情報の件数: {len(labor_list)}")

        new_labor_list = []
        for labor in labor_list:
            # 個人に紐付かないデータの場合
            if labor["account_id"] is None:
                continue

            member = self.get_member_from_account_id(member_list, labor["account_id"])
            if add_monitored_worktime:
                worktime_monitored_hour = self._get_worktime_monitored_hour_from_project_id(
                    project_id=project_id, account_id=labor["account_id"], date=labor["date"]
                )
            else:
                worktime_monitored_hour = None

            new_labor = self._get_labor_worktime(
                labor,
                member=member,
                project_title=project_title,
                organization_name=organization_name,
                worktime_monitored_hour=worktime_monitored_hour,
            )
            new_labor_list.append(new_labor)

        return new_labor_list

    def get_labor_list_from_organization_name(
        self,
        organization_name: str,
        member_list: List[OrganizationMember],
        start_date: Optional[str],
        end_date: Optional[str],
        add_monitored_worktime: bool = False,
    ) -> List[LaborWorktime]:
        organization, _ = self.service.api.get_organization(organization_name)
        organization_id = organization["organization_id"]
        project_list = self.service.wrapper.get_all_projects_of_organization(organization_name)

        labor_list, _ = self.service.api.get_labor_control(
            {"organization_id": organization_id, "from": start_date, "to": end_date}
        )
        logger.info(f"'{organization_name}'組織の労務管理情報の件数: {len(labor_list)}")
        new_labor_list = []
        for labor in labor_list:
            member = self.get_member_from_account_id(member_list, labor["account_id"])
            project_title = self.get_project_title(project_list, labor["project_id"])
            if add_monitored_worktime:
                worktime_monitored_hour = self._get_worktime_monitored_hour_from_project_id(
                    project_id=labor["project_id"], account_id=labor["account_id"], date=labor["date"]
                )
            else:
                worktime_monitored_hour = None

            new_labor = self._get_labor_worktime(
                labor,
                member=member,
                project_title=project_title,
                organization_name=organization_name,
                worktime_monitored_hour=worktime_monitored_hour,
            )
            new_labor_list.append(new_labor)

        return new_labor_list

    @staticmethod
    def get_sum_worktime_list(
        labor_list: List[LaborWorktime], user_id: str, start_date: str, end_date: str
    ) -> List[SumLaborWorktime]:
        sum_labor_list = []
        for date in pandas.date_range(start=start_date, end=end_date):
            str_date = date.strftime(ListWorktimeByUser.DATE_FORMAT)
            filtered_list = [e for e in labor_list if e.user_id == user_id and e.date == str_date]
            worktime_plan_hour = sum([e.worktime_plan_hour for e in filtered_list])
            worktime_result_hour = sum([e.worktime_result_hour for e in filtered_list])

            labor = SumLaborWorktime(
                user_id=user_id,
                date=date,
                worktime_plan_hour=worktime_plan_hour,
                worktime_result_hour=worktime_result_hour,
            )
            sum_labor_list.append(labor)

        return sum_labor_list

    @staticmethod
    @catch_exception
    def write_sum_worktime_list(sum_worktime_df: pandas.DataFrame, output_dir: Path):
        sum_worktime_df.round(3).to_csv(str(output_dir / "ユーザごとの作業時間.csv"), encoding="utf_8_sig", index=False)

    @staticmethod
    @catch_exception
    def write_sum_plan_worktime_list(sum_worktime_df: pandas.DataFrame, output_dir: Path) -> None:
        """
        出勤予定かどうかを判断するため、作業予定時間が"0"のときは"☓",　そうでないときは"○"で出力する
        Args:
            sum_worktime_df:
            output_dir:

        """

        def create_mark(value) -> str:
            if value == 0:
                return "×"
            else:
                return "○"

        def is_plan_column(c) -> bool:
            c1, c2 = c
            if c1 in ["date", "dayofweek"]:
                return False
            return c2 == "作業予定"

        username_list = [e[0] for e in sum_worktime_df.columns if is_plan_column(e)]

        for username in username_list:
            # SettingWithCopyWarning を避けるため、暫定的に値をコピーする
            sum_worktime_df[(username, "作業予定_記号")] = sum_worktime_df[(username, "作業予定")].map(create_mark)

        output_columns = [("date", ""), ("dayofweek", "")] + [(e, "作業予定_記号") for e in username_list]
        sum_worktime_df[output_columns].to_csv(str(output_dir / "ユーザごとの作業予定_記号.csv"), encoding="utf_8_sig", index=False)

    @staticmethod
    @catch_exception
    def write_worktime_list(worktime_df: pandas.DataFrame, output_dir: Path, add_monitored_worktime: bool = False):
        worktime_df = worktime_df.rename(
            columns={
                "worktime_plan_hour": "作業予定時間",
                "worktime_result_hour": "作業実績時間",
                "worktime_monitored_hour": "計測時間",
                "working_description": "備考",
            }
        )
        columns = [
            "date",
            "organization_name",
            "project_title",
            "project_id",
            "username",
            "biography",
            "user_id",
            "作業予定時間",
            "作業実績時間",
            "計測時間",
            "備考",
        ]
        if not add_monitored_worktime:
            columns.remove("計測時間")

        worktime_df[columns].round(3).to_csv(str(output_dir / "作業時間の詳細一覧.csv"), encoding="utf_8_sig", index=False)

    @staticmethod
    @catch_exception
    def write_worktime_per_user_date(worktime_df_per_date_user: pandas.DataFrame, output_dir: Path):
        add_availabaility = "availability_hour" in worktime_df_per_date_user.columns
        target_renamed_columns = {"worktime_plan_hour": "作業予定時間", "worktime_result_hour": "作業実績時間"}
        if add_availabaility:
            target_renamed_columns.update({"availability_hour": "予定稼働時間"})

        df = worktime_df_per_date_user.rename(columns=target_renamed_columns)
        columns = [
            "date",
            "user_id",
            "username",
            "biography",
            "予定稼働時間",
            "作業予定時間",
            "作業実績時間",
        ]
        if not add_availabaility:
            columns.remove("予定稼働時間")

        df[columns].round(3).to_csv(str(output_dir / "日ごとの作業時間の一覧.csv"), encoding="utf_8_sig", index=False)

    @staticmethod
    @catch_exception
    def write_worktime_per_user(worktime_df_per_user: pandas.DataFrame, output_dir: Path):
        add_availabaility = "availability_hour" in worktime_df_per_user.columns
        target_renamed_columns = {
            "worktime_plan_hour": "作業予定時間",
            "worktime_result_hour": "作業実績時間",
            "result_working_days": "実績稼働日数",
        }
        if add_availabaility:
            target_renamed_columns.update({"availability_hour": "予定稼働時間"})
            target_renamed_columns.update({"availability_days": "予定稼働日数"})

        df = worktime_df_per_user.rename(columns=target_renamed_columns)
        columns = [
            "user_id",
            "username",
            "biography",
            "予定稼働時間",
            "作業予定時間",
            "作業実績時間",
            "予定稼働日数",
            "実績稼働日数",
        ]
        if not add_availabaility:
            columns.remove("予定稼働時間")
            columns.remove("予定稼働日数")

        df[columns].round(3).to_csv(str(output_dir / "summary.csv"), encoding="utf_8_sig", index=False)

    def get_organization_member_list(
        self, organization_name_list: Optional[List[str]], project_id_list: Optional[List[str]]
    ) -> List[OrganizationMember]:
        member_list: List[OrganizationMember] = []

        if project_id_list is not None:
            tmp_organization_name_list = []
            for project_id in project_id_list:
                organization, _ = self.service.api.get_organization_of_project(project_id)
                tmp_organization_name_list.append(organization["organization_name"])

            organization_name_list = list(set(tmp_organization_name_list))

        if organization_name_list is not None:
            for organization_name in organization_name_list:
                member_list.extend(self.service.wrapper.get_all_organization_members(organization_name))

        return member_list

    @staticmethod
    def get_availability_list(
        labor_availability_list: List[LaborAvailability], start_date: str, end_date: str,
    ) -> List[Optional[float]]:
        def get_availability_hour(str_date: str) -> Optional[float]:
            labor = more_itertools.first_true(labor_availability_list, pred=lambda e: e.date == str_date)
            if labor is not None:
                return labor.availability_hour
            else:
                return None

        availability_list: List[Optional[float]] = []
        for date in pandas.date_range(start=start_date, end=end_date):
            str_date = date.strftime(ListWorktimeByUser.DATE_FORMAT)
            availability_list.append(get_availability_hour(str_date))

        return availability_list

    def get_labor_list(
        self,
        member_list: List[OrganizationMember],
        organization_name_list: Optional[List[str]],
        project_id_list: Optional[List[str]],
        user_id_list: Optional[List[str]],
        start_date: Optional[str],
        end_date: Optional[str],
        add_monitored_worktime: bool = False,
    ) -> List[LaborWorktime]:

        labor_list: List[LaborWorktime] = []

        logger.info(f"労務管理情報を取得します。")
        if project_id_list is not None:
            for project_id in project_id_list:
                labor_list.extend(
                    self.get_labor_list_from_project_id(
                        project_id,
                        member_list=member_list,
                        start_date=start_date,
                        end_date=end_date,
                        add_monitored_worktime=add_monitored_worktime,
                    )
                )

        elif organization_name_list is not None:
            for organization_name in organization_name_list:
                labor_list.extend(
                    self.get_labor_list_from_organization_name(
                        organization_name,
                        member_list=member_list,
                        start_date=start_date,
                        end_date=end_date,
                        add_monitored_worktime=add_monitored_worktime,
                    )
                )

        else:
            raise RuntimeError(f"organization_name_list or project_id_list を指定してください。")

        # 集計対象ユーザで絞り込む
        if user_id_list is not None:
            return [e for e in labor_list if e.user_id in user_id_list]
        else:
            return labor_list

    @staticmethod
    def create_sum_worktime_df(
        labor_list: List[LaborWorktime],
        member_list: List[OrganizationMember],
        user_id_list: List[str],
        start_date: str,
        end_date: str,
        labor_availability_list_dict: Optional[Dict[str, List[LaborAvailability]]] = None,
    ):
        reform_dict = {
            ("date", ""): [
                e.strftime(ListWorktimeByUser.DATE_FORMAT) for e in pandas.date_range(start=start_date, end=end_date)
            ],
            ("dayofweek", ""): [e.strftime("%a") for e in pandas.date_range(start=start_date, end=end_date)],
        }

        username_list = []
        for user_id in user_id_list:
            sum_worktime_list = ListWorktimeByUser.get_sum_worktime_list(
                labor_list, user_id=user_id, start_date=start_date, end_date=end_date
            )
            member = ListWorktimeByUser.get_member_from_user_id(member_list, user_id)
            if member is not None:
                username = member["username"]
            else:
                logger.warning(f"user_idが'{user_id}'のユーザは存在しません。")
                username = user_id

            username_list.append(username)
            reform_dict.update(
                {
                    (username, "作業予定"): [e.worktime_plan_hour for e in sum_worktime_list],
                    (username, "作業実績"): [e.worktime_result_hour for e in sum_worktime_list],
                }
            )

            if labor_availability_list_dict is not None:
                labor_availability_list = labor_availability_list_dict.get(user_id, [])
                reform_dict.update(
                    {
                        (username, "予定稼働"): ListWorktimeByUser.get_availability_list(
                            labor_availability_list, start_date, end_date
                        )
                    }
                )

        key_list = ["作業予定", "作業実績", "予定稼働"] if labor_availability_list_dict else ["作業予定", "作業実績"]
        for key in key_list:
            data = numpy.array([reform_dict[(username, key)] for username in username_list], dtype=float)
            data = numpy.nan_to_num(data)
            reform_dict[("合計", key)] = list(numpy.sum(data, axis=0))

        columns = (
            [("date", ""), ("dayofweek", "")]
            + [("合計", key) for key in key_list]
            + [(username, key) for username in username_list for key in key_list]
        )

        sum_worktime_df = pandas.DataFrame(reform_dict, columns=columns)
        return sum_worktime_df

    @staticmethod
    def create_worktime_df_per_date_user(
        worktime_df: pandas.DataFrame,
        user_df: pandas.DataFrame,
        labor_availability_list_dict: Optional[Dict[str, List[LaborAvailability]]] = None,
    ) -> pandas.DataFrame:
        value_df = (
            worktime_df.pivot_table(
                values=["worktime_plan_hour", "worktime_result_hour"], index=["date", "user_id"], aggfunc=numpy.sum
            )
            .fillna(0)
            .reset_index()
        )
        if len(value_df) == 0:
            value_df = pandas.DataFrame(columns=["date", "user_id", "worktime_plan_hour", "worktime_result_hour"])

        if labor_availability_list_dict is not None:
            all_availability_list = []
            for availability_list in labor_availability_list_dict.values():
                all_availability_list.extend(availability_list)
<<<<<<< HEAD
            availability_df = pandas.DataFrame([e.to_dict() for e in all_availability_list])  # type: ignore
            value_df = (
                value_df.merge(
                    availability_df[["date", "user_id", "availability_hour"]], how="outer", on=["date", "user_id"]
                )
                .fillna(0)
                .reset_index()
            )

        df = user_df.reset_index().merge(value_df, how="left", on=["user_id"]).reset_index()
=======
            if len(all_availability_list) > 0:
                availability_df = pandas.DataFrame([e.to_dict() for e in all_availability_list])  # type: ignore
            else:
                availability_df = pandas.DataFrame(columns=["date", "user_id", "availability_hour"])

            value_df = (
                value_df.merge(
                    availability_df[["date", "user_id", "availability_hour"]], how="outer", on=["date", "user_id"]
                )
                .fillna(0)
                .reset_index()
            )

        df = value_df.merge(user_df.reset_index(), how="left", on=["user_id"]).reset_index()
>>>>>>> 2d8d7a4b
        return df

    @staticmethod
    def set_day_count_to_dataframe(
        worktime_df_per_date_user: pandas.DataFrame, value_df: pandas.DataFrame, worktime_column: str, days_column: str
    ):
        df_filter = worktime_df_per_date_user[worktime_df_per_date_user[worktime_column] > 0]
        if len(df_filter) > 0:
            value_df[days_column] = (
                df_filter.pivot_table(index=["user_id"], values="worktime_result_hour", aggfunc="count")
                .fillna(0)
                .astype(pandas.Int64Dtype())
            )
        else:
            value_df[days_column] = 0

    @staticmethod
    def get_value_columns(columns: pandas.Series) -> pandas.Series:
        """
        ユーザ情報以外のcolumnsを取得する
        """
        return columns.drop(["user_id", "username", "biography"])

    @staticmethod
    def create_worktime_df_per_user(
        worktime_df_per_date_user: pandas.DataFrame, user_df: pandas.DataFrame, add_availability: bool = False
    ) -> pandas.DataFrame:
        if len(worktime_df_per_date_user) > 0:
            value_df = worktime_df_per_date_user.pivot_table(index=["user_id"], aggfunc=numpy.sum).fillna(0)

            ListWorktimeByUser.set_day_count_to_dataframe(
                worktime_df_per_date_user,
                value_df,
                worktime_column="worktime_result_hour",
                days_column="result_working_days",
            )
            ListWorktimeByUser.set_day_count_to_dataframe(
                worktime_df_per_date_user,
                value_df,
                worktime_column="worktime_plan_hour",
                days_column="plan_working_days",
            )

            if add_availability:
                ListWorktimeByUser.set_day_count_to_dataframe(
                    worktime_df_per_date_user,
                    value_df,
                    worktime_column="availability_hour",
                    days_column="availability_days",
                )
            value_df.fillna(0, inplace=True)

        else:
            columns = [
                "availability_hour",
                "worktime_plan_hour",
                "worktime_result_hour",
                "availability_days",
                "plan_working_days",
                "result_working_days",
            ]
            if not add_availability:
                columns.remove("availability_hour")
                columns.remove("availability_days")
            value_df = pandas.DataFrame(columns=columns)

        user_df.set_index("user_id", inplace=True)
        df = user_df.join(value_df, how="left").reset_index()
        value_columns = ListWorktimeByUser.get_value_columns(df.columns)
        df[value_columns] = df[value_columns].fillna(0)
        return df

    def create_user_df(self, user_id_list: List[str], member_list: List[OrganizationMember]) -> pandas.DataFrame:
        user_list = []
        for user_id in user_id_list:
            user = self.get_member_from_user_id(member_list, user_id)
            if user is not None:
                user_list.append(user)
        return pandas.DataFrame(user_list, columns=["user_id", "username", "biography"])

    def write_labor_list(
        self,
        labor_list: List[LaborWorktime],
        member_list: List[OrganizationMember],
        user_id_list: List[str],
        start_date: str,
        end_date: str,
        output_dir: Path,
        labor_availability_list_dict: Optional[Dict[str, List[LaborAvailability]]] = None,
        add_monitored_worktime: bool = False,
    ):
        # 行方向に日付、列方向にユーザを表示したDataFrame
        sum_worktime_df = self.create_sum_worktime_df(
            labor_list=labor_list,
            user_id_list=user_id_list,
            start_date=start_date,
            end_date=end_date,
            member_list=member_list,
            labor_availability_list_dict=labor_availability_list_dict,
        )
        self.write_sum_worktime_list(sum_worktime_df, output_dir)
        self.write_sum_plan_worktime_list(sum_worktime_df, output_dir)

        if len(labor_list) > 0:
            worktime_df = pandas.DataFrame([e.to_dict() for e in labor_list])  # type: ignore
            self.write_worktime_list(worktime_df, output_dir, add_monitored_worktime)
        else:
            worktime_df = pandas.DataFrame(columns=["date", "user_id", "worktime_plan_hour", "worktime_result_hour"])
            logger.info("予定作業時間または実績作業時間が入力されているデータは見つからなかったので、'作業時間の詳細一覧.csv' は出力しません。")

        # 日ごとの作業時間の一覧.csv を出力
        user_df = self.create_user_df(user_id_list, member_list)
        worktime_df_per_date_user = self.create_worktime_df_per_date_user(
            worktime_df=worktime_df, user_df=user_df, labor_availability_list_dict=labor_availability_list_dict
        )
        if len(worktime_df_per_date_user) > 0:
            self.write_worktime_per_user_date(worktime_df_per_date_user, output_dir)
        else:
            logger.info("日ごとの作業時間情報に関するデータが見つからなかったので、 '日ごとの作業時間の一覧.csv' は出力しません。")
<<<<<<< HEAD

        # worktime_df_per_date_user = pandas.DataFrame()
        # logger.info("出力対象のデータが0件のため、'作業時間一覧.csv', '日ごとの作業時間の一覧.csv' を出力しません。")
=======
>>>>>>> 2d8d7a4b

        add_availability = labor_availability_list_dict is not None
        worktime_df_per_user = self.create_worktime_df_per_user(
            worktime_df_per_date_user=worktime_df_per_date_user, user_df=user_df, add_availability=add_availability
        )
        self.write_worktime_per_user(worktime_df_per_user, output_dir)

    def print_labor_worktime_list(
        self,
        organization_name_list: Optional[List[str]],
        project_id_list: Optional[List[str]],
        user_id_list: Optional[List[str]],
        start_date: Optional[str],
        end_date: Optional[str],
        output_dir: Path,
        add_availability: bool = False,
        add_monitored_worktime: bool = False,
    ) -> None:
        """
        作業時間の一覧を出力する
        """
        member_list = self.get_organization_member_list(organization_name_list, project_id_list)

        labor_list = self.get_labor_list(
            member_list=member_list,
            organization_name_list=organization_name_list,
            project_id_list=project_id_list,
            user_id_list=user_id_list,
            start_date=start_date,
            end_date=end_date,
            add_monitored_worktime=add_monitored_worktime,
        )

        if len(labor_list) == 0:
            logger.info(f"予定/実績に関する労務管理情報が0件です。")
            if start_date is None or end_date is None or user_id_list is None:
                logger.info(f"後続の処理を続けることができないので終了します。")
                return

        if start_date is None or end_date is None:
            sorted_labor_list = sorted(labor_list, key=lambda e: e.date)
            if start_date is None:
                start_date = sorted_labor_list[0].date
            if end_date is None:
                end_date = sorted_labor_list[-1].date

        logger.info(f"集計期間: start_date={start_date}, end_date={end_date}")

        if user_id_list is None:
            tmp_user_id_list = list({e.user_id for e in labor_list})
            user_id_list = sorted(tmp_user_id_list)
        logger.info(f"集計対象ユーザの数: {len(user_id_list)}")

        if project_id_list is None:
            project_id_list = sorted(list({e.project_id for e in labor_list}))
        logger.info(f"集計対象プロジェクトの数: {len(project_id_list)}")

        labor_availability_list_dict: Optional[Dict[str, List[LaborAvailability]]] = None
        if add_availability:
            labor_availability_list_dict = self.get_labor_availability_list_dict(
                user_id_list=user_id_list, start_date=start_date, end_date=end_date, member_list=member_list,
            )

        self.write_labor_list(
            labor_list=labor_list,
            member_list=member_list,
            user_id_list=user_id_list,
            start_date=start_date,
            end_date=end_date,
            output_dir=output_dir,
            labor_availability_list_dict=labor_availability_list_dict,
            add_monitored_worktime=add_monitored_worktime,
        )

    def get_user_id_list_from_project_id_list(self, project_id_list: List[str]) -> List[str]:
        """
        プロジェクトメンバ一覧からuser_id_listを取得する。
        Args:
            project_id_list:

        Returns:
            user_id_list

        """
        member_list: List[Dict[str, Any]] = []
        for project_id in project_id_list:
            member_list.extend(self.service.wrapper.get_all_project_members(project_id))
        user_id_list = [e["user_id"] for e in member_list]
        return list(set(user_id_list))

    @staticmethod
    def get_first_and_last_date(str_month: str) -> Tuple[str, str]:
        """
        年月（"YYYY-MM"）から、月初と月末の日付を返す。

        Args:
            str_month: 年月（"YYYY-MM"）

        Returns:
            月初と月末の日付が格納されたタプル

        """
        dt_first_date = datetime.datetime.strptime(str_month, ListWorktimeByUser.MONTH_FORMAT)
        _, days = calendar.monthrange(dt_first_date.year, dt_first_date.month)
        dt_last_date = dt_first_date + datetime.timedelta(days=(days - 1))
        return (
            dt_first_date.strftime(ListWorktimeByUser.DATE_FORMAT),
            dt_last_date.strftime(ListWorktimeByUser.DATE_FORMAT),
        )

    @staticmethod
    def get_start_and_end_date_from_month(start_month: str, end_month: str) -> Tuple[str, str]:
        """
        開始月、終了月から、開始日付、終了日付を取得する。

        Args:
            start_month:
            end_month:

        Returns:


        """
        first_date, _ = ListWorktimeByUser.get_first_and_last_date(start_month)
        _, end_date = ListWorktimeByUser.get_first_and_last_date(end_month)
        return first_date, end_date

    @staticmethod
    def get_start_and_end_date_from_args(args: argparse.Namespace) -> Tuple[Optional[str], Optional[str]]:
        if args.start_date is not None:
            start_date = args.start_date
        elif args.start_month is not None:
            start_date, _ = ListWorktimeByUser.get_first_and_last_date(args.start_month)
        else:
            start_date = None

        if args.end_date is not None:
            end_date = args.end_date
        elif args.end_month is not None:
            _, end_date = ListWorktimeByUser.get_first_and_last_date(args.end_month)
        else:
            end_date = None

        return (start_date, end_date)

    def main(self) -> None:
        args = self.args

        arg_user_id_list = get_list_from_args(args.user_id) if args.user_id is not None else None
        project_id_list = get_list_from_args(args.project_id) if args.project_id is not None else None
        organization_name_list = get_list_from_args(args.organization) if args.organization is not None else None

        start_date, end_date = self.get_start_and_end_date_from_args(args)
        output_dir = Path(args.output_dir)
        output_dir.mkdir(exist_ok=True, parents=True)

        self.print_labor_worktime_list(
            organization_name_list=organization_name_list,
            project_id_list=project_id_list,
            start_date=start_date,
            end_date=end_date,
            output_dir=output_dir,
            user_id_list=arg_user_id_list,
            add_availability=args.add_availability,
            add_monitored_worktime=args.add_monitored_worktime,
        )  # type: ignore


def main(args):
    service = build_annofabapi_resource_and_login(args)
    facade = AnnofabApiFacade(service)
    ListWorktimeByUser(service, facade, args).main()


def parse_args(parser: argparse.ArgumentParser):
    target_group = parser.add_mutually_exclusive_group(required=True)
    target_group.add_argument(
        "-org",
        "--organization",
        type=str,
        nargs="+",
        help="集計対象の組織名を指定してください。`file://`を先頭に付けると、組織名の一覧が記載されたファイルを指定できます。",
    )

    target_group.add_argument(
        "-p",
        "--project_id",
        type=str,
        nargs="+",
        help="集計対象のプロジェクトを指定してください。`file://`を先頭に付けると、project_idの一覧が記載されたファイルを指定できます。",
    )

    parser.add_argument(
        "-u",
        "--user_id",
        type=str,
        nargs="+",
        help="集計対象のユーザのuser_idを指定してください。`--organization`を指定した場合は必須です。"
        "指定しない場合は、プロジェクトメンバが指定されます。"
        "`file://`を先頭に付けると、user_idの一覧が記載されたファイルを指定できます。",
    )

    parser.add_argument("--add_availability", action="store_true", help="指定した場合、'ユーザごとの作業時間.csv'に予定稼働時間も出力します。")
    parser.add_argument(
        "--add_monitored_worktime", action="store_true", help="指定した場合、'作業時間の詳細一覧.csv'にAnnoFab計測時間も出力します。"
    )

    start_period_group = parser.add_mutually_exclusive_group()
    start_period_group.add_argument("--start_date", type=str, help="集計期間の開始日(YYYY-MM-DD)")
    start_period_group.add_argument("--start_month", type=str, help="集計期間の開始月(YYYY-MM-DD)")

    end_period_group = parser.add_mutually_exclusive_group()
    end_period_group.add_argument("--end_date", type=str, help="集計期間の終了日(YYYY-MM)")
    end_period_group.add_argument("--end_month", type=str, help="集計期間の終了月(YYYY-MM)")

    parser.add_argument("-o", "--output_dir", type=str, required=True, help="出力先のディレクトリのパス")

    parser.set_defaults(subcommand_func=main)


def add_parser(subparsers: argparse._SubParsersAction):
    subcommand_name = "list_worktime_by_user"
    subcommand_help = "ユーザごとに作業予定時間、作業実績時間を出力します。"
    description = "ユーザごとに作業予定時間、作業実績時間を出力します。"

    parser = annofabcli.common.cli.add_parser(subparsers, subcommand_name, subcommand_help, description)
    parse_args(parser)<|MERGE_RESOLUTION|>--- conflicted
+++ resolved
@@ -652,8 +652,12 @@
             all_availability_list = []
             for availability_list in labor_availability_list_dict.values():
                 all_availability_list.extend(availability_list)
-<<<<<<< HEAD
-            availability_df = pandas.DataFrame([e.to_dict() for e in all_availability_list])  # type: ignore
+
+            if len(all_availability_list) > 0:
+                availability_df = pandas.DataFrame([e.to_dict() for e in all_availability_list])  # type: ignore
+            else:
+                availability_df = pandas.DataFrame(columns=["date", "user_id", "availability_hour"])
+
             value_df = (
                 value_df.merge(
                     availability_df[["date", "user_id", "availability_hour"]], how="outer", on=["date", "user_id"]
@@ -663,22 +667,6 @@
             )
 
         df = user_df.reset_index().merge(value_df, how="left", on=["user_id"]).reset_index()
-=======
-            if len(all_availability_list) > 0:
-                availability_df = pandas.DataFrame([e.to_dict() for e in all_availability_list])  # type: ignore
-            else:
-                availability_df = pandas.DataFrame(columns=["date", "user_id", "availability_hour"])
-
-            value_df = (
-                value_df.merge(
-                    availability_df[["date", "user_id", "availability_hour"]], how="outer", on=["date", "user_id"]
-                )
-                .fillna(0)
-                .reset_index()
-            )
-
-        df = value_df.merge(user_df.reset_index(), how="left", on=["user_id"]).reset_index()
->>>>>>> 2d8d7a4b
         return df
 
     @staticmethod
@@ -798,12 +786,6 @@
             self.write_worktime_per_user_date(worktime_df_per_date_user, output_dir)
         else:
             logger.info("日ごとの作業時間情報に関するデータが見つからなかったので、 '日ごとの作業時間の一覧.csv' は出力しません。")
-<<<<<<< HEAD
-
-        # worktime_df_per_date_user = pandas.DataFrame()
-        # logger.info("出力対象のデータが0件のため、'作業時間一覧.csv', '日ごとの作業時間の一覧.csv' を出力しません。")
-=======
->>>>>>> 2d8d7a4b
 
         add_availability = labor_availability_list_dict is not None
         worktime_df_per_user = self.create_worktime_df_per_user(

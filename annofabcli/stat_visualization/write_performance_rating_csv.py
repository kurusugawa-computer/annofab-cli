--- conflicted
+++ resolved
@@ -250,13 +250,9 @@
 
     df_rank["mean_of_deviation"] = df_rank[project_columns].mean(axis=1)
     df_rank["count_of_project"] = df_rank[project_columns].count(axis=1)
-<<<<<<< HEAD
-    df = df_rank[list(user_columns) + [("mean_of_deviation", ""), ("count_of_project", "")] + sorted(list(project_columns))]
-=======
     df = df_rank[
         list(user_columns) + [("mean_of_deviation", ""), ("count_of_project", "")] + sorted(list(project_columns))
     ]
->>>>>>> 59c81c50
     if user_id_set is not None:
         return df[df[("user_id", "")].isin(user_id_set)]
     else:

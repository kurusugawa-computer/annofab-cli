import argparse
import logging
from typing import Any, Dict, List, Optional

import requests
from annofabapi.dataclass.task import Task
from annofabapi.models import ProjectMemberRole, TaskStatus

import annofabcli
from annofabcli import AnnofabApiFacade
from annofabcli.common.cli import AbstractCommandLineInterface, ArgumentParser, build_annofabapi_resource_and_login
from annofabcli.common.facade import TaskQuery, match_task_with_query

logger = logging.getLogger(__name__)


class DeleteTask(AbstractCommandLineInterface):
    """
    アノテーションが付与されていないタスクを削除する
    """

    @annofabcli.utils.allow_404_error
    def get_task(self, project_id: str, task_id: str) -> Dict[str, Any]:
        task, _ = self.service.api.get_task(project_id, task_id)
        return task

    def confirm_delete_task(self, task_id: str) -> bool:
        message_for_confirm = f"タスク'{task_id}' を削除しますか？"
        return self.confirm_processing(message_for_confirm)

    def get_annotation_list(self, project_id: str, task_id: str) -> List[Dict[str, Any]]:
        query_params = {"query": {"task_id": task_id, "exact_match_task_id": True}}
        annotation_list = self.service.wrapper.get_all_annotation_list(project_id, query_params=query_params)
        return annotation_list

    def delete_input_data_list(self, project_id: str, input_data_id_list: List[str]):
        """
        タスクに使われていない入力データを削除する。
        """
<<<<<<< HEAD
        count_delete_input_data = 0
=======
>>>>>>> 59c81c50
        for input_data_id in input_data_id_list:
            try:
                input_data = self.service.wrapper.get_input_data_or_none(project_id, input_data_id)
                if input_data is None:
                    logger.debug(f"input_data_id='{input_data_id}'の入力データは存在しないため、削除できません。")
                    continue

                input_data_name = input_data["input_data_name"]
                task_list = self.service.wrapper.get_all_tasks(
                    project_id, query_params={"input_data_ids": input_data_id}
                )

                if len(task_list) > 0:
                    used_task_id_list = [e["task_id"] for e in task_list]
                    logger.debug(
                        f"入力データ(input_data_id='{input_data_id}', "
                        f"input_data_name='{input_data_name}')はタスクに使われているため、削除をスキップします。\n"
                        f"task_id_list='{used_task_id_list}'"
                    )
                    continue

                self.service.api.delete_input_data(project_id, input_data_id)

            except requests.exceptions.HTTPError as e:
                logger.warning(e)
                logger.warning(f"input_data_id='{input_data_id}'の削除に失敗しました。")
                continue

    def delete_task(
        self,
        project_id: str,
        task_id: str,
        force: bool = False,
        task_query: Optional[TaskQuery] = None,
    ) -> bool:
        """
        タスクを削除します。

        以下の条件を満たすタスクは削除しない
        * アノテーションが付与されている
        * タスクの状態が作業中 or 完了

        Args:
            project_id:
            task_id:
            force: アノテーションが付与されていても削除します。

        Returns:
            True: タスクを削除した。False: タスクを削除しなかった。

        """
        task = self.get_task(project_id, task_id)
        if task is None:
            logger.info(f"task_id={task_id} のタスクは存在しません。")
            return False

        logger.debug(
            f"task_id={task['task_id']}, status={task['status']}, "
            f"phase={task['phase']}, updated_datetime={task['updated_datetime']}"
        )

        task_status = TaskStatus(task["status"])
        if task_status in [TaskStatus.WORKING, TaskStatus.COMPLETE]:
            logger.info(f"タスクの状態が作業中/完了状態のため、タスクを削除できません。")
            return False

        annotation_list = self.get_annotation_list(project_id, task_id)
        logger.debug(f"task_id={task_id}: アノテーションが{len(annotation_list)}個付与されています。")
        if not force:
            if len(annotation_list) > 0:
                logger.info(
                    f"アノテーションが付与されているため（{len(annotation_list)}個）、タスク'{task_id}'の削除をスキップします。"
                    f"削除するには`--force`を指定してください。"
                )
                return False

        if not match_task_with_query(Task.from_dict(task), task_query):
            logger.debug(f"task_id={task_id}: `--task_query`の条件にマッチしないため、スキップします。task_query={task_query}")
            return False

        if not self.confirm_delete_task(task_id):
            return False

        self.service.api.delete_task(project_id, task_id)
        return True

    def delete_task_list(
        self, project_id: str, task_id_list: List[str], force: bool = False, task_query: Optional[TaskQuery] = None
    ):
        """
        複数のタスクを削除する。
        """
        if task_query is not None:
            task_query = self.facade.set_account_id_of_task_query(project_id, task_query)

        super().validate_project(project_id, [ProjectMemberRole.OWNER])
        project_title = self.facade.get_project_title(project_id)
        logger.info(f"プロジェクト'{project_title}'から 、{len(task_id_list)} 件のタスクを削除します。")

        count_delete_task = 0
        for task_index, task_id in enumerate(task_id_list):
            try:
                result = self.delete_task(project_id, task_id, force=force, task_query=task_query)
                if result:
                    count_delete_task += 1
                    logger.info(f"{task_index+1} / {len(task_id_list)} 件目: タスク'{task_id}'を削除しました。")

            except requests.exceptions.HTTPError as e:
                logger.warning(e)
                logger.warning(f"task_id='{task_id}'の削除に失敗しました。")
                continue

        logger.info(f"プロジェクト'{project_title}'から 、{count_delete_task} / {len(task_id_list)} 件のタスクを削除しました。")

    def main(self):
        args = self.args
        task_id_list = annofabcli.common.cli.get_list_from_args(args.task_id)

        dict_task_query = annofabcli.common.cli.get_json_from_args(args.task_query)
        task_query: Optional[TaskQuery] = TaskQuery.from_dict(dict_task_query) if dict_task_query is not None else None

        self.delete_task_list(args.project_id, task_id_list=task_id_list, force=args.force, task_query=task_query)


def main(args):
    service = build_annofabapi_resource_and_login(args)
    facade = AnnofabApiFacade(service)
    DeleteTask(service, facade, args).main()


def parse_args(parser: argparse.ArgumentParser):
    argument_parser = ArgumentParser(parser)

    argument_parser.add_project_id()
    argument_parser.add_task_id()
    parser.add_argument("--force", action="store_true", help="アノテーションが付与されているタスクも強制的に削除します。")
    argument_parser.add_task_query()

    parser.set_defaults(subcommand_func=main)


def add_parser(subparsers: argparse._SubParsersAction):
    subcommand_name = "delete"
    subcommand_help = "タスクを削除します。"
    description = "タスクを削除します。ただし、作業中/完了状態のタスクは削除できません。デフォルトは、アノテーションが付与されているタスクは削除できません。"
    epilog = "オーナロールを持つユーザで実行してください。"

    parser = annofabcli.common.cli.add_parser(subparsers, subcommand_name, subcommand_help, description, epilog=epilog)
    parse_args(parser)<|MERGE_RESOLUTION|>--- conflicted
+++ resolved
@@ -37,10 +37,6 @@
         """
         タスクに使われていない入力データを削除する。
         """
-<<<<<<< HEAD
-        count_delete_input_data = 0
-=======
->>>>>>> 59c81c50
         for input_data_id in input_data_id_list:
             try:
                 input_data = self.service.wrapper.get_input_data_or_none(project_id, input_data_id)

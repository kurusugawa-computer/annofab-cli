import argparse

import annofabcli
import annofabcli.common.cli
from annofabcli.experimental import list_labor_worktime, find_break_error


def parse_args(parser: argparse.ArgumentParser):
<<<<<<< HEAD

    subparsers = parser.add_subparsers(dest="subcommand_name")
=======
    subparsers = parser.add_subparsers(dest='subcommand_name')
>>>>>>> 486b96ef

    # サブコマンドの定義
    list_labor_worktime.add_parser(subparsers)  # type: ignore
    find_break_error.add_parser(subparsers)  # type: ignore


def add_parser(subparsers: argparse._SubParsersAction):
    subcommand_name = "experimental"
    subcommand_help = "アルファ版のサブコマンド"
    description = "アルファ版のサブコマンド。予告なしに削除されたり、コマンドライン引数が変わったりします。"

    parser = annofabcli.common.cli.add_parser(subparsers, subcommand_name, subcommand_help, description)
    parse_args(parser)<|MERGE_RESOLUTION|>--- conflicted
+++ resolved
@@ -6,12 +6,7 @@
 
 
 def parse_args(parser: argparse.ArgumentParser):
-<<<<<<< HEAD
-
     subparsers = parser.add_subparsers(dest="subcommand_name")
-=======
-    subparsers = parser.add_subparsers(dest='subcommand_name')
->>>>>>> 486b96ef
 
     # サブコマンドの定義
     list_labor_worktime.add_parser(subparsers)  # type: ignore

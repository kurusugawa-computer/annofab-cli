{
    "terminal.integrated.allowChords": false, // terminal上でEmacsキーバインドを使うための設定
    "python.pythonPath": ".venv/bin/python",
    "python.languageServer": "Pylance",
    "python.autoComplete.addBrackets": true,
    "python.autoComplete.extraPaths": [
        ".venv/lib/python3.8/site-packages/"
    ],
    // "poetry run"コマンドで実行することを想定しているので、venv環境を自動的にactivateしないようにする
    "python.terminal.activateEnvironment":false,

    "python.formatting.blackPath": ".venv/bin/black",
    "python.formatting.provider": "black",
    "python.linting.enabled": true,
    "python.linting.lintOnSave": true,
    "python.linting.pylintEnabled": true,
    "python.linting.pylintPath": ".venv/bin/pylint",
    "python.linting.pylintArgs": [
        "--rcfile setup.cfg",
    ],
    "python.linting.flake8Enabled": true,
    "python.linting.flake8Path": ".venv/bin/flake8",
    "python.linting.flake8Args": [],
    "python.linting.mypyEnabled": true,
    "python.linting.mypyPath": ".venv/bin/mypy",
    "python.linting.mypyArgs": [],
    "python.linting.banditEnabled": false,
    "python.linting.pylamaEnabled": false,
    "python.linting.prospectorEnabled": false,
    "python.linting.pydocstyleEnabled": false,
    "python.linting.pycodestyleEnabled": false,
    "python.linting.ignorePatterns": [
        ".vscode/*.py",
        "**/site-packages/**/*.py",
        "docs/**/*.py",
        "tests/**/*.py",
    ],
    "python.analysis.extraPaths": [
        ".venv/lib/python3.8/site-packages/"
    ],
    "python.analysis.completeFunctionParens": true,
    "[python]": {
    },
    "python.testing.autoTestDiscoverOnSaveEnabled": false,
    "restructuredtext.confPath": "${workspaceFolder}/docs",
    "files.exclude": {
        ".coverage*": true,
        "**/__pycache__": true,
        "**/.pytest_cache": true,
        "build/": true,
        "dist/": true,
        "docs/_build/": true,
        "htmlcov/": true,
<<<<<<< HEAD
        "out/": true,
        "*.egg-info/": true
    },
    "cSpell.words": [
        "bokeh",
        "dropna",
        "tolist"
    ]
=======
        "out/": true
    }
>>>>>>> 855a4bd2
}<|MERGE_RESOLUTION|>--- conflicted
+++ resolved
@@ -51,17 +51,7 @@
         "dist/": true,
         "docs/_build/": true,
         "htmlcov/": true,
-<<<<<<< HEAD
         "out/": true,
         "*.egg-info/": true
     },
-    "cSpell.words": [
-        "bokeh",
-        "dropna",
-        "tolist"
-    ]
-=======
-        "out/": true
-    }
->>>>>>> 855a4bd2
 }
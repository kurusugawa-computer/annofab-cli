---
name: Feature request
about: Suggest an idea for this project
title: "[REQ][feature] Description"
<<<<<<< HEAD
labels: ''
=======
labels: enhancement
>>>>>>> 4736da43
assignees: ''

---

### Is your feature request related to a problem? Please describe.
A clear and concise description of what the problem is. Ex. I'm always frustrated when [...]

### Describe the solution you'd like
A clear and concise description of what you want to happen.

### Describe alternatives you've considered
A clear and concise description of any alternative solutions or features you've considered.

### Additional context
Add any other context or screenshots about the feature request here.<|MERGE_RESOLUTION|>--- conflicted
+++ resolved
@@ -2,11 +2,7 @@
 name: Feature request
 about: Suggest an idea for this project
 title: "[REQ][feature] Description"
-<<<<<<< HEAD
-labels: ''
-=======
 labels: enhancement
->>>>>>> 4736da43
 assignees: ''
 
 ---

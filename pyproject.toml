[tool.poetry]
name = "annofabcli"
<<<<<<< HEAD
version = "1.64.2"
=======
version = "1.65.0"
>>>>>>> 030a9664
description = "Utility Command Line Interface for AnnoFab"
authors = ["yuji38kwmt"]
license = "MIT"
keywords=["annofab", "cli"]
readme="README.md"
repository="https://github.com/kurusugawa-computer/annofab-cli"
classifiers = [
        "Development Status :: 4 - Beta",
        "Intended Audience :: Developers",
        "License :: OSI Approved :: MIT License",
        "Environment :: Console",
        "Programming Language :: Python",
        "Programming Language :: Python :: 3 :: Only",
        "Programming Language :: Python :: 3.7",
        "Programming Language :: Python :: 3.8",
        "Programming Language :: Python :: 3.9",
        "Topic :: Utilities",
        "Operating System :: OS Independent",
]


[tool.poetry.dependencies]
python = "^3.7.1"
requests = "*"
pillow = "*"
pyyaml = "*"
dictdiffer = "*"
more-itertools = "*"
jmespath = "*"
pyquery = "*"
isodate = "*"
annofabapi = ">=0.60.3"
python-datauri = "*"
pandas = "*"
bokeh = "^2.4"


[tool.poetry.dev-dependencies]
# test library
pytest = "*"
pytest-xdist = "*"
pytest-cov = "*"

# format library
isort = "*"
autoflake = "*"
black = "*"

# lint library
flake8 = "*"
mypy = "*"
pylint = "*"

# Document library
# sphinx 4.4.0, pydata-sphinx-theme 0.8.0 では、 テーブルの幅が大きいときに、横スクロールバーが表示されないので、バージョンを固定する
sphinx = "~4.2"
pydata-sphinx-theme = "~0.6"
sphinx-last-updated-by-git = "*"
sphinx-argparse = "*"


# type stub package
types-requests = "*"
types-python-dateutil = "*"
types-PyYAML = "*"

ipython = "*"
jedi = "*"
pyinstaller = "^4.5.1"

[tool.poetry.scripts]
annofabcli = "annofabcli.__main__:main"

[tool.isort]
profile = "black"
line_length = 120


[tool.black]
line-length = 120


[tool.mypy]
ignore_missing_imports = true

check_untyped_defs = true

[build-system]
requires = ["poetry>=0.12"]
build-backend = "poetry.masonry.api"
<|MERGE_RESOLUTION|>--- conflicted
+++ resolved
@@ -1,10 +1,6 @@
 [tool.poetry]
 name = "annofabcli"
-<<<<<<< HEAD
-version = "1.64.2"
-=======
 version = "1.65.0"
->>>>>>> 030a9664
 description = "Utility Command Line Interface for AnnoFab"
 authors = ["yuji38kwmt"]
 license = "MIT"

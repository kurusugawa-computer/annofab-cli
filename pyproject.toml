--- conflicted
+++ resolved
@@ -1,10 +1,6 @@
 [tool.poetry]
 name = "annofabcli"
-<<<<<<< HEAD
-version = "1.56.4"
-=======
 version = "1.57.4"
->>>>>>> 1be25ed1
 description = "Utility Command Line Interface for AnnoFab"
 authors = ["yuji38kwmt"]
 license = "MIT"
